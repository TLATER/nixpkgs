--- conflicted
+++ resolved
@@ -11,11 +11,7 @@
     sha256 = "sha256-v0XKLwxUIxBt9hIUzprz+VsxCRifH1/SbNcI0sH2ENM=";
   };
 
-<<<<<<< HEAD
-  cargoSha256 = "sha256-W+/owW9Hl1cSBlfSN8Gea575tkjmZlwa5X6TCYyaLsM=";
-=======
   cargoSha256 = "sha256-zbET6UsV29hAL83rw3XRgrcM5FABFNI3w3Kbd61FS7E=";
->>>>>>> 6bebadb1
 
   nativeBuildInputs = [ pkg-config ];
   buildInputs = [ openssl ]
