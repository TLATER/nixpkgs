{ lib, fetchurl, fetchFromGitHub, fetchpatch, callPackage
, storeDir ? "/nix/store"
, stateDir ? "/nix/var"
, confDir ? "/etc"
, boehmgc
, Security
}:

let

common =
  { lib, stdenv, perl, curl, bzip2, sqlite, openssl ? null, xz
  , bash, coreutils, gzip, gnutar
  , pkg-config, boehmgc, perlPackages, libsodium, brotli, boost, editline, nlohmann_json
  , autoreconfHook, autoconf-archive, bison, flex
  , jq, libarchive
  , lowdown, mdbook
  # Used by tests
  , gmock
  , busybox-sandbox-shell
  , storeDir
  , stateDir
  , confDir
  , withLibseccomp ? lib.any (lib.meta.platformMatch stdenv.hostPlatform) libseccomp.meta.platforms, libseccomp
  , withAWS ? !enableStatic && (stdenv.isLinux || stdenv.isDarwin), aws-sdk-cpp
  , enableStatic ? stdenv.hostPlatform.isStatic
  , name, suffix ? "", src
  , patches ? [ ]
  }:
  let
     sh = busybox-sandbox-shell;
     nix = stdenv.mkDerivation rec {
      inherit name src patches;
      version = lib.getVersion name;

      is24 = lib.versionAtLeast version "2.4pre";

      outputs = [ "out" "dev" "man" "doc" ];

      nativeBuildInputs =
        [ pkg-config ]
        ++ lib.optionals is24
          [ autoreconfHook
            autoconf-archive
            bison flex
            (lib.getBin lowdown) mdbook
            jq
           ];

      buildInputs =
        [ curl openssl sqlite xz bzip2 nlohmann_json
          brotli boost editline
        ]
        ++ lib.optionals stdenv.isDarwin [ Security ]
        ++ lib.optional (stdenv.isLinux || stdenv.isDarwin) libsodium
        ++ lib.optionals is24 [ libarchive gmock lowdown ]
        ++ lib.optional withLibseccomp libseccomp
        ++ lib.optional withAWS
            ((aws-sdk-cpp.override {
              apis = ["s3" "transfer"];
              customMemoryManagement = false;
            }).overrideDerivation (args: {
              patches = args.patches or [] ++ [
                ./aws-sdk-cpp-TransferManager-ContentEncoding.patch
              ];
            }));

      propagatedBuildInputs = [ boehmgc ];

      # Seems to be required when using std::atomic with 64-bit types
<<<<<<< HEAD
      env = {
        NIX_LDFLAGS = lib.optionalString (stdenv.hostPlatform.system == "armv5tel-linux" || stdenv.hostPlatform.system == "armv6l-linux") "-latomic";
        VERSION_SUFFIX = suffix;
      };
=======
      NIX_LDFLAGS =
        # need to list libraries individually until
        # https://github.com/NixOS/nix/commit/3e85c57a6cbf46d5f0fe8a89b368a43abd26daba
        # is in a release
          lib.optionalString enableStatic "-lssl -lbrotlicommon -lssh2 -lz -lnghttp2 -lcrypto"

        # need to detect it here until
        # https://github.com/NixOS/nix/commits/74b4737d8f0e1922ef5314a158271acf81cd79f8
        # is in a release
        + lib.optionalString (stdenv.hostPlatform.system == "armv5tel-linux" || stdenv.hostPlatform.system == "armv6l-linux") "-latomic";
>>>>>>> 211be6af

      preConfigure =
        # Copy libboost_context so we don't get all of Boost in our closure.
        # https://github.com/NixOS/nixpkgs/issues/45462
        lib.optionalString (!enableStatic) ''
          mkdir -p $out/lib
          cp -pd ${boost}/lib/{libboost_context*,libboost_thread*,libboost_system*} $out/lib
          rm -f $out/lib/*.a
          ${lib.optionalString stdenv.isLinux ''
            chmod u+w $out/lib/*.so.*
            patchelf --set-rpath $out/lib:${stdenv.cc.cc.lib}/lib $out/lib/libboost_thread.so.*
          ''}
        '' +
        # On all versions before c9f51e87057652db0013289a95deffba495b35e7,
        # released with 2.3.8, we need to patch around an issue where the Nix
        # configure step pulls in the build system's bash and other utilities
        # when cross-compiling.
        lib.optionalString (
          stdenv.buildPlatform != stdenv.hostPlatform &&
          (lib.versionOlder "2.3.8" version && !is24)
          # The additional is24 condition is required as versionOlder doesn't understand nixUnstable version strings
        ) ''
          mkdir tmp/
          substitute corepkgs/config.nix.in tmp/config.nix.in \
            --subst-var-by bash ${bash}/bin/bash \
            --subst-var-by coreutils ${coreutils}/bin \
            --subst-var-by bzip2 ${bzip2}/bin/bzip2 \
            --subst-var-by gzip ${gzip}/bin/gzip \
            --subst-var-by xz ${xz}/bin/xz \
            --subst-var-by tar ${gnutar}/bin/tar \
            --subst-var-by tr ${coreutils}/bin/tr
          mv tmp/config.nix.in corepkgs/config.nix.in
          '';

      configureFlags =
        [ "--with-store-dir=${storeDir}"
          "--localstatedir=${stateDir}"
          "--sysconfdir=${confDir}"
          "--disable-init-state"
          "--enable-gc"
        ]
        ++ lib.optionals stdenv.isLinux [
          "--with-sandbox-shell=${sh}/bin/busybox"
        ]
        ++ lib.optional (
            stdenv.hostPlatform != stdenv.buildPlatform && stdenv.hostPlatform ? nix && stdenv.hostPlatform.nix ? system
        ) "--with-system=${stdenv.hostPlatform.nix.system}"
           # RISC-V support in progress https://github.com/seccomp/libseccomp/pull/50
        ++ lib.optional (!withLibseccomp) "--disable-seccomp-sandboxing";

      makeFlags = [ "profiledir=$(out)/etc/profile.d" ]
        ++ lib.optional (stdenv.hostPlatform != stdenv.buildPlatform) "PRECOMPILE_HEADERS=0";

      installFlags = [ "sysconfdir=$(out)/etc" ];

      doInstallCheck = true; # not cross

      # socket path becomes too long otherwise
      preInstallCheck = lib.optional stdenv.isDarwin ''
        export TMPDIR=$NIX_BUILD_TOP
      '';

      separateDebugInfo = stdenv.isLinux;

      enableParallelBuilding = true;

      meta = {
        description = "Powerful package manager that makes package management reliable and reproducible";
        longDescription = ''
          Nix is a powerful package manager for Linux and other Unix systems that
          makes package management reliable and reproducible. It provides atomic
          upgrades and rollbacks, side-by-side installation of multiple versions of
          a package, multi-user package management and easy setup of build
          environments.
        '';
        homepage = "https://nixos.org/";
        license = lib.licenses.lgpl2Plus;
        maintainers = [ lib.maintainers.eelco ];
        platforms = lib.platforms.unix;
        outputsToInstall = [ "out" "man" ];
      };

      passthru = {
        perl-bindings = stdenv.mkDerivation {
          pname = "nix-perl";
          inherit version;

          inherit src;

          postUnpack = "sourceRoot=$sourceRoot/perl";

          # This is not cross-compile safe, don't have time to fix right now
          # but noting for future travellers.
          nativeBuildInputs =
            [ perl pkg-config curl nix libsodium boost autoreconfHook autoconf-archive nlohmann_json ];

          configureFlags =
            [ "--with-dbi=${perlPackages.DBI}/${perl.libPrefix}"
              "--with-dbd-sqlite=${perlPackages.DBDSQLite}/${perl.libPrefix}"
            ];

          preConfigure = "export NIX_STATE_DIR=$TMPDIR";

          preBuild = "unset NIX_INDENT_MAKE";
        };
      };
    };
  in nix;

in rec {

  nix = nixStable;

  nixStable = callPackage common (rec {
    name = "nix-2.3.10";
    src = fetchurl {
      url = "https://nixos.org/releases/nix/${name}/${name}.tar.xz";
      sha256 = "a8a85e55de43d017abbf13036edfb58674ca136691582f17080c1cd12787b7ab";
    };

    patches = [(
      fetchpatch {
        url = "https://github.com/NixOS/nix/pull/4316.patch";
        sha256 = "0bqlm4n9sac9prgr9xlfng92arisp1hiqvc9pfh4fibsppkgdfc5";
      }
    )];

    inherit storeDir stateDir confDir boehmgc;
  });

  nixUnstable = lib.lowPrio (callPackage common rec {
    name = "nix-2.4${suffix}";
    suffix = "pre20201205_a5d85d0";

    src = fetchFromGitHub {
      owner = "NixOS";
      repo = "nix";
      rev = "a5d85d07faa94cf3518e98273be4bee3d495f06a";
      sha256 = "0g9jjhh0vs4hjrff5yx88x6sh7rk87ngvni3gnyxajqia957dipg";
    };

    patches = [
      (fetchpatch { # Fix build on gcc10
        url = "https://github.com/NixOS/nix/commit/d4870462f8f539adeaa6dca476aff6f1f31e1981.patch";
        sha256 = "mTvLvuxb2QVybRDgntKMq+b6da/s3YgM/ll2rWBeY/Y=";
      })
      # Fix the ETag bug. PR merged. Remove when updating to >= 20210125
      # https://github.com/NixOS/nixpkgs/pull/109309#issuecomment-768331750
      (fetchpatch {
        url = "https://github.com/NixOS/nix/commit/c5b42c5a42138329c6d02da0d8a53cb59c6077f4.patch";
        sha256 = "sha256-d4RNOKMxa4NMbFgYcqWRv2ByHt8F/XUWV+6P9qHz7S4=";
      })
    ];

    inherit storeDir stateDir confDir boehmgc;
  });

  nixFlakes = nixUnstable;

}<|MERGE_RESOLUTION|>--- conflicted
+++ resolved
@@ -68,13 +68,7 @@
       propagatedBuildInputs = [ boehmgc ];
 
       # Seems to be required when using std::atomic with 64-bit types
-<<<<<<< HEAD
-      env = {
-        NIX_LDFLAGS = lib.optionalString (stdenv.hostPlatform.system == "armv5tel-linux" || stdenv.hostPlatform.system == "armv6l-linux") "-latomic";
-        VERSION_SUFFIX = suffix;
-      };
-=======
-      NIX_LDFLAGS =
+      env.NIX_LDFLAGS =
         # need to list libraries individually until
         # https://github.com/NixOS/nix/commit/3e85c57a6cbf46d5f0fe8a89b368a43abd26daba
         # is in a release
@@ -84,7 +78,6 @@
         # https://github.com/NixOS/nix/commits/74b4737d8f0e1922ef5314a158271acf81cd79f8
         # is in a release
         + lib.optionalString (stdenv.hostPlatform.system == "armv5tel-linux" || stdenv.hostPlatform.system == "armv6l-linux") "-latomic";
->>>>>>> 211be6af
 
       preConfigure =
         # Copy libboost_context so we don't get all of Boost in our closure.
