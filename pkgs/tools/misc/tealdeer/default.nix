{ stdenv
, rustPlatform
, fetchFromGitHub
, pkg-config
, installShellFiles
, openssl
, cacert
, Security
}:

rustPlatform.buildRustPackage rec {
  pname = "tealdeer";
  version = "1.3.0";

  src = fetchFromGitHub {
    owner = "dbrgn";
    repo = "tealdeer";
    rev = "v${version}";
    sha256 = "0l16qqkrya22nnm4j3dxyq4gb85i3c07p10s00bpqcvki6n6v6r8";
  };

  cargoSha256 = "0jvgcf493rmkrh85j0fkf8ffanva80syyxclzkvkrzvvwwj78b5l";

  buildInputs = [ openssl cacert ]
    ++ (stdenv.lib.optional stdenv.isDarwin Security);

<<<<<<< HEAD
  nativeBuildInputs = [ pkgconfig ];
  
  env.NIX_SSL_CERT_FILE = "${cacert}/etc/ssl/certs/ca-bundle.crt";
=======
  nativeBuildInputs = [ installShellFiles pkg-config ];

  postInstall = ''
    installShellCompletion --bash --name tealdeer.bash bash_tealdeer
    installShellCompletion --fish --name tealdeer.fish fish_tealdeer
    installShellCompletion --zsh --name _tealdeer zsh_tealdeer
  '';

  NIX_SSL_CERT_FILE = "${cacert}/etc/ssl/certs/ca-bundle.crt";
>>>>>>> 3aa6dcf2

  # disable tests for now since one needs network
  # what is unavailable in sandbox build
  # and i can't disable just this one
  doCheck = false;

  meta = with stdenv.lib; {
    description = "A very fast implementation of tldr in Rust";
    homepage = "https://github.com/dbrgn/tealdeer";
    maintainers = with maintainers; [ davidak ];
    license = with licenses; [ asl20 mit ];
    platforms = platforms.all;
  };
}<|MERGE_RESOLUTION|>--- conflicted
+++ resolved
@@ -24,11 +24,6 @@
   buildInputs = [ openssl cacert ]
     ++ (stdenv.lib.optional stdenv.isDarwin Security);
 
-<<<<<<< HEAD
-  nativeBuildInputs = [ pkgconfig ];
-  
-  env.NIX_SSL_CERT_FILE = "${cacert}/etc/ssl/certs/ca-bundle.crt";
-=======
   nativeBuildInputs = [ installShellFiles pkg-config ];
 
   postInstall = ''
@@ -37,8 +32,7 @@
     installShellCompletion --zsh --name _tealdeer zsh_tealdeer
   '';
 
-  NIX_SSL_CERT_FILE = "${cacert}/etc/ssl/certs/ca-bundle.crt";
->>>>>>> 3aa6dcf2
+  env.NIX_SSL_CERT_FILE = "${cacert}/etc/ssl/certs/ca-bundle.crt";
 
   # disable tests for now since one needs network
   # what is unavailable in sandbox build
