{ stdenv, fetchurl, perl, xz, gmp ? null
, aclSupport ? false, acl ? null
, selinuxSupport? false, libselinux ? null, libsepol ? null
, autoconf, automake114x, texinfo
, withPrefix ? false
}:

assert aclSupport -> acl != null;
assert selinuxSupport -> libselinux != null && libsepol != null;


with { inherit (stdenv.lib) optional optionals optionalString optionalAttrs; };

let
  self = stdenv.mkDerivation rec {
    name = "coreutils-8.24";

    src = fetchurl {
      url = "mirror://gnu/coreutils/${name}.tar.xz";
      sha256 = "0w11jw3fb5sslf0f72kxy7llxgk1ia3a6bcw0c9kmvxrlj355mx2";
    };

    patches = if stdenv.isCygwin then ./coreutils-8.23-4.cygwin.patch else
              (if stdenv.isArm then (fetchurl {
                  url = "http://git.savannah.gnu.org/cgit/coreutils.git/patch/?id=3ba68f9e64fa2eb8af22d510437a0c6441feb5e0";
                  sha256 = "1dnlszhc8lihhg801i9sz896mlrgfsjfcz62636prb27k5hmixqz";
                  name = "coreutils-tail-inotify-race.patch";
              }) else null);

    # The test tends to fail on btrfs and maybe other unusual filesystems.
    postPatch = stdenv.lib.optionalString (!stdenv.isDarwin) ''
      sed '2i echo Skipping dd sparse test && exit 0' -i ./tests/dd/sparse.sh
      sed '2i echo Skipping cp sparse test && exit 0' -i ./tests/cp/sparse.sh
    '' +
       # This is required by coreutils-tail-inotify-race.patch to avoid more deps
       stdenv.lib.optionalString stdenv.isArm ''
         touch -r src/stat.c src/tail.c
       '';

<<<<<<< HEAD
    outputs = [ "out" "info" ];

    nativeBuildInputs = [ perl xz.bin ];
=======
    configureFlags = optionalString stdenv.isSunOS "ac_cv_func_inotify_init=no";

    nativeBuildInputs = [ perl ];
>>>>>>> 146784f8
    buildInputs = [ gmp ]
      ++ optional aclSupport acl
      ++ optionals stdenv.isCygwin [ autoconf automake114x texinfo ]   # due to patch
      ++ optionals selinuxSupport [ libselinux libsepol ];

    crossAttrs = {
      buildInputs = [ gmp.crossDrv ]
        ++ optional aclSupport acl.crossDrv
        ++ optionals selinuxSupport [ libselinux.crossDrv libsepol.crossDrv ]
        ++ optional (stdenv.ccCross.libc ? libiconv)
          stdenv.ccCross.libc.libiconv.crossDrv;

      buildPhase = ''
        make || (
          pushd man
          for a in *.x; do
            touch `basename $a .x`.1
          done
          popd; make )
      '';

      postInstall = ''
        rm $out/share/man/man1/*
        cp ${self}/share/man/man1/* $out/share/man/man1
      '';

      # Needed for fstatfs()
      # I don't know why it is not properly detected cross building with glibc.
      configureFlags = [ "fu_cv_sys_stat_statfs2_bsize=yes" ];
      doCheck = false;
    };

    # The tests are known broken on Cygwin
    # (http://thread.gmane.org/gmane.comp.gnu.core-utils.bugs/19025),
    # Darwin (http://thread.gmane.org/gmane.comp.gnu.core-utils.bugs/19351),
    # and {Open,Free}BSD.
    doCheck = stdenv ? glibc;

    # Saw random failures like ‘help2man: can't get '--help' info from
    # man/sha512sum.td/sha512sum’.
    enableParallelBuilding = false;

    NIX_LDFLAGS = optionalString selinuxSupport "-lsepol";
    FORCE_UNSAFE_CONFIGURE = stdenv.lib.optionalString (stdenv.system == "armv7l-linux" || stdenv.isSunOS) "1";

    makeFlags = optionalString stdenv.isDarwin "CFLAGS=-D_FORTIFY_SOURCE=0";

    # e.g. ls -> gls; grep -> ggrep
    postFixup = # feel free to simplify on a mass rebuild
      if withPrefix then
      ''
        (
          cd "$out/bin"
          find * -type f -executable -exec mv {} g{} \;
        )
      ''
      else null;

    meta = {
      homepage = http://www.gnu.org/software/coreutils/;
      description = "The basic file, shell and text manipulation utilities of the GNU operating system";

      longDescription = ''
        The GNU Core Utilities are the basic file, shell and text
        manipulation utilities of the GNU operating system.  These are
        the core utilities which are expected to exist on every
        operating system.
      '';

      license = stdenv.lib.licenses.gpl3Plus;

      platforms = stdenv.lib.platforms.all;

      maintainers = [ stdenv.lib.maintainers.eelco ];
    };
  };
in
  self<|MERGE_RESOLUTION|>--- conflicted
+++ resolved
@@ -37,15 +37,11 @@
          touch -r src/stat.c src/tail.c
        '';
 
-<<<<<<< HEAD
     outputs = [ "out" "info" ];
 
     nativeBuildInputs = [ perl xz.bin ];
-=======
     configureFlags = optionalString stdenv.isSunOS "ac_cv_func_inotify_init=no";
 
-    nativeBuildInputs = [ perl ];
->>>>>>> 146784f8
     buildInputs = [ gmp ]
       ++ optional aclSupport acl
       ++ optionals stdenv.isCygwin [ autoconf automake114x texinfo ]   # due to patch
