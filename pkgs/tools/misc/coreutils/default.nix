{ stdenv, lib, buildPackages
, autoreconfHook, texinfo, fetchurl, perl, xz, libiconv, gmp ? null
<<<<<<< HEAD
, hostPlatform, buildPlatform
, aclSupport ? stdenv.isLinux, acl ? null
, attrSupport ? stdenv.isLinux, attr ? null
=======
, aclSupport ? false, acl ? null
, attrSupport ? false, attr ? null
>>>>>>> 9a56eee0
, selinuxSupport? false, libselinux ? null, libsepol ? null
# No openssl in default version, so openssl-induced rebuilds aren't too big.
# It makes *sum functions significantly faster.
, minimal ? true, withOpenssl ? !minimal, openssl ? null
, withPrefix ? false
, singleBinary ? "symlinks" # you can also pass "shebangs" or false
}:

assert aclSupport -> acl != null;
assert selinuxSupport -> libselinux != null && libsepol != null;

with lib;

stdenv.mkDerivation rec {
  name = "coreutils-8.30";

  src = fetchurl {
    url = "mirror://gnu/coreutils/${name}.tar.xz";
    sha256 = "0mxhw43d4wpqmvg0l4znk1vm10fy92biyh90lzdnqjcic2lb6cg8";
  };

  patches = optional stdenv.hostPlatform.isCygwin ./coreutils-8.23-4.cygwin.patch;

  # The test tends to fail on btrfs and maybe other unusual filesystems.
  postPatch = optionalString (!stdenv.hostPlatform.isDarwin) ''
    sed '2i echo Skipping dd sparse test && exit 0' -i ./tests/dd/sparse.sh
    sed '2i echo Skipping cp sparse test && exit 0' -i ./tests/cp/sparse.sh
    sed '2i echo Skipping rm deep-2 test && exit 0' -i ./tests/rm/deep-2.sh
    sed '2i echo Skipping du long-from-unreadable test && exit 0' -i ./tests/du/long-from-unreadable.sh
    sed '2i echo Skipping chmod setgid test && exit 0' -i ./tests/chmod/setgid.sh
    sed '2i print "Skipping env -S test";  exit 0;' -i ./tests/misc/env-S.pl
    substituteInPlace ./tests/install/install-C.sh \
      --replace 'mode3=2755' 'mode3=1755'
  '';

  outputs = [ "out" "info" ];

  nativeBuildInputs = [ perl xz.bin ];
  configureFlags = [ "--with-packager=https://NixOS.org" ]
    ++ optional (singleBinary != false)
      ("--enable-single-binary" + optionalString (isString singleBinary) "=${singleBinary}")
<<<<<<< HEAD
    ++ optional withOpenssl "--with-openssl"
    ++ optional hostPlatform.isSunOS "ac_cv_func_inotify_init=no"
=======
    ++ optional stdenv.hostPlatform.isSunOS "ac_cv_func_inotify_init=no"
>>>>>>> 9a56eee0
    ++ optional withPrefix "--program-prefix=g"
    ++ optionals (stdenv.hostPlatform != stdenv.buildPlatform && stdenv.hostPlatform.libc == "glibc") [
      # TODO(19b98110126fde7cbb1127af7e3fe1568eacad3d): Needed for fstatfs() I
      # don't know why it is not properly detected cross building with glibc.
      "fu_cv_sys_stat_statfs2_bsize=yes"
    ];


  buildInputs = [ gmp ]
    ++ optional aclSupport acl
    ++ optional attrSupport attr
<<<<<<< HEAD
    ++ optional withOpenssl openssl
    ++ optionals hostPlatform.isCygwin [ autoreconfHook texinfo ]   # due to patch
=======
    ++ optionals stdenv.hostPlatform.isCygwin [ autoreconfHook texinfo ]   # due to patch
>>>>>>> 9a56eee0
    ++ optionals selinuxSupport [ libselinux libsepol ]
       # TODO(@Ericson2314): Investigate whether Darwin could benefit too
    ++ optional (stdenv.hostPlatform != stdenv.buildPlatform && stdenv.hostPlatform.libc != "glibc") libiconv;

  # The tests are known broken on Cygwin
  # (http://thread.gmane.org/gmane.comp.gnu.core-utils.bugs/19025),
  # Darwin (http://thread.gmane.org/gmane.comp.gnu.core-utils.bugs/19351),
  # and {Open,Free}BSD.
  # With non-standard storeDir: https://github.com/NixOS/nix/issues/512
  doCheck = stdenv.hostPlatform == stdenv.buildPlatform
    && stdenv.hostPlatform.libc == "glibc"
    && builtins.storeDir == "/nix/store";

  # Prevents attempts of running 'help2man' on cross-built binaries.
  PERL = if stdenv.hostPlatform == stdenv.buildPlatform then null else "missing";

  # Saw random failures like ‘help2man: can't get '--help' info from
  # man/sha512sum.td/sha512sum’.
  enableParallelBuilding = false;

  NIX_LDFLAGS = optionalString selinuxSupport "-lsepol";
  FORCE_UNSAFE_CONFIGURE = optionalString stdenv.hostPlatform.isSunOS "1";

  # Works around a bug with 8.26:
  # Makefile:3440: *** Recursive variable 'INSTALL' references itself (eventually).  Stop.
  preInstall = optionalString (stdenv.hostPlatform != stdenv.buildPlatform) ''
    sed -i Makefile -e 's|^INSTALL =.*|INSTALL = ${buildPackages.coreutils}/bin/install -c|'
  '';

<<<<<<< HEAD
  postInstall = optionalString (hostPlatform != buildPlatform && !minimal) ''
=======
  postInstall = optionalString (stdenv.hostPlatform != stdenv.buildPlatform) ''
>>>>>>> 9a56eee0
    rm $out/share/man/man1/*
    cp ${buildPackages.coreutils}/share/man/man1/* $out/share/man/man1
  ''
  # du: 8.7 M locale + 0.4 M man pages
  + optionalString minimal ''
    rm -r "$out/share"
  '';

  meta = {
    homepage = http://www.gnu.org/software/coreutils/;
    description = "The basic file, shell and text manipulation utilities of the GNU operating system";

    longDescription = ''
      The GNU Core Utilities are the basic file, shell and text
      manipulation utilities of the GNU operating system.  These are
      the core utilities which are expected to exist on every
      operating system.
    '';

    license = licenses.gpl3Plus;

    platforms = platforms.unix;

    maintainers = [ maintainers.eelco ];
  };

}<|MERGE_RESOLUTION|>--- conflicted
+++ resolved
@@ -1,13 +1,7 @@
 { stdenv, lib, buildPackages
 , autoreconfHook, texinfo, fetchurl, perl, xz, libiconv, gmp ? null
-<<<<<<< HEAD
-, hostPlatform, buildPlatform
 , aclSupport ? stdenv.isLinux, acl ? null
 , attrSupport ? stdenv.isLinux, attr ? null
-=======
-, aclSupport ? false, acl ? null
-, attrSupport ? false, attr ? null
->>>>>>> 9a56eee0
 , selinuxSupport? false, libselinux ? null, libsepol ? null
 # No openssl in default version, so openssl-induced rebuilds aren't too big.
 # It makes *sum functions significantly faster.
@@ -49,12 +43,8 @@
   configureFlags = [ "--with-packager=https://NixOS.org" ]
     ++ optional (singleBinary != false)
       ("--enable-single-binary" + optionalString (isString singleBinary) "=${singleBinary}")
-<<<<<<< HEAD
     ++ optional withOpenssl "--with-openssl"
-    ++ optional hostPlatform.isSunOS "ac_cv_func_inotify_init=no"
-=======
     ++ optional stdenv.hostPlatform.isSunOS "ac_cv_func_inotify_init=no"
->>>>>>> 9a56eee0
     ++ optional withPrefix "--program-prefix=g"
     ++ optionals (stdenv.hostPlatform != stdenv.buildPlatform && stdenv.hostPlatform.libc == "glibc") [
       # TODO(19b98110126fde7cbb1127af7e3fe1568eacad3d): Needed for fstatfs() I
@@ -66,12 +56,8 @@
   buildInputs = [ gmp ]
     ++ optional aclSupport acl
     ++ optional attrSupport attr
-<<<<<<< HEAD
     ++ optional withOpenssl openssl
-    ++ optionals hostPlatform.isCygwin [ autoreconfHook texinfo ]   # due to patch
-=======
     ++ optionals stdenv.hostPlatform.isCygwin [ autoreconfHook texinfo ]   # due to patch
->>>>>>> 9a56eee0
     ++ optionals selinuxSupport [ libselinux libsepol ]
        # TODO(@Ericson2314): Investigate whether Darwin could benefit too
     ++ optional (stdenv.hostPlatform != stdenv.buildPlatform && stdenv.hostPlatform.libc != "glibc") libiconv;
@@ -101,11 +87,7 @@
     sed -i Makefile -e 's|^INSTALL =.*|INSTALL = ${buildPackages.coreutils}/bin/install -c|'
   '';
 
-<<<<<<< HEAD
-  postInstall = optionalString (hostPlatform != buildPlatform && !minimal) ''
-=======
-  postInstall = optionalString (stdenv.hostPlatform != stdenv.buildPlatform) ''
->>>>>>> 9a56eee0
+  postInstall = optionalString (stdenv.hostPlatform != stdenv.buildPlatform && !minimal) ''
     rm $out/share/man/man1/*
     cp ${buildPackages.coreutils}/share/man/man1/* $out/share/man/man1
   ''
