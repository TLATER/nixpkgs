--- conflicted
+++ resolved
@@ -5,20 +5,13 @@
 }:
 
 stdenv.mkDerivation rec {
-<<<<<<< HEAD
   pname = "pv";
-  version = "1.6.6";
+  version = "1.6.20";
+  name = "pv-1.6.20";
 
   src = fetchurl {
     url = "https://www.ivarch.com/programs/sources/pv-${version}.tar.bz2";
-    sha256 = "1wbk14xh9rfypiwyy68ssl8dliyji30ly70qki1y2xx3ywszk3k0";
-=======
-  name = "pv-1.6.20";
-
-  src = fetchurl {
-    url = "https://www.ivarch.com/programs/sources/${name}.tar.bz2";
     sha256 = "00y6zla8h653sn4axgqz7rr0x79vfwl62a7gn6lzn607zwg9acg8";
->>>>>>> 98a9aba0
   };
 
   patches = [
