{stdenv, fetchurl, xmlto, docbook_xml_dtd_412, libxslt, docbook_xsl}:

stdenv.mkDerivation {
  name = "opensp-1.5.2";

  src = fetchurl {
    url = mirror://sourceforge/openjade/OpenSP-1.5.2.tar.gz;
    sha256 = "1khpasr6l0a8nfz6kcf3s81vgdab8fm2dj291n5r2s53k228kx2p";
  };

  patchPhase = ''
    sed -i s,/usr/share/sgml/docbook/xml-dtd-4.1.2/,${docbook_xml_dtd_412}/xml/dtd/docbook/, \
      docsrc/*.xml
  '';

<<<<<<< HEAD
=======
  configureFlags = [
    "--with-libintl-prefix=/usr"
    "--with-libiconv-prefix=/usr"
  ];
>>>>>>> 25b395bc

  setupHook = ./setup-hook.sh;

  postFixup = ''
    # Remove random ids in the release notes
    sed -i -e 's/href="#idm.*"//g' $out/share/doc/OpenSP/releasenotes.html
    sed -i -e 's/name="idm.*"//g' $out/share/doc/OpenSP/releasenotes.html
    '';


  buildInputs = [ xmlto docbook_xml_dtd_412 libxslt docbook_xsl ];

  meta = {
    description = "A suite of SGML/XML processing tools";
    license = stdenv.lib.licenses.mit;
    homepage = http://openjade.sourceforge.net/;
  };
}<|MERGE_RESOLUTION|>--- conflicted
+++ resolved
@@ -13,13 +13,10 @@
       docsrc/*.xml
   '';
 
-<<<<<<< HEAD
-=======
-  configureFlags = [
+  configureFlags = optional stdenv.isDarwin [
     "--with-libintl-prefix=/usr"
     "--with-libiconv-prefix=/usr"
   ];
->>>>>>> 25b395bc
 
   setupHook = ./setup-hook.sh;
 
