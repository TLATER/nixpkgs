--- conflicted
+++ resolved
@@ -32,15 +32,9 @@
       # XXX: We work around the fact that `wrapProgram' doesn't support
       # spaces below by inserting escaped backslashes.
       wrapProgram $out/bin/$i --prefix PERL5LIB :			\
-<<<<<<< HEAD
-        "${perlXMLSAX}/lib/perl5/site_perl:${perlXMLParser}/lib/perl5/site_perl" \
+        "${XMLSAX}/lib/perl5/site_perl:${XMLParser}/lib/perl5/site_perl" \
 	--prefix PERL5LIB :						\
-	"${perlXMLNamespaceSupport}/lib/perl5/site_perl"		\
-=======
-        "${XMLSAX}/lib/site_perl:${XMLParser}/lib/site_perl"	\
-	--prefix PERL5LIB :						\
-	"${XMLNamespaceSupport}/lib/site_perl"			\
->>>>>>> 4c02ccd1
+	"${XMLNamespaceSupport}/lib/perl5/site_perl"			\
 	--prefix XML_CATALOG_FILES "\ "					\
 	"$out/share/docbook2X/dtd/catalog.xml\ $out/share/docbook2X/xslt/catalog.xml"
     done
