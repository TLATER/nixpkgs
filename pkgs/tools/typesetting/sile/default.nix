{ lib, stdenv
, darwin
, fetchurl
, makeWrapper
, pkg-config
, autoconf
, automake
, poppler_utils
, harfbuzz
, icu
, fontconfig
, lua
, libiconv
, makeFontsConf
, gentium
}:

let
  luaEnv = lua.withPackages(ps: with ps; [
    cassowary
    cosmo
    compat53
    linenoise
    lpeg
    lua-zlib
    lua_cliargs
    luaepnf
    luaexpat
    luafilesystem
    luarepl
    luasec
    luasocket
    luautf8
    penlight
    stdlib
    vstruct
  ]);
in

stdenv.mkDerivation rec {
  pname = "sile";
  version = "0.10.14";

  src = fetchurl {
    url = "https://github.com/sile-typesetter/sile/releases/download/v${version}/${pname}-${version}.tar.xz";
    sha256 = "100f6iangpiwlv8k55d134w856r0xwsgw90s1rkkmqa5syziwni5";
  };

  configureFlags = [
    "--with-system-luarocks"
    "--with-manual"
  ];

  nativeBuildInputs = [
    autoconf
    automake
    pkg-config
    makeWrapper
  ];
  buildInputs = [
    harfbuzz
    icu
    fontconfig
    libiconv
    luaEnv
  ]
  ++ lib.optional stdenv.isDarwin darwin.apple_sdk.frameworks.AppKit
  ;
  checkInputs = [
    poppler_utils
  ];

  preConfigure = lib.optionalString stdenv.isDarwin ''
    sed -i -e 's|@import AppKit;|#import <AppKit/AppKit.h>|' src/macfonts.m
  '';

<<<<<<< HEAD
  env.NIX_LDFLAGS = optionalString stdenv.isDarwin "-framework AppKit";
=======
  NIX_LDFLAGS = lib.optionalString stdenv.isDarwin "-framework AppKit";
>>>>>>> 211be6af

  FONTCONFIG_FILE = makeFontsConf {
    fontDirectories = [
      gentium
    ];
  };

  doCheck = true;

  enableParallelBuilding = true;

  preBuild = lib.optionalString stdenv.cc.isClang ''
    substituteInPlace libtexpdf/dpxutil.c \
      --replace "ASSERT(ht && ht->table && iter);" "ASSERT(ht && iter);"
  '';

  # Hack to avoid TMPDIR in RPATHs.
  preFixup = ''rm -rf "$(pwd)" && mkdir "$(pwd)" '';

  outputs = [ "out" "doc" "man" "dev" ];

  meta = with lib; {
    description = "A typesetting system";
    longDescription = ''
      SILE is a typesetting system; its job is to produce beautiful
      printed documents. Conceptually, SILE is similar to TeX—from
      which it borrows some concepts and even syntax and
      algorithms—but the similarities end there. Rather than being a
      derivative of the TeX family SILE is a new typesetting and
      layout engine written from the ground up using modern
      technologies and borrowing some ideas from graphical systems
      such as InDesign.
    '';
    homepage = "https://sile-typesetter.org/";
    platforms = platforms.unix;
    broken = stdenv.isDarwin;   # https://github.com/NixOS/nixpkgs/issues/23018
    maintainers = with maintainers; [ doronbehar alerque ];
    license = licenses.mit;
  };
}<|MERGE_RESOLUTION|>--- conflicted
+++ resolved
@@ -74,11 +74,7 @@
     sed -i -e 's|@import AppKit;|#import <AppKit/AppKit.h>|' src/macfonts.m
   '';
 
-<<<<<<< HEAD
-  env.NIX_LDFLAGS = optionalString stdenv.isDarwin "-framework AppKit";
-=======
-  NIX_LDFLAGS = lib.optionalString stdenv.isDarwin "-framework AppKit";
->>>>>>> 211be6af
+  env.NIX_LDFLAGS = lib.optionalString stdenv.isDarwin "-framework AppKit";
 
   FONTCONFIG_FILE = makeFontsConf {
     fontDirectories = [
