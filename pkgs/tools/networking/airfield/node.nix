--- conflicted
+++ resolved
@@ -6,13 +6,8 @@
 
 let
   nodeEnv = import ../../../development/node-packages/node-env.nix {
-<<<<<<< HEAD
-    inherit (pkgs) stdenv python2 utillinux runCommand writeTextFile jq;
-    inherit nodejs;
-=======
-    inherit (pkgs) stdenv lib python2 runCommand writeTextFile;
+    inherit (pkgs) stdenv lib python2 runCommand writeTextFile jq;
     inherit pkgs nodejs;
->>>>>>> 211be6af
     libtool = if pkgs.stdenv.isDarwin then pkgs.darwin.cctools else null;
   };
 in
