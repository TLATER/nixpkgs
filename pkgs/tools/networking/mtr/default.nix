--- conflicted
+++ resolved
@@ -1,10 +1,5 @@
-<<<<<<< HEAD
-{ stdenv, lib, fetchFromGitHub, autoreconfHook, pkg-config
+{ stdenv, lib, fetchFromGitHub, fetchpatch, autoreconfHook, pkg-config
 , libcap, ncurses, jansson
-=======
-{ stdenv, lib, fetchFromGitHub, fetchpatch, autoreconfHook, pkg-config
-, libcap, ncurses
->>>>>>> 093d8068
 , withGtk ? false, gtk3 }:
 
 stdenv.mkDerivation rec {
