{ stdenv, fetchurl, substituteAll, libpcap }:

stdenv.mkDerivation rec {
  version = "2.4.7";
  name = "ppp-${version}";

  src = fetchurl {
    url = "mirror://samba/ppp/${name}.tar.gz";
    sha256 = "0c7vrjxl52pdwi4ckrvfjr08b31lfpgwf3pp0cqy76a77vfs7q02";
  };

  patches =
    [ ( substituteAll {
        src = ./nix-purity.patch;
        inherit libpcap;
<<<<<<< HEAD
        glibc = stdenv.gcc.libc.dev;
=======
        glibc = stdenv.cc.libc;
>>>>>>> 9de96694
      })
      # Without nonpriv.patch, pppd --version doesn't work when not run as
      # root.
      ./nonpriv.patch
    ];

  buildInputs = [ libpcap ];

  meta = {
    homepage = https://ppp.samba.org/;
    description = "Point-to-point implementation for Linux and Solaris";
    platforms = stdenv.lib.platforms.linux;
    maintainers = [ stdenv.lib.maintainers.falsifian ];
  };
}<|MERGE_RESOLUTION|>--- conflicted
+++ resolved
@@ -13,11 +13,7 @@
     [ ( substituteAll {
         src = ./nix-purity.patch;
         inherit libpcap;
-<<<<<<< HEAD
-        glibc = stdenv.gcc.libc.dev;
-=======
-        glibc = stdenv.cc.libc;
->>>>>>> 9de96694
+        glibc = stdenv.cc.libc.dev;
       })
       # Without nonpriv.patch, pppd --version doesn't work when not run as
       # root.
