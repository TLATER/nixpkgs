{ lib, stdenv, fetchurl, fetchpatch, zlib, protobuf, ncurses, pkg-config
, makeWrapper, perlPackages, openssl, autoreconfHook, openssh, bash-completion
, withUtempter ? stdenv.isLinux, libutempter }:

stdenv.mkDerivation rec {
  pname = "mosh";
  version = "1.3.2";

  src = fetchurl {
    url = "https://mosh.org/mosh-${version}.tar.gz";
    sha256 = "05hjhlp6lk8yjcy59zywpf0r6s0h0b9zxq0lw66dh9x8vxrhaq6s";
  };

  nativeBuildInputs = [ autoreconfHook pkg-config ];
  buildInputs = [ protobuf ncurses zlib makeWrapper openssl bash-completion ]
    ++ (with perlPackages; [ perl IOTty ])
    ++ lib.optional withUtempter libutempter;

  enableParallelBuilding = true;

  patches = [
    ./ssh_path.patch
    ./mosh-client_path.patch
    ./utempter_path.patch
    # Fix w/c++17, ::bind vs std::bind
    (fetchpatch {
      url = "https://github.com/mobile-shell/mosh/commit/e5f8a826ef9ff5da4cfce3bb8151f9526ec19db0.patch";
      sha256 = "15518rb0r5w1zn4s6981bf1sz6ins6gpn2saizfzhmr13hw4gmhm";
    })
    # Fix build with bash-completion 2.10
    ./bash_completion_datadir.patch
  ];
  postPatch = ''
    substituteInPlace scripts/mosh.pl \
        --subst-var-by ssh "${openssh}/bin/ssh"
    substituteInPlace scripts/mosh.pl \
        --subst-var-by mosh-client "$out/bin/mosh-client"
  '';

  configureFlags = [ "--enable-completion" ] ++ lib.optional withUtempter "--with-utempter";

  postInstall = ''
      wrapProgram $out/bin/mosh --prefix PERL5LIB : $PERL5LIB
  '';

<<<<<<< HEAD
  env.CXXFLAGS = stdenv.lib.optionalString stdenv.cc.isClang "-std=c++11";
=======
  CXXFLAGS = lib.optionalString stdenv.cc.isClang "-std=c++11";
>>>>>>> 211be6af

  meta = with lib; {
    homepage = "https://mosh.org/";
    description = "Mobile shell (ssh replacement)";
    longDescription = ''
      Remote terminal application that allows roaming, supports intermittent
      connectivity, and provides intelligent local echo and line editing of
      user keystrokes.

      Mosh is a replacement for SSH. It's more robust and responsive,
      especially over Wi-Fi, cellular, and long-distance links.
    '';
    license = licenses.gpl3Plus;
    maintainers = with maintainers; [ viric ];
    platforms = platforms.unix;
  };
}<|MERGE_RESOLUTION|>--- conflicted
+++ resolved
@@ -43,11 +43,7 @@
       wrapProgram $out/bin/mosh --prefix PERL5LIB : $PERL5LIB
   '';
 
-<<<<<<< HEAD
-  env.CXXFLAGS = stdenv.lib.optionalString stdenv.cc.isClang "-std=c++11";
-=======
-  CXXFLAGS = lib.optionalString stdenv.cc.isClang "-std=c++11";
->>>>>>> 211be6af
+  env.CXXFLAGS = lib.optionalString stdenv.cc.isClang "-std=c++11";
 
   meta = with lib; {
     homepage = "https://mosh.org/";
