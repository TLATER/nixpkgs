{ stdenv, fetchFromGitHub, autoreconfHook, openssl, ppp, pkgconfig }:

with stdenv.lib;

let repo = "openfortivpn";
    version = "1.5.0";

in stdenv.mkDerivation {
  name = "${repo}-${version}";

  src = fetchFromGitHub {
    owner = "adrienverge";
    inherit repo;
    rev = "v${version}";
    sha256 = "0fm0z73afghwmbshpsn5jfbyyfzz1v8s7scwycnvsk2cgv5f4r86";
  };
<<<<<<< HEAD

  nativeBuildInputs = [ autoreconfHook ];
=======
  nativeBuildInputs = [ autoreconfHook pkgconfig ];
>>>>>>> 4e22e88b
  buildInputs = [ openssl ppp ];

  NIX_CFLAGS_COMPILE = "-Wno-error=unused-function";

  preConfigure = ''
    substituteInPlace src/tunnel.c --replace "/usr/sbin/pppd" "${ppp}/bin/pppd"
  '';

  enableParallelBuilding = true;

  meta = {
    description = "Client for PPP+SSL VPN tunnel services";
    homepage = https://github.com/adrienverge/openfortivpn;
    license = stdenv.lib.licenses.gpl3;
    maintainers = [ stdenv.lib.maintainers.madjar ];
    platforms = stdenv.lib.platforms.linux;
  };
}<|MERGE_RESOLUTION|>--- conflicted
+++ resolved
@@ -14,12 +14,8 @@
     rev = "v${version}";
     sha256 = "0fm0z73afghwmbshpsn5jfbyyfzz1v8s7scwycnvsk2cgv5f4r86";
   };
-<<<<<<< HEAD
 
-  nativeBuildInputs = [ autoreconfHook ];
-=======
   nativeBuildInputs = [ autoreconfHook pkgconfig ];
->>>>>>> 4e22e88b
   buildInputs = [ openssl ppp ];
 
   NIX_CFLAGS_COMPILE = "-Wno-error=unused-function";
