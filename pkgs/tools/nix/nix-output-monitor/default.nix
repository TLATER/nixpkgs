--- conflicted
+++ resolved
@@ -5,19 +5,11 @@
 }:
 mkDerivation rec {
   pname = "nix-output-monitor";
-<<<<<<< HEAD
-  version = "1.0.4.2";
-  src = fetchFromGitHub {
-    owner = "maralorn";
-    repo = "nix-output-monitor";
-    hash = "sha256-gjKX8qGYd+I6FqXC/QBVb3ONT/q0hiwNfh6ZeUavDtg=";
-=======
   version = "1.0.5.0";
   src = fetchFromGitHub {
     owner = "maralorn";
     repo = "nix-output-monitor";
     hash = "sha256-7vjGE/MfRlFplGQBkhYwqMWjiFfky7J9aI8Tt5FycBo=";
->>>>>>> 00343a4b
     rev = "v${version}";
   };
   isLibrary = true;
