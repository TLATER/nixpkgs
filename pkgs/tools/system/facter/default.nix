{ lib, stdenv, fetchFromGitHub, boost, cmake, cpp-hocon, curl, leatherman, libwhereami, libyamlcpp, openssl, ruby, util-linux }:

stdenv.mkDerivation rec {
  pname = "facter";
  version = "3.14.16";

  src = fetchFromGitHub {
    sha256 = "sha256-VZIeyLJBlh5/r0EHinSiPiQyCNUBFBYjDZ6nTVnZBbE=";
    rev = version;
    repo = pname;
    owner = "puppetlabs";
  };

<<<<<<< HEAD
  env.CXXFLAGS = "-fpermissive -Wno-error=catch-value";
  env.NIX_LDFLAGS = "-lblkid";
  env.NIX_CFLAGS_COMPILE = "-Wno-error=deprecated-copy";
=======
  CXXFLAGS = lib.optionalString stdenv.cc.isGNU "-fpermissive -Wno-error=catch-value";
  NIX_LDFLAGS = lib.optionalString stdenv.isLinux "-lblkid";
>>>>>>> 211be6af

  cmakeFlags = [
    "-DFACTER_RUBY=${ruby}/lib/libruby${stdenv.hostPlatform.extensions.sharedLibrary}"
    "-DRUBY_LIB_INSTALL=${placeholder "out"}/lib/ruby"
  ];

<<<<<<< HEAD
=======
  NIX_CFLAGS_COMPILE = "-Wno-error";

>>>>>>> 211be6af
  nativeBuildInputs = [ cmake ];
  buildInputs = [ boost cpp-hocon curl leatherman libwhereami libyamlcpp openssl ruby util-linux ];

  meta = with lib; {
    homepage = "https://github.com/puppetlabs/facter";
    description = "A system inventory tool";
    license = licenses.asl20;
    maintainers = [ maintainers.womfoo ];
    platforms = platforms.unix;
  };
}<|MERGE_RESOLUTION|>--- conflicted
+++ resolved
@@ -11,25 +11,15 @@
     owner = "puppetlabs";
   };
 
-<<<<<<< HEAD
-  env.CXXFLAGS = "-fpermissive -Wno-error=catch-value";
-  env.NIX_LDFLAGS = "-lblkid";
-  env.NIX_CFLAGS_COMPILE = "-Wno-error=deprecated-copy";
-=======
-  CXXFLAGS = lib.optionalString stdenv.cc.isGNU "-fpermissive -Wno-error=catch-value";
-  NIX_LDFLAGS = lib.optionalString stdenv.isLinux "-lblkid";
->>>>>>> 211be6af
+  env.CXXFLAGS = lib.optionalString stdenv.cc.isGNU "-fpermissive -Wno-error=catch-value";
+  env.NIX_LDFLAGS = lib.optionalString stdenv.isLinux "-lblkid";
+  env.NIX_CFLAGS_COMPILE = "-Wno-error";
 
   cmakeFlags = [
     "-DFACTER_RUBY=${ruby}/lib/libruby${stdenv.hostPlatform.extensions.sharedLibrary}"
     "-DRUBY_LIB_INSTALL=${placeholder "out"}/lib/ruby"
   ];
 
-<<<<<<< HEAD
-=======
-  NIX_CFLAGS_COMPILE = "-Wno-error";
-
->>>>>>> 211be6af
   nativeBuildInputs = [ cmake ];
   buildInputs = [ boost cpp-hocon curl leatherman libwhereami libyamlcpp openssl ruby util-linux ];
 
