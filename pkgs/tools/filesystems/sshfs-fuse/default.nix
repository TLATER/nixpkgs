--- conflicted
+++ resolved
@@ -20,11 +20,7 @@
   buildInputs = [ fuse3 glib ];
   checkInputs = [ which python3Packages.pytest ];
 
-<<<<<<< HEAD
-  env.NIX_CFLAGS_COMPILE = stdenv.lib.optionalString
-=======
-  NIX_CFLAGS_COMPILE = lib.optionalString
->>>>>>> 211be6af
+  env.NIX_CFLAGS_COMPILE = lib.optionalString
     (stdenv.hostPlatform.system == "i686-linux")
     "-D_FILE_OFFSET_BITS=64";
 
