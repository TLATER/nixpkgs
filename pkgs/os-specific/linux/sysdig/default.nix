--- conflicted
+++ resolved
@@ -1,24 +1,15 @@
 {stdenv, fetchurl, cmake, luajit, kernel, zlib, ncurses, perl, jsoncpp, libb64, openssl, curl}:
 let
   inherit (stdenv.lib) optional optionalString;
-<<<<<<< HEAD
   baseName = "sysdig";
-  version = "0.8.0";
+  version = "0.9.0";
 in
 stdenv.mkDerivation {
-  name="${baseName}-${version}";
+  name = "${baseName}-${version}";
 
   src = fetchurl {
     url = "https://github.com/draios/sysdig/archive/${version}.tar.gz";
-    sha256 = "1939k3clwxg09m1bn0szqiy2nxg66srl72n7476jc58hgaraq3dr";
-=======
-  s = rec {
-    baseName="sysdig";
-    version = "0.9.0";
-    name="${baseName}-${version}";
-    url="https://github.com/draios/sysdig/archive/${version}.tar.gz";
     sha256 = "198x1zmlydvi4i1sfvs8xjh9z5pb47l6xs4phrnkwwak46rhka3j";
->>>>>>> 0729f606
   };
 
   buildInputs = [
