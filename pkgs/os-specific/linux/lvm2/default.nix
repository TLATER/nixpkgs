{ lib, stdenv
, fetchpatch
, fetchurl
, pkg-config
, util-linux
, libuuid
, thin-provisioning-tools, libaio
, enableCmdlib ? false
, enableDmeventd ? false
, udev ? null
, nixosTests
}:

# configure: error: --enable-dmeventd requires --enable-cmdlib to be used as well
assert enableDmeventd -> enableCmdlib;

stdenv.mkDerivation rec {
  pname = "lvm2" + lib.optionalString enableDmeventd "with-dmeventd";
  version = "2.03.11";

  src = fetchurl {
    url = "https://mirrors.kernel.org/sourceware/lvm2/LVM2.${version}.tgz";
    sha256 = "1m4xpda8vbyd89ca0w8nacvnl4j34yzsa625gn990fb5sh84ab44";
  };

  nativeBuildInputs = [ pkg-config ];
  buildInputs = [ udev libuuid thin-provisioning-tools libaio ];

  configureFlags = [
    "--disable-readline"
    "--enable-pkgconfig"
<<<<<<< HEAD
    "--enable-cmdlib"
  ] ++ stdenv.lib.optional enable_dmeventd "--enable-dmeventd"
  ++ stdenv.lib.optionals (stdenv.hostPlatform != stdenv.buildPlatform) [
=======
    "--with-default-locking-dir=/run/lock/lvm"
    "--with-default-run-dir=/run/lvm"
    "--with-systemdsystemunitdir=${placeholder "out"}/lib/systemd/system"
  ] ++ lib.optionals (!enableCmdlib) [
    "--bindir=${placeholder "bin"}/bin"
    "--sbindir=${placeholder "bin"}/bin"
    "--libdir=${placeholder "lib"}/lib"
  ] ++ lib.optional enableCmdlib "--enable-cmdlib"
  ++ lib.optionals enableDmeventd [
    "--enable-dmeventd"
    "--with-dmeventd-pidfile=/run/dmeventd/pid"
    "--with-default-dm-run-dir=/run/dmeventd"
  ] ++ lib.optionals (stdenv.hostPlatform != stdenv.buildPlatform) [
>>>>>>> 211be6af
    "ac_cv_func_malloc_0_nonnull=yes"
    "ac_cv_func_realloc_0_nonnull=yes"
  ] ++
  lib.optionals (udev != null) [
    "--enable-udev_rules"
    "--enable-udev_sync"
  ];

  preConfigure = ''
    sed -i /DEFAULT_SYS_DIR/d Makefile.in
    sed -i /DEFAULT_PROFILE_DIR/d conf/Makefile.in
    substituteInPlace scripts/lvm2_activation_generator_systemd_red_hat.c \
      --replace /usr/bin/udevadm /run/current-system/systemd/bin/udevadm
    # https://github.com/lvmteam/lvm2/issues/36
    substituteInPlace udev/69-dm-lvm-metad.rules.in \
      --replace "(BINDIR)/systemd-run" /run/current-system/systemd/bin/systemd-run

    substituteInPlace make.tmpl.in --replace "@systemdsystemunitdir@" "$out/lib/systemd/system"
    substituteInPlace libdm/make.tmpl.in --replace "@systemdsystemunitdir@" "$out/lib/systemd/system"
  '';

  postConfigure = ''
    sed -i 's|^#define LVM_CONFIGURE_LINE.*$|#define LVM_CONFIGURE_LINE "<removed>"|g' ./include/configure.h
  '';


  patches = lib.optionals stdenv.hostPlatform.isMusl [
    (fetchpatch {
      name = "fix-stdio-usage.patch";
      url = "https://git.alpinelinux.org/aports/plain/main/lvm2/fix-stdio-usage.patch?h=3.7-stable&id=31bd4a8c2dc00ae79a821f6fe0ad2f23e1534f50";
      sha256 = "0m6wr6qrvxqi2d2h054cnv974jq1v65lqxy05g1znz946ga73k3p";
    })
    (fetchpatch {
      name = "mallinfo.patch";
      url = "https://git.alpinelinux.org/aports/plain/main/lvm2/mallinfo.patch?h=3.7-stable&id=31bd4a8c2dc00ae79a821f6fe0ad2f23e1534f50";
      sha256 = "0g6wlqi215i5s30bnbkn8w7axrs27y3bnygbpbnf64wwx7rxxlj0";
    })
    (fetchpatch {
      name = "mlockall-default-config.patch";
      url = "https://git.alpinelinux.org/aports/plain/main/lvm2/mlockall-default-config.patch?h=3.7-stable&id=31bd4a8c2dc00ae79a821f6fe0ad2f23e1534f50";
      sha256 = "1ivbj3sphgf8n1ykfiv5rbw7s8dgnj5jcr9jl2v8cwf28lkacw5l";
    })
  ];

  doCheck = false; # requires root

  makeFlags = lib.optionals (udev != null) [
    "SYSTEMD_GENERATOR_DIR=$(out)/lib/systemd/system-generators"
  ];

  # To prevent make install from failing.
  installFlags = [ "OWNER=" "GROUP=" "confdir=$(out)/etc" ];

  # Install systemd stuff.
  installTargets = [ "install" ] ++ lib.optionals (udev != null) [
    "install_systemd_generators"
    "install_systemd_units"
    "install_tmpfiles_configuration"
  ];

  # only split bin and lib out from out if cmdlib isn't enabled
  outputs = [
    "out"
    "dev"
    "man"
  ] ++ lib.optionals (enableCmdlib != true) [
    "bin"
    "lib"
  ];

  postInstall = lib.optionalString (enableCmdlib != true) ''
    moveToOutput lib/libdevmapper.so $lib
  '';

  passthru.tests.installer = nixosTests.installer.lvm;

  meta = with lib; {
    homepage = "http://sourceware.org/lvm2/";
    description = "Tools to support Logical Volume Management (LVM) on Linux";
    platforms = platforms.linux;
    license = with licenses; [ gpl2 bsd2 lgpl21 ];
    maintainers = with maintainers; [ raskin ajs124 ];
  };
}<|MERGE_RESOLUTION|>--- conflicted
+++ resolved
@@ -29,11 +29,6 @@
   configureFlags = [
     "--disable-readline"
     "--enable-pkgconfig"
-<<<<<<< HEAD
-    "--enable-cmdlib"
-  ] ++ stdenv.lib.optional enable_dmeventd "--enable-dmeventd"
-  ++ stdenv.lib.optionals (stdenv.hostPlatform != stdenv.buildPlatform) [
-=======
     "--with-default-locking-dir=/run/lock/lvm"
     "--with-default-run-dir=/run/lvm"
     "--with-systemdsystemunitdir=${placeholder "out"}/lib/systemd/system"
@@ -47,7 +42,6 @@
     "--with-dmeventd-pidfile=/run/dmeventd/pid"
     "--with-default-dm-run-dir=/run/dmeventd"
   ] ++ lib.optionals (stdenv.hostPlatform != stdenv.buildPlatform) [
->>>>>>> 211be6af
     "ac_cv_func_malloc_0_nonnull=yes"
     "ac_cv_func_realloc_0_nonnull=yes"
   ] ++
