{ stdenv, fetchurl, pkgconfig, zlib, expat, openssl
, libjpeg, libpng, libtiff, freetype, fontconfig, lcms2, libpaper, jbig2dec
, libiconv
, x11Support ? false, x11 ? null
, cupsSupport ? false, cups ? null
}:

assert x11Support -> x11 != null;
assert cupsSupport -> cups != null;
let
  version = "9.15";
  sha256 = "0p1isp6ssfay141klirn7n9s8b546vcz6paksfmksbwy0ljsypg6";

  fonts = stdenv.mkDerivation {
    name = "ghostscript-fonts";

    srcs = [
      (fetchurl {
        url = "mirror://sourceforge/gs-fonts/ghostscript-fonts-std-8.11.tar.gz";
        sha256 = "00f4l10xd826kak51wsmaz69szzm2wp8a41jasr4jblz25bg7dhf";
      })
      (fetchurl {
        url = "mirror://gnu/ghostscript/gnu-gs-fonts-other-6.0.tar.gz";
        sha256 = "1cxaah3r52qq152bbkiyj2f7dx1rf38vsihlhjmrvzlr8v6cqil1";
      })
      # ... add other fonts here
    ];

    installPhase = ''
      mkdir "$out"
      mv -v * "$out/"
    '';
  };

in
stdenv.mkDerivation rec {
  name = "ghostscript-${version}";

  src = fetchurl {
    url = "http://downloads.ghostscript.com/public/${name}.tar.bz2";
    inherit sha256;
  };

  patches = [ ./urw-font-files.patch ];

  outputs = [ "out" "doc" ];

  enableParallelBuilding = true;

  buildInputs =
    [ pkgconfig zlib expat openssl
      libjpeg libpng libtiff freetype fontconfig lcms2 libpaper jbig2dec
      libiconv
    ]
    ++ stdenv.lib.optional x11Support x11
    ++ stdenv.lib.optional cupsSupport cups
    # [] # maybe sometimes jpeg2000 support
    ;

  makeFlags = [ "cups_serverroot=$(out)" "cups_serverbin=$(out)/lib/cups" ];

  preConfigure = ''
    rm -rf jpeg libpng zlib jasper expat tiff lcms{,2} jbig2dec openjpeg freetype cups/libs

    sed "s@if ( test -f \$(INCLUDE)[^ ]* )@if ( true )@; s@INCLUDE=/usr/include@INCLUDE=/no-such-path@" -i base/unix-aux.mak
  '';

  configureFlags =
    [ "--with-system-libtiff"
      "--enable-dynamic"
      (if x11Support then "--with-x" else "--without-x")
      (if cupsSupport then "--enable-cups" else "--disable-cups")
    ];

  doCheck = true;

  # don't build/install statically linked bin/gs
  buildFlags = "so";
  installTargets="soinstall";

  postInstall = ''
    ln -s gsc "$out"/bin/gs

    mkdir -p "$doc/share/ghostscript/${version}"
    mv "$out/share/ghostscript/${version}"/{doc,examples} "$doc/share/ghostscript/${version}/"

<<<<<<< HEAD
    ln -s "${fonts}" "$out/share/ghostscript/fonts"
=======
    rm -rf $out/lib/cups/filter/{gstopxl,gstoraster}

    rm -rf $out/share/ghostscript/*/{doc,examples}
>>>>>>> 93ec3670
  '';

  meta = {
    homepage = "http://www.ghostscript.com/";
    description = "PostScript interpreter (mainline version)";

    longDescription = ''
      Ghostscript is the name of a set of tools that provides (i) an
      interpreter for the PostScript language and the PDF file format,
      (ii) a set of C procedures (the Ghostscript library) that
      implement the graphics capabilities that appear as primitive
      operations in the PostScript language, and (iii) a wide variety
      of output drivers for various file formats and printers.
    '';

    license = stdenv.lib.licenses.gpl3Plus;

    platforms = stdenv.lib.platforms.all;
    maintainers = [ stdenv.lib.maintainers.viric ];
  };
}<|MERGE_RESOLUTION|>--- conflicted
+++ resolved
@@ -84,13 +84,9 @@
     mkdir -p "$doc/share/ghostscript/${version}"
     mv "$out/share/ghostscript/${version}"/{doc,examples} "$doc/share/ghostscript/${version}/"
 
-<<<<<<< HEAD
     ln -s "${fonts}" "$out/share/ghostscript/fonts"
-=======
-    rm -rf $out/lib/cups/filter/{gstopxl,gstoraster}
 
-    rm -rf $out/share/ghostscript/*/{doc,examples}
->>>>>>> 93ec3670
+    rm -r $out/lib/cups/filter/{gstopxl,gstoraster}
   '';
 
   meta = {
