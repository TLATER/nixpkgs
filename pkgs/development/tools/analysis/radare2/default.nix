{stdenv, fetchFromGitHub, fetchurl, fetchpatch, pkgconfig, libusb, readline, libewf, perl, zlib, openssl,
gtk2 ? null, vte ? null, gtkdialog ? null,
python ? null,
ruby ? null,
lua ? null,
useX11, rubyBindings, pythonBindings, luaBindings}:

assert useX11 -> (gtk2 != null && vte != null && gtkdialog != null);
assert rubyBindings -> ruby != null;
assert pythonBindings -> python != null;

let
  inherit (stdenv.lib) optional;
in
stdenv.mkDerivation rec {
<<<<<<< HEAD
  version = "2.1.0";
=======
  version = "2.2.0";
>>>>>>> 9d4de1ea
  name = "radare2-${version}";

  src = fetchFromGitHub {
    owner = "radare";
    repo = "radare2";
    rev = version;
<<<<<<< HEAD
    sha256 = "1mny0iw2dgszvvx0yb0z5vlygz4f3jblzi9byybczm8wdqs1vhb1";
=======
    sha256 = "0rd1dfgwdpn3x1pzi67sw040vxywbg5h6yw0mj317p0p1cvlyihl";
>>>>>>> 9d4de1ea
  };

  postPatch = let
    cs_ver = "3.0.4"; # version from $sourceRoot/shlr/Makefile
    capstone = fetchurl {
      url = "https://github.com/aquynh/capstone/archive/${cs_ver}.tar.gz";
      sha256 = "1whl5c8j6vqvz2j6ay2pyszx0jg8d3x8hq66cvgghmjchvsssvax";
    };
  in ''
    if ! grep -F "CS_VER=${cs_ver}" shlr/Makefile; then echo "CS_VER mismatch"; exit 1; fi
    substituteInPlace shlr/Makefile --replace CS_RELEASE=0 CS_RELEASE=1
    cp ${capstone} shlr/capstone-${cs_ver}.tar.gz

  '';

  enableParallelBuilding = true;

  nativeBuildInputs = [ pkgconfig ];
  buildInputs = [ readline libusb libewf perl zlib openssl]
    ++ optional useX11 [gtkdialog vte gtk2]
    ++ optional rubyBindings [ruby]
    ++ optional pythonBindings [python]
    ++ optional luaBindings [lua];

  meta = {
    description = "unix-like reverse engineering framework and commandline tools";
    homepage = http://radare.org/;
    license = stdenv.lib.licenses.gpl2Plus;
    maintainers = with stdenv.lib.maintainers; [raskin makefu];
    platforms = with stdenv.lib.platforms; linux;
    inherit version;
  };
}<|MERGE_RESOLUTION|>--- conflicted
+++ resolved
@@ -13,22 +13,14 @@
   inherit (stdenv.lib) optional;
 in
 stdenv.mkDerivation rec {
-<<<<<<< HEAD
-  version = "2.1.0";
-=======
   version = "2.2.0";
->>>>>>> 9d4de1ea
   name = "radare2-${version}";
 
   src = fetchFromGitHub {
     owner = "radare";
     repo = "radare2";
     rev = version;
-<<<<<<< HEAD
-    sha256 = "1mny0iw2dgszvvx0yb0z5vlygz4f3jblzi9byybczm8wdqs1vhb1";
-=======
     sha256 = "0rd1dfgwdpn3x1pzi67sw040vxywbg5h6yw0mj317p0p1cvlyihl";
->>>>>>> 9d4de1ea
   };
 
   postPatch = let
