{ lib
, buildPythonPackage
, fetchFromGitHub
, fetchpatch
, poetry-core
, pyparsing
, pytestCheckHook
, pythonOlder
, pyyaml
}:

buildPythonPackage rec {
  pname = "pysigma";
<<<<<<< HEAD
  version = "0.8.10";
=======
  version = "0.8.12";
>>>>>>> 194b1690
  format = "pyproject";

  disabled = pythonOlder "3.8";

  src = fetchFromGitHub {
    owner = "SigmaHQ";
    repo = "pySigma";
    rev = "refs/tags/v${version}";
<<<<<<< HEAD
    hash = "sha256-/MprHx4MlbdY22K8hWDPj7owwZcgWjRyVYDrPqB3oIE=";
=======
    hash = "sha256-OAhKeAKRT2/A6VO+PxUBi7bkaQVNRT59boyLPGdO+Yw=";
>>>>>>> 194b1690
  };

  nativeBuildInputs = [
    poetry-core
  ];

  propagatedBuildInputs = [
    pyparsing
    pyyaml
  ];

  checkInputs = [
    pytestCheckHook
  ];

  pythonImportsCheck = [
    "sigma"
  ];

  meta = with lib; {
    description = "Library to parse and convert Sigma rules into queries";
    homepage = "https://github.com/SigmaHQ/pySigma";
    changelog = "https://github.com/SigmaHQ/pySigma/releases/tag/v${version}";
    license = with licenses; [ lgpl21Only ];
    maintainers = with maintainers; [ fab ];
  };
}<|MERGE_RESOLUTION|>--- conflicted
+++ resolved
@@ -11,11 +11,7 @@
 
 buildPythonPackage rec {
   pname = "pysigma";
-<<<<<<< HEAD
-  version = "0.8.10";
-=======
   version = "0.8.12";
->>>>>>> 194b1690
   format = "pyproject";
 
   disabled = pythonOlder "3.8";
@@ -24,11 +20,7 @@
     owner = "SigmaHQ";
     repo = "pySigma";
     rev = "refs/tags/v${version}";
-<<<<<<< HEAD
-    hash = "sha256-/MprHx4MlbdY22K8hWDPj7owwZcgWjRyVYDrPqB3oIE=";
-=======
     hash = "sha256-OAhKeAKRT2/A6VO+PxUBi7bkaQVNRT59boyLPGdO+Yw=";
->>>>>>> 194b1690
   };
 
   nativeBuildInputs = [
