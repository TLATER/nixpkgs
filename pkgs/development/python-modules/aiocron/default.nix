{ lib
, buildPythonPackage
, fetchPypi
, python
, croniter
, tzlocal
, pytestCheckHook
}:

buildPythonPackage rec {
  pname = "aiocron";
  version = "1.8";

  src = fetchPypi {
    inherit pname version;
<<<<<<< HEAD
    sha256 = "48546513faf2eb7901e65a64eba7b653c80106ed00ed9ca3419c3d10b6555a01";
=======
    sha256 = "sha256-SFRlE/ry63kB5lpk66e2U8gBBu0A7ZyjQZw9ELZVWgE=";
>>>>>>> 0dc7780a
  };

  propagatedBuildInputs = [
    croniter
    tzlocal
  ];

  checkInputs = [
    pytestCheckHook
    tzlocal
  ];

  postPatch = ''
    sed -i "/--cov/d" setup.cfg
    sed -i "/--ignore/d" setup.cfg
  '';

  postInstall = ''
    rm -rf $out/${python.sitePackages}/tests
  '';

  pythonImportsCheck = [ "aiocron" ];

  meta = with lib; {
    description = "Crontabs for asyncio";
    homepage = "https://github.com/gawel/aiocron/";
    license = licenses.mit;
    maintainers = [ maintainers.starcraft66 ];
  };
}<|MERGE_RESOLUTION|>--- conflicted
+++ resolved
@@ -13,11 +13,7 @@
 
   src = fetchPypi {
     inherit pname version;
-<<<<<<< HEAD
-    sha256 = "48546513faf2eb7901e65a64eba7b653c80106ed00ed9ca3419c3d10b6555a01";
-=======
     sha256 = "sha256-SFRlE/ry63kB5lpk66e2U8gBBu0A7ZyjQZw9ELZVWgE=";
->>>>>>> 0dc7780a
   };
 
   propagatedBuildInputs = [
