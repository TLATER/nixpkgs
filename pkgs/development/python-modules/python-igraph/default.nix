{ lib
, buildPythonPackage
, pythonOlder
, fetchFromGitHub
, pkg-config
, igraph
, texttable
, python
}:

buildPythonPackage rec {
  pname = "python-igraph";
<<<<<<< HEAD
  version = "0.9.0";
  disabled = !isPy3k; # fails to build
=======
  version = "0.9.1";
>>>>>>> dabcb87c

  disabled = pythonOlder "3.6";

<<<<<<< HEAD
  src = fetchPypi {
    inherit pname version;
    sha256 = "7aa1d77fa02e27475eb4f14503f3cb342c3ed8990d9224640fd29c70797f2dd6";
=======
  src = fetchFromGitHub {
    owner = "igraph";
    repo = "python-igraph";
    rev = version;
    sha256 = "1ldyzza25zvwh144lw8x856z76s8gfvnbdm56fcmwkvm7aj81npw";
>>>>>>> dabcb87c
  };

  nativeBuildInputs = [
    pkg-config
  ];

  buildInputs = [
    igraph
    igraph.dev
  ];

  propagatedBuildInputs = [
    texttable
  ];

  # NB: We want to use our igraph, not vendored igraph, but even with
  # pkg-config on the PATH, their custom setup.py still needs to be explicitly
  # told to do it. ~ C.
  setupPyGlobalFlags = [ "--use-pkg-config" ];

  checkPhase = ''
    ${python.interpreter} -m unittest
  '';

  pythonImportsCheck = [ "igraph" ];

  meta = with lib; {
    description = "High performance graph data structures and algorithms";
    homepage = "https://igraph.org/python/";
    license = licenses.gpl2Plus;
    maintainers = with maintainers; [ MostAwesomeDude dotlambda ];
  };
}<|MERGE_RESOLUTION|>--- conflicted
+++ resolved
@@ -10,26 +10,15 @@
 
 buildPythonPackage rec {
   pname = "python-igraph";
-<<<<<<< HEAD
-  version = "0.9.0";
-  disabled = !isPy3k; # fails to build
-=======
   version = "0.9.1";
->>>>>>> dabcb87c
 
   disabled = pythonOlder "3.6";
 
-<<<<<<< HEAD
-  src = fetchPypi {
-    inherit pname version;
-    sha256 = "7aa1d77fa02e27475eb4f14503f3cb342c3ed8990d9224640fd29c70797f2dd6";
-=======
   src = fetchFromGitHub {
     owner = "igraph";
     repo = "python-igraph";
     rev = version;
     sha256 = "1ldyzza25zvwh144lw8x856z76s8gfvnbdm56fcmwkvm7aj81npw";
->>>>>>> dabcb87c
   };
 
   nativeBuildInputs = [
