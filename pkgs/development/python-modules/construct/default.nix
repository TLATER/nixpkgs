{ lib, stdenv, buildPythonPackage, fetchFromGitHub, pythonOlder
<<<<<<< HEAD
, six, pytestCheckHook, pytest-benchmark, numpy, arrow, ruamel-yaml
=======
, pytestCheckHook, pytest-benchmark, numpy, arrow, ruamel_yaml
>>>>>>> 126db930
, lz4, cloudpickle
}:

buildPythonPackage rec {
  pname   = "construct";
  version = "2.10.67";

  disabled = pythonOlder "3.6";

  # no tests in PyPI tarball
  src = fetchFromGitHub {
    owner  = pname;
    repo   = pname;
    rev    = "v${version}";
    sha256 = "1nciwim745qk41l1ck4chx3vxpfr6cq4k3a4i7vfnnrd3s6szzsw";
  };

  # not an explicit dependency, but it's imported by an entrypoint
  propagatedBuildInputs = [
    lz4
  ];

  checkInputs = [ pytestCheckHook pytest-benchmark numpy arrow ruamel-yaml cloudpickle ];

  disabledTests = lib.optionals stdenv.isDarwin [ "test_multiprocessing" ];

  pytestFlagsArray = [ "--benchmark-disable" ];

  meta = with lib; {
    description = "Powerful declarative parser (and builder) for binary data";
    homepage = "https://construct.readthedocs.org/";
    license = licenses.mit;
    maintainers = with maintainers; [ bjornfor ];
  };
}<|MERGE_RESOLUTION|>--- conflicted
+++ resolved
@@ -1,9 +1,5 @@
 { lib, stdenv, buildPythonPackage, fetchFromGitHub, pythonOlder
-<<<<<<< HEAD
-, six, pytestCheckHook, pytest-benchmark, numpy, arrow, ruamel-yaml
-=======
-, pytestCheckHook, pytest-benchmark, numpy, arrow, ruamel_yaml
->>>>>>> 126db930
+, pytestCheckHook, pytest-benchmark, numpy, arrow, ruamel-yaml
 , lz4, cloudpickle
 }:
 
