{ lib
, buildPythonPackage
, fetchPypi
, glibcLocales
, isPy3k
, mock
, nose
}:

buildPythonPackage rec {
  pname = "parameterized";
  version = "0.8.1";
<<<<<<< HEAD

  src = fetchPypi {
    inherit pname version;
    sha256 = "41bbff37d6186430f77f900d777e5bb6a24928a1c46fb1de692f8b52b8833b5c";
=======
  disable = !isPy3k;

  src = fetchPypi {
    inherit pname version;
    sha256 = "sha256-Qbv/N9YYZDD3f5ANd35btqJJKKHEb7HeaS+LUriDO1w=";
>>>>>>> dabcb87c
  };

  checkInputs = [
    nose
    mock
    glibcLocales
  ];

  checkPhase = ''
    runHook preCheck
    LC_ALL="en_US.UTF-8" nosetests -v
    runHook postCheck
  '';

  pythonImportsCheck = [ "parameterized" ];

  meta = with lib; {
    description = "Parameterized testing with any Python test framework";
    homepage = "https://github.com/wolever/parameterized";
    license = licenses.bsd2;
    maintainers = with maintainers; [ ma27 ];
  };
}<|MERGE_RESOLUTION|>--- conflicted
+++ resolved
@@ -10,18 +10,11 @@
 buildPythonPackage rec {
   pname = "parameterized";
   version = "0.8.1";
-<<<<<<< HEAD
-
-  src = fetchPypi {
-    inherit pname version;
-    sha256 = "41bbff37d6186430f77f900d777e5bb6a24928a1c46fb1de692f8b52b8833b5c";
-=======
   disable = !isPy3k;
 
   src = fetchPypi {
     inherit pname version;
     sha256 = "sha256-Qbv/N9YYZDD3f5ANd35btqJJKKHEb7HeaS+LUriDO1w=";
->>>>>>> dabcb87c
   };
 
   checkInputs = [
