--- conflicted
+++ resolved
@@ -13,11 +13,7 @@
   checkInputs = [ nose ];
 
   # gcc doesn't approve of this code, so disable -Werror
-<<<<<<< HEAD
-  env.NIX_CFLAGS_COMPILE = "-w" + stdenv.lib.optionalString stdenv.cc.isClang " -Wno-error=c++11-narrowing";
-=======
-  NIX_CFLAGS_COMPILE = "-w" + lib.optionalString stdenv.cc.isClang " -Wno-error=c++11-narrowing";
->>>>>>> 211be6af
+  env.NIX_CFLAGS_COMPILE = "-w" + lib.optionalString stdenv.cc.isClang " -Wno-error=c++11-narrowing";
 
   checkPhase = "nosetests -v";
 
