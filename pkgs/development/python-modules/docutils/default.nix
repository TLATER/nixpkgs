{ stdenv
, lib
, fetchurl
, buildPythonPackage
, isPy3k
, python
}:

buildPythonPackage rec {
  pname = "docutils";
  version = "0.14";

  src = fetchurl {
    url = "mirror://sourceforge/docutils/${pname}.tar.gz";
    sha256 = "0x22fs3pdmr42kvz6c654756wja305qv6cx1zbhwlagvxgr4xrji";
  };

<<<<<<< HEAD
  checkPhase = ''
    LANG="en_US.UTF-8" ${python.interpreter} ${if isPy3k then "test3/alltests.py" else "test/alltests.py"}
  '';
=======
  # Only Darwin needs LANG, but we could set it in general.
  # It's done here conditionally to prevent mass-rebuilds.
  checkPhase = lib.optionalString (isPy3k && stdenv.isDarwin) ''LANG="en_US.UTF-8" '' + (if isPy3k then ''
    ${python.interpreter} test3/alltests.py
  '' else ''
    ${python.interpreter} test/alltests.py
  '');
>>>>>>> e869896d

  # Create symlinks lacking a ".py" suffix, many programs depend on these names
  postFixup = ''
    for f in $out/bin/*.py; do
      ln -s $(basename $f) $out/bin/$(basename $f .py)
    done
  '';

  meta = {
    description = "Docutils -- Python Documentation Utilities";
    homepage = http://docutils.sourceforge.net/;
    maintainers = with lib.maintainers; [ garbas AndersonTorres ];
  };
}<|MERGE_RESOLUTION|>--- conflicted
+++ resolved
@@ -15,11 +15,6 @@
     sha256 = "0x22fs3pdmr42kvz6c654756wja305qv6cx1zbhwlagvxgr4xrji";
   };
 
-<<<<<<< HEAD
-  checkPhase = ''
-    LANG="en_US.UTF-8" ${python.interpreter} ${if isPy3k then "test3/alltests.py" else "test/alltests.py"}
-  '';
-=======
   # Only Darwin needs LANG, but we could set it in general.
   # It's done here conditionally to prevent mass-rebuilds.
   checkPhase = lib.optionalString (isPy3k && stdenv.isDarwin) ''LANG="en_US.UTF-8" '' + (if isPy3k then ''
@@ -27,7 +22,6 @@
   '' else ''
     ${python.interpreter} test/alltests.py
   '');
->>>>>>> e869896d
 
   # Create symlinks lacking a ".py" suffix, many programs depend on these names
   postFixup = ''
