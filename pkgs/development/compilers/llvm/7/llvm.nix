{ lib, stdenv
, fetch
, fetchpatch
, cmake
, python3
, libffi
, libbfd
, libpfm
, libxml2
, ncurses
, version
, release_version
, zlib
, buildPackages
, debugVersion ? false
, enableManpages ? false
, enableSharedLibraries ? true
, enablePFM ? !(stdenv.isDarwin
  || stdenv.isAarch64 # broken for Ampere eMAG 8180 (c2.large.arm on Packet) #56245
  || stdenv.isAarch32 # broken for the armv7l builder
  )
, enablePolly ? false
}:

let
  inherit (lib) optional optionals optionalString;

  # Used when creating a versioned symlinks of libLLVM.dylib
  versionSuffixes = with lib;
    let parts = splitVersion release_version; in
    imap (i: _: concatStringsSep "." (take i parts)) parts;

in stdenv.mkDerivation ({
  pname = "llvm";
  inherit version;

  src = fetch "llvm" "0r1p5didv4rkgxyvbkyz671xddg6i3dxvbpsi1xxipkla0l9pk0v";
  polly_src = fetch "polly" "16qkns4ab4x0azrvhy4j7cncbyb2rrbdrqj87zphvqxm5pvm8m1h";

  unpackPhase = ''
    unpackFile $src
    mv llvm-${version}* llvm
    sourceRoot=$PWD/llvm
  '' + optionalString enablePolly ''
    unpackFile $polly_src
    mv polly-* $sourceRoot/tools/polly
  '';

  outputs = [ "out" "python" ]
    ++ optional enableSharedLibraries "lib";

  nativeBuildInputs = [ cmake python3 ]
    ++ optional enableManpages python3.pkgs.sphinx;

  buildInputs = [ libxml2 libffi ]
    ++ optional enablePFM libpfm; # exegesis

  propagatedBuildInputs = [ ncurses zlib ];

  patches = [
    # backport, fix building rust crates with lto
    (fetchpatch {
      url = "https://github.com/llvm-mirror/llvm/commit/da1fb72bb305d6bc1f3899d541414146934bf80f.patch";
      sha256 = "0p81gkhc1xhcx0hmnkwyhrn8x8l8fd24xgaj1whni29yga466dwc";
    })
    (fetchpatch {
      url = "https://github.com/llvm-mirror/llvm/commit/cc1f2a595ead516812a6c50398f0f3480ebe031f.patch";
      sha256 = "0k6k1p5yisgwx417a67s7sr9930rqh1n0zv5jvply8vjjy4b3kf8";
    })
  ];

  postPatch = optionalString stdenv.isDarwin ''
    substituteInPlace cmake/modules/AddLLVM.cmake \
      --replace 'set(_install_name_dir INSTALL_NAME_DIR "@rpath")' "set(_install_name_dir)" \
      --replace 'set(_install_rpath "@loader_path/../lib" ''${extra_libdir})' ""
  ''
  # Patch llvm-config to return correct library path based on --link-{shared,static}.
  + optionalString (enableSharedLibraries) ''
    substitute '${./llvm-outputs.patch}' ./llvm-outputs.patch --subst-var lib
    patch -p1 < ./llvm-outputs.patch
  '' + ''
    # FileSystem permissions tests fail with various special bits
    substituteInPlace unittests/Support/CMakeLists.txt \
      --replace "Path.cpp" ""
    rm unittests/Support/Path.cpp
  '' + optionalString stdenv.hostPlatform.isMusl ''
    patch -p1 -i ${../TLI-musl.patch}
    substituteInPlace unittests/Support/CMakeLists.txt \
      --replace "add_subdirectory(DynamicLibrary)" ""
    rm unittests/Support/DynamicLibrary/DynamicLibraryTest.cpp
  '' + optionalString stdenv.hostPlatform.isAarch32 ''
    # skip failing X86 test cases on armv7l
    rm test/DebugInfo/X86/debug_addr.ll
    rm test/tools/llvm-dwarfdump/X86/debug_addr.s
    rm test/tools/llvm-dwarfdump/X86/debug_addr_address_size_mismatch.s
    rm test/tools/llvm-dwarfdump/X86/debug_addr_dwarf4.s
    rm test/tools/llvm-dwarfdump/X86/debug_addr_unsupported_version.s
    rm test/tools/llvm-dwarfdump/X86/debug_addr_version_mismatch.s
  '' + optionalString (stdenv.hostPlatform.system == "armv6l-linux") ''
    # Seems to require certain floating point hardware (NEON?)
    rm test/ExecutionEngine/frem.ll
  '' + ''
    patchShebangs test/BugPoint/compile-custom.ll.py
  '';

  # hacky fix: created binaries need to be run before installation
  preBuild = ''
    mkdir -p $out/
    ln -sv $PWD/lib $out
  '';

  cmakeFlags = with stdenv; [
    "-DCMAKE_BUILD_TYPE=${if debugVersion then "Debug" else "Release"}"
    "-DLLVM_INSTALL_UTILS=ON"  # Needed by rustc
    "-DLLVM_BUILD_TESTS=ON"
    "-DLLVM_ENABLE_FFI=ON"
    "-DLLVM_ENABLE_RTTI=ON"
    "-DLLVM_HOST_TRIPLE=${stdenv.hostPlatform.config}"
    "-DLLVM_DEFAULT_TARGET_TRIPLE=${stdenv.hostPlatform.config}"
    "-DLLVM_EXPERIMENTAL_TARGETS_TO_BUILD=WebAssembly"
    "-DLLVM_ENABLE_DUMP=ON"
  ] ++ optionals enableSharedLibraries [
    "-DLLVM_LINK_LLVM_DYLIB=ON"
  ] ++ optionals enableManpages [
    "-DLLVM_BUILD_DOCS=ON"
    "-DLLVM_ENABLE_SPHINX=ON"
    "-DSPHINX_OUTPUT_MAN=ON"
    "-DSPHINX_OUTPUT_HTML=OFF"
    "-DSPHINX_WARNINGS_AS_ERRORS=OFF"
  ] ++ optionals (!isDarwin) [
    "-DLLVM_BINUTILS_INCDIR=${libbfd.dev}/include"
  ] ++ optionals (isDarwin) [
    "-DLLVM_ENABLE_LIBCXX=ON"
    "-DCAN_TARGET_i386=false"
  ] ++ optionals (stdenv.hostPlatform != stdenv.buildPlatform) [
    "-DCMAKE_CROSSCOMPILING=True"
    "-DLLVM_TABLEGEN=${buildPackages.llvm_7}/bin/llvm-tblgen"
  ];

  postBuild = ''
    rm -fR $out
  '';

  preCheck = ''
    export LD_LIBRARY_PATH=$LD_LIBRARY_PATH''${LD_LIBRARY_PATH:+:}$PWD/lib
  '';

  postInstall = ''
    mkdir -p $python/share
    mv $out/share/opt-viewer $python/share/opt-viewer
  ''
  + optionalString enableSharedLibraries ''
    moveToOutput "lib/libLLVM-*" "$lib"
    moveToOutput "lib/libLLVM${stdenv.hostPlatform.extensions.sharedLibrary}" "$lib"
    substituteInPlace "$out/lib/cmake/llvm/LLVMExports-${if debugVersion then "debug" else "release"}.cmake" \
      --replace "\''${_IMPORT_PREFIX}/lib/libLLVM-" "$lib/lib/libLLVM-"
  ''
  + optionalString (stdenv.isDarwin && enableSharedLibraries) ''
    substituteInPlace "$out/lib/cmake/llvm/LLVMExports-${if debugVersion then "debug" else "release"}.cmake" \
      --replace "\''${_IMPORT_PREFIX}/lib/libLLVM.dylib" "$lib/lib/libLLVM.dylib"
    ${lib.concatMapStringsSep "\n" (v: ''
      ln -s $lib/lib/libLLVM.dylib $lib/lib/libLLVM-${v}.dylib
    '') versionSuffixes}
  '';

  doCheck = stdenv.isLinux && (!stdenv.isx86_32);

  checkTarget = "check-all";

  requiredSystemFeatures = [ "big-parallel" ];
  meta = {
    description = "Collection of modular and reusable compiler and toolchain technologies";
    homepage    = "https://llvm.org/";
<<<<<<< HEAD
    license     = stdenv.lib.licenses.ncsa;
    maintainers = with stdenv.lib.maintainers; [ lovek323 raskin dtzWill ];
    platforms   = stdenv.lib.platforms.all;
=======
    license     = lib.licenses.ncsa;
    maintainers = with lib.maintainers; [ lovek323 raskin dtzWill ];
    platforms   = lib.platforms.all;
>>>>>>> 211be6af
  };
} // lib.optionalAttrs enableManpages {
  pname = "llvm-manpages";

  buildPhase = ''
    make docs-llvm-man
  '';

  propagatedBuildInputs = [];

  installPhase = ''
    make -C docs install
  '';

  postPatch = null;
  postInstall = null;

  outputs = [ "out" ];

  doCheck = false;

  meta.description = "man pages for LLVM ${version}";
})<|MERGE_RESOLUTION|>--- conflicted
+++ resolved
@@ -171,15 +171,9 @@
   meta = {
     description = "Collection of modular and reusable compiler and toolchain technologies";
     homepage    = "https://llvm.org/";
-<<<<<<< HEAD
-    license     = stdenv.lib.licenses.ncsa;
-    maintainers = with stdenv.lib.maintainers; [ lovek323 raskin dtzWill ];
-    platforms   = stdenv.lib.platforms.all;
-=======
     license     = lib.licenses.ncsa;
     maintainers = with lib.maintainers; [ lovek323 raskin dtzWill ];
     platforms   = lib.platforms.all;
->>>>>>> 211be6af
   };
 } // lib.optionalAttrs enableManpages {
   pname = "llvm-manpages";
