{ lib, stdenv
, fetch
, cmake
, zlib
, ncurses
, swig
, which
, libedit
, libxml2
, llvm
, clang-unwrapped
, perl
, python3
, version
, darwin
}:

stdenv.mkDerivation {
  pname = "lldb";
  inherit version;

  src = fetch "lldb" "0klsscg1sczc4nw2l53xggi969k361cng2sjjrfp3bv4g5x14s4v";

  nativeBuildInputs = [ cmake perl python3 which swig ];
  buildInputs = [ ncurses zlib libedit libxml2 llvm ]
    ++ lib.optionals stdenv.isDarwin [ darwin.libobjc darwin.apple_sdk.libs.xpc darwin.apple_sdk.frameworks.Foundation darwin.bootstrap_cmds darwin.apple_sdk.frameworks.Carbon darwin.apple_sdk.frameworks.Cocoa ];


  postPatch = ''
    # Fix up various paths that assume llvm and clang are installed in the same place
    sed -i 's,".*ClangConfig.cmake","${clang-unwrapped}/lib/cmake/clang/ClangConfig.cmake",' \
      cmake/modules/LLDBStandalone.cmake
    sed -i 's,".*tools/clang/include","${clang-unwrapped}/include",' \
      cmake/modules/LLDBStandalone.cmake
    sed -i 's,"$.LLVM_LIBRARY_DIR.",${llvm}/lib ${clang-unwrapped}/lib,' \
      cmake/modules/LLDBStandalone.cmake
    sed -i -e 's,message(SEND_ERROR "Cannot find debugserver on system."),,' \
           -e 's,string(STRIP ''${XCODE_DEV_DIR} XCODE_DEV_DIR),,' \
           tools/debugserver/source/CMakeLists.txt

    # Fix /usr/bin references for sandboxed builds.
    patchShebangs scripts
  '';

  cmakeFlags = [
    "-DLLDB_CODESIGN_IDENTITY=" # codesigning makes nondeterministic
    "-DSKIP_DEBUGSERVER=ON"
  ];

  env.CXXFLAGS = "-fno-rtti";
  hardeningDisable = [ "format" ];

<<<<<<< HEAD
  env.NIX_CFLAGS_COMPILE = stdenv.lib.optionalString stdenv.cc.isClang "-I${libxml2.dev}/include/libxml2";

  enableParallelBuilding = true;
=======
  NIX_CFLAGS_COMPILE = lib.optionalString stdenv.cc.isClang "-I${libxml2.dev}/include/libxml2";
>>>>>>> 211be6af

  postInstall = ''
    mkdir -p $out/share/man/man1
    cp ../docs/lldb.1 $out/share/man/man1/
  '';

  meta = with lib; {
    description = "A next-generation high-performance debugger";
    homepage    = "https://llvm.org/";
    license     = licenses.ncsa;
    platforms   = platforms.all;
  };
}<|MERGE_RESOLUTION|>--- conflicted
+++ resolved
@@ -50,13 +50,7 @@
   env.CXXFLAGS = "-fno-rtti";
   hardeningDisable = [ "format" ];
 
-<<<<<<< HEAD
-  env.NIX_CFLAGS_COMPILE = stdenv.lib.optionalString stdenv.cc.isClang "-I${libxml2.dev}/include/libxml2";
-
-  enableParallelBuilding = true;
-=======
-  NIX_CFLAGS_COMPILE = lib.optionalString stdenv.cc.isClang "-I${libxml2.dev}/include/libxml2";
->>>>>>> 211be6af
+  env.NIX_CFLAGS_COMPILE = lib.optionalString stdenv.cc.isClang "-I${libxml2.dev}/include/libxml2";
 
   postInstall = ''
     mkdir -p $out/share/man/man1
