{ stdenv
, fetch
, cmake
, zlib
, ncurses
, swig
, which
, libedit
, libxml2
, llvm
, clang-unwrapped
, perl
, python3
, version
, darwin
}:

stdenv.mkDerivation {
  pname = "lldb";
  inherit version;

  src = fetch "lldb" "0klsscg1sczc4nw2l53xggi969k361cng2sjjrfp3bv4g5x14s4v";

  nativeBuildInputs = [ cmake perl python3 which swig ];
  buildInputs = [ ncurses zlib libedit libxml2 llvm ]
    ++ stdenv.lib.optionals stdenv.isDarwin [ darwin.libobjc darwin.apple_sdk.libs.xpc darwin.apple_sdk.frameworks.Foundation darwin.bootstrap_cmds darwin.apple_sdk.frameworks.Carbon darwin.apple_sdk.frameworks.Cocoa ];


  postPatch = ''
    # Fix up various paths that assume llvm and clang are installed in the same place
    sed -i 's,".*ClangConfig.cmake","${clang-unwrapped}/lib/cmake/clang/ClangConfig.cmake",' \
      cmake/modules/LLDBStandalone.cmake
    sed -i 's,".*tools/clang/include","${clang-unwrapped}/include",' \
      cmake/modules/LLDBStandalone.cmake
    sed -i 's,"$.LLVM_LIBRARY_DIR.",${llvm}/lib ${clang-unwrapped}/lib,' \
      cmake/modules/LLDBStandalone.cmake
    sed -i -e 's,message(SEND_ERROR "Cannot find debugserver on system."),,' \
           -e 's,string(STRIP ''${XCODE_DEV_DIR} XCODE_DEV_DIR),,' \
           tools/debugserver/source/CMakeLists.txt

    # Fix /usr/bin references for sandboxed builds.
    patchShebangs scripts
  '';

  cmakeFlags = [
    "-DLLDB_CODESIGN_IDENTITY=" # codesigning makes nondeterministic
    "-DSKIP_DEBUGSERVER=ON"
  ];

  CXXFLAGS = "-fno-rtti";
  hardeningDisable = [ "format" ];

  env.NIX_CFLAGS_COMPILE = stdenv.lib.optionalString stdenv.cc.isClang "-I${libxml2.dev}/include/libxml2";

  enableParallelBuilding = true;

  postInstall = ''
    mkdir -p $out/share/man/man1
    cp ../docs/lldb.1 $out/share/man/man1/
  '';

  meta = with stdenv.lib; {
    description = "A next-generation high-performance debugger";
<<<<<<< HEAD
    homepage    = https://llvm.org/;
=======
    homepage    = "http://llvm.org/";
>>>>>>> a584339f
    license     = licenses.ncsa;
    platforms   = platforms.all;
  };
}<|MERGE_RESOLUTION|>--- conflicted
+++ resolved
@@ -47,7 +47,7 @@
     "-DSKIP_DEBUGSERVER=ON"
   ];
 
-  CXXFLAGS = "-fno-rtti";
+  env.CXXFLAGS = "-fno-rtti";
   hardeningDisable = [ "format" ];
 
   env.NIX_CFLAGS_COMPILE = stdenv.lib.optionalString stdenv.cc.isClang "-I${libxml2.dev}/include/libxml2";
@@ -61,11 +61,7 @@
 
   meta = with stdenv.lib; {
     description = "A next-generation high-performance debugger";
-<<<<<<< HEAD
-    homepage    = https://llvm.org/;
-=======
     homepage    = "http://llvm.org/";
->>>>>>> a584339f
     license     = licenses.ncsa;
     platforms   = platforms.all;
   };
