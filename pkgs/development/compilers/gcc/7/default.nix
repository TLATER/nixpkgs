{ stdenv, targetPackages, fetchurl, fetchpatch, noSysDirs
, langC ? true, langCC ? true, langFortran ? false
, langObjC ? targetPlatform.isDarwin
, langObjCpp ? targetPlatform.isDarwin
, langJava ? false
, langGo ? false
, profiledCompiler ? false
, staticCompiler ? false
, enableShared ? true
, texinfo ? null
, perl ? null # optional, for texi2pod (then pod2man); required for Java
, gmp, mpfr, libmpc, gettext, which
, libelf                      # optional, for link-time optimizations (LTO)
, isl ? null # optional, for the Graphite optimization framework.
, zlib ? null, boehmgc ? null
, zip ? null, unzip ? null, pkgconfig ? null
, gtk2 ? null, libart_lgpl ? null
, libX11 ? null, libXt ? null, libSM ? null, libICE ? null, libXtst ? null
, libXrender ? null, xproto ? null, renderproto ? null, xextproto ? null
, libXrandr ? null, libXi ? null, inputproto ? null, randrproto ? null
, x11Support ? langJava
, enableMultilib ? false
, enablePlugin ? hostPlatform == buildPlatform # Whether to support user-supplied plug-ins
, name ? "gcc"
, libcCross ? null
, crossStageStatic ? false
, libpthread ? null, libpthreadCross ? null  # required for GNU/Hurd
, stripped ? true
, gnused ? null
, cloog # unused; just for compat with gcc4, as we override the parameter on some places
, darwin ? null
, buildPlatform, hostPlatform, targetPlatform
, buildPackages
}:

assert langJava     -> zip != null && unzip != null
                       && zlib != null && boehmgc != null
                       && perl != null;  # for `--enable-java-home'

# LTO needs libelf and zlib.
assert libelf != null -> zlib != null;

# Make sure we get GNU sed.
assert hostPlatform.isDarwin -> gnused != null;

# The go frontend is written in c++
assert langGo -> langCC;

with stdenv.lib;
with builtins;

let version = "7.3.0";

    # Whether building a cross-compiler for GNU/Hurd.
    crossGNU = targetPlatform != hostPlatform && targetPlatform.config == "i586-pc-gnu";

    enableParallelBuilding = true;

    patches =
      [ # https://gcc.gnu.org/ml/gcc-patches/2018-02/msg00633.html
        ./riscv-pthread-reentrant.patch
        # https://gcc.gnu.org/ml/gcc-patches/2018-03/msg00297.html
        ./riscv-no-relax.patch
      ]
      ++ optional (targetPlatform != hostPlatform) ../libstdc++-target.patch
      ++ optional noSysDirs ../no-sys-dirs.patch
      ++ optional (hostPlatform != buildPlatform) (fetchpatch { # XXX: Refine when this should be applied
        url = "https://git.busybox.net/buildroot/plain/package/gcc/7.1.0/0900-remove-selftests.patch?id=11271540bfe6adafbc133caf6b5b902a816f5f02";
        sha256 = "0mrvxsdwip2p3l17dscpc1x8vhdsciqw1z5q9i6p5g9yg1cqnmgs";
      })
      ++ optional langFortran ../gfortran-driving.patch;

    javaEcj = fetchurl {
      # The `$(top_srcdir)/ecj.jar' file is automatically picked up at
      # `configure' time.

      # XXX: Eventually we might want to take it from upstream.
      url = "ftp://sourceware.org/pub/java/ecj-4.3.jar";
      sha256 = "0jz7hvc0s6iydmhgh5h2m15yza7p2rlss2vkif30vm9y77m97qcx";
    };

    # Antlr (optional) allows the Java `gjdoc' tool to be built.  We want a
    # binary distribution here to allow the whole chain to be bootstrapped.
    javaAntlr = fetchurl {
      url = http://www.antlr.org/download/antlr-4.4-complete.jar;
      sha256 = "02lda2imivsvsis8rnzmbrbp8rh1kb8vmq4i67pqhkwz7lf8y6dz";
    };

    xlibs = [
      libX11 libXt libSM libICE libXtst libXrender libXrandr libXi
      xproto renderproto xextproto inputproto randrproto
    ];

    javaAwtGtk = langJava && x11Support;

    /* Cross-gcc settings (build == host != target) */
    crossMingw = targetPlatform != hostPlatform && targetPlatform.libc == "msvcrt";
    crossDarwin = targetPlatform != hostPlatform && targetPlatform.libc == "libSystem";
    crossConfigureFlags =
      # Ensure that -print-prog-name is able to find the correct programs.
      [ "--with-as=${targetPackages.stdenv.cc.bintools}/bin/${targetPlatform.config}-as"
        "--with-ld=${targetPackages.stdenv.cc.bintools}/bin/${targetPlatform.config}-ld" ] ++
      (if crossMingw && crossStageStatic then [
        "--with-headers=${libcCross}/include"
        "--with-gcc"
        "--with-gnu-as"
        "--with-gnu-ld"
        "--with-gnu-ld"
        "--disable-shared"
        "--disable-nls"
        "--disable-debug"
        "--enable-sjlj-exceptions"
        "--enable-threads=win32"
        "--disable-win32-registry"
      ] else if crossStageStatic then [
        "--disable-libssp"
        "--disable-nls"
        "--without-headers"
        "--disable-threads"
        "--disable-libgomp"
        "--disable-libquadmath"
        "--disable-shared"
        "--disable-libatomic"  # libatomic requires libc
        "--disable-decimal-float" # libdecnumber requires libc
        # maybe only needed on musl, PATH_MAX
        # https://github.com/richfelker/musl-cross-make/blob/0867cdf300618d1e3e87a0a939fa4427207ad9d7/litecross/Makefile#L62
        "--disable-libmpx"
      ] else [
        (if crossDarwin then "--with-sysroot=${getLib libcCross}/share/sysroot"
         else                "--with-headers=${getDev libcCross}/include")
        "--enable-__cxa_atexit"
        "--enable-long-long"
      ] ++
        (if crossMingw then [
          "--enable-threads=win32"
          "--enable-sjlj-exceptions"
          "--enable-hash-synchronization"
          "--enable-libssp"
          "--disable-nls"
          "--with-dwarf2"
          # To keep ABI compatibility with upstream mingw-w64
          "--enable-fully-dynamic-string"
        ] else
          optionals (targetPlatform.libc == "uclibc" || targetPlatform.libc == "musl") [
            # libsanitizer requires netrom/netrom.h which is not
            # available in uclibc.
            "--disable-libsanitizer"
            # In uclibc cases, libgomp needs an additional '-ldl'
            # and as I don't know how to pass it, I disable libgomp.
            "--disable-libgomp"
            # musl at least, disable: https://git.buildroot.net/buildroot/commit/?id=873d4019f7fb00f6a80592224236b3ba7d657865
            "--disable-libmpx"
          ] ++ [
          "--enable-threads=posix"
          "--enable-nls"
          "--disable-decimal-float" # No final libdecnumber (it may work only in 386)
        ]));
    stageNameAddon = if crossStageStatic then "-stage-static" else "-stage-final";
    crossNameAddon = if targetPlatform != hostPlatform then "-${targetPlatform.config}" + stageNameAddon else "";

    bootstrap = targetPlatform == hostPlatform;

in

# We need all these X libraries when building AWT with GTK+.
assert x11Support -> (filter (x: x == null) ([ gtk2 libart_lgpl ] ++ xlibs)) == [];

stdenv.mkDerivation ({
  name = "${name}${if stripped then "" else "-debug"}-${version}" + crossNameAddon;

  builder = ../builder.sh;

  src = fetchurl {
    url = "mirror://gcc/releases/gcc-${version}/gcc-${version}.tar.xz";
    sha256 = "0p71bij6bfhzyrs8676a8jmpjsfz392s2rg862sdnsk30jpacb43";
  };

  inherit patches;

  outputs = [ "out" "lib" "man" "info" ];
  setOutputFlags = false;
  NIX_NO_SELF_RPATH = true;

  libc_dev = stdenv.cc.libc_dev;

  hardeningDisable = [ "format" ];

  # This should kill all the stdinc frameworks that gcc and friends like to
  # insert into default search paths.
  prePatch = stdenv.lib.optionalString hostPlatform.isDarwin ''
    substituteInPlace gcc/config/darwin-c.c \
      --replace 'if (stdinc)' 'if (0)'

    substituteInPlace libgcc/config/t-slibgcc-darwin \
      --replace "-install_name @shlib_slibdir@/\$(SHLIB_INSTALL_NAME)" "-install_name $lib/lib/\$(SHLIB_INSTALL_NAME)"

    substituteInPlace libgfortran/configure \
      --replace "-install_name \\\$rpath/\\\$soname" "-install_name $lib/lib/\\\$soname"
  '';

<<<<<<< HEAD
  postPatch =
    if targetPlatform.isHurd
=======
  postPatch = ''
    configureScripts=$(find . -name configure)
    for configureScript in $configureScripts; do
      patchShebangs $configureScript
    done
  '' + (
    if (hostPlatform.isHurd
        || (libcCross != null                  # e.g., building `gcc.crossDrv'
            && libcCross ? crossConfig
            && libcCross.crossConfig == "i586-pc-gnu")
        || (crossGNU && libcCross != null))
>>>>>>> 4edfc0e9
    then
      # On GNU/Hurd glibc refers to Hurd & Mach headers and libpthread is not
      # in glibc, so add the right `-I' flags to the default spec string.
      assert libcCross != null -> libpthreadCross != null;
      let
        libc = if libcCross != null then libcCross else stdenv.glibc;
        gnu_h = "gcc/config/gnu.h";
        extraCPPDeps =
             libc.propagatedBuildInputs
          ++ stdenv.lib.optional (libpthreadCross != null) libpthreadCross
          ++ stdenv.lib.optional (libpthread != null) libpthread;
        extraCPPSpec =
          concatStrings (intersperse " "
                          (map (x: "-I${x.dev or x}/include") extraCPPDeps));
        extraLibSpec =
          if libpthreadCross != null
          then "-L${libpthreadCross}/lib ${libpthreadCross.TARGET_LDFLAGS}"
          else "-L${libpthread}/lib";
      in
        '' echo "augmenting \`CPP_SPEC' in \`${gnu_h}' with \`${extraCPPSpec}'..."
           sed -i "${gnu_h}" \
               -es'|CPP_SPEC *"\(.*\)$|CPP_SPEC "${extraCPPSpec} \1|g'

           echo "augmenting \`LIB_SPEC' in \`${gnu_h}' with \`${extraLibSpec}'..."
           sed -i "${gnu_h}" \
               -es'|LIB_SPEC *"\(.*\)$|LIB_SPEC "${extraLibSpec} \1|g'

           echo "setting \`NATIVE_SYSTEM_HEADER_DIR' and \`STANDARD_INCLUDE_DIR' to \`${libc.dev}/include'..."
           sed -i "${gnu_h}" \
               -es'|#define STANDARD_INCLUDE_DIR.*$|#define STANDARD_INCLUDE_DIR "${libc.dev}/include"|g'
        ''
    else if targetPlatform != hostPlatform || stdenv.cc.libc != null then
      # On NixOS, use the right path to the dynamic linker instead of
      # `/lib/ld*.so'.
      let
        libc = if libcCross != null then libcCross else stdenv.cc.libc;
      in
        (
        '' echo "fixing the \`GLIBC_DYNAMIC_LINKER', \`UCLIBC_DYNAMIC_LINKER', and \`MUSL_DYNAMIC_LINKER' macros..."
           for header in "gcc/config/"*-gnu.h "gcc/config/"*"/"*.h
           do
             grep -q _DYNAMIC_LINKER "$header" || continue
             echo "  fixing \`$header'..."
             sed -i "$header" \
                 -e 's|define[[:blank:]]*\([UCG]\+\)LIBC_DYNAMIC_LINKER\([0-9]*\)[[:blank:]]"\([^\"]\+\)"$|define \1LIBC_DYNAMIC_LINKER\2 "${libc.out}\3"|g' \
                 -e 's|define[[:blank:]]*MUSL_DYNAMIC_LINKER\([0-9]*\)[[:blank:]]"\([^\"]\+\)"$|define MUSL_DYNAMIC_LINKER\1 "${libc.out}\2"|g'
           done
        ''
        + stdenv.lib.optionalString (targetPlatform.libc == "musl")
        ''
            sed -i gcc/config/linux.h -e '1i#undef LOCAL_INCLUDE_DIR'
        ''
        )
    else "");

  # TODO(@Ericson2314): Make passthru instead. Weird to avoid mass rebuild,
  crossStageStatic = targetPlatform == hostPlatform || crossStageStatic;
  inherit noSysDirs staticCompiler langJava
    libcCross crossMingw;

  depsBuildBuild = [ buildPackages.stdenv.cc ];
  nativeBuildInputs = [ texinfo which gettext ]
    ++ (optional (perl != null) perl)
    ++ (optional javaAwtGtk pkgconfig);

  # For building runtime libs
  depsBuildTarget =
    if hostPlatform == buildPlatform then [
      targetPackages.stdenv.cc.bintools # newly-built gcc will be used
    ] else assert targetPlatform == hostPlatform; [ # build != host == target
      stdenv.cc
    ];

  buildInputs = [
    gmp mpfr libmpc libelf
    targetPackages.stdenv.cc.bintools # For linking code at run-time
  ] ++ (optional (isl != null) isl)
    ++ (optional (zlib != null) zlib)
    ++ (optionals langJava [ boehmgc zip unzip ])
    ++ (optionals javaAwtGtk ([ gtk2 libart_lgpl ] ++ xlibs))
    ++ (optionals (targetPlatform != hostPlatform) [targetPackages.stdenv.cc.bintools])

    # The builder relies on GNU sed (for instance, Darwin's `sed' fails with
    # "-i may not be used with stdin"), and `stdenvNative' doesn't provide it.
    ++ (optional hostPlatform.isDarwin gnused)
    ++ (optional hostPlatform.isDarwin targetPackages.stdenv.cc.bintools)
    ;

  NIX_LDFLAGS = stdenv.lib.optionalString  hostPlatform.isSunOS "-lm -ldl";

  preConfigure = stdenv.lib.optionalString (hostPlatform.isSunOS && hostPlatform.is64bit) ''
    export NIX_LDFLAGS=`echo $NIX_LDFLAGS | sed -e s~$prefix/lib~$prefix/lib/amd64~g`
    export LDFLAGS_FOR_TARGET="-Wl,-rpath,$prefix/lib/amd64 $LDFLAGS_FOR_TARGET"
    export CXXFLAGS_FOR_TARGET="-Wl,-rpath,$prefix/lib/amd64 $CXXFLAGS_FOR_TARGET"
    export CFLAGS_FOR_TARGET="-Wl,-rpath,$prefix/lib/amd64 $CFLAGS_FOR_TARGET"
  '';

  dontDisableStatic = true;

  # TODO(@Ericson2314): Always pass "--target" and always prefix.
  configurePlatforms =
    # TODO(@Ericson2314): Figure out what's going wrong with Arm
    if buildPlatform == hostPlatform && hostPlatform == targetPlatform && targetPlatform.isAarch32
    then []
    else [ "build" "host" ] ++ stdenv.lib.optional (targetPlatform != hostPlatform) "target";

  configureFlags =
    # Basic dependencies
    [
      "--with-gmp-include=${gmp.dev}/include"
      "--with-gmp-lib=${gmp.out}/lib"
      "--with-mpfr-include=${mpfr.dev}/include"
      "--with-mpfr-lib=${mpfr.out}/lib"
      "--with-mpc=${libmpc}"
    ] ++
    optional (libelf != null) "--with-libelf=${libelf}" ++
    optional (!(crossMingw && crossStageStatic))
      "--with-native-system-header-dir=${getDev stdenv.cc.libc}/include" ++

    # Basic configuration
    [
      "--enable-lto"
      "--disable-libstdcxx-pch"
      "--without-included-gettext"
      "--with-system-zlib"
      "--enable-static"
      "--enable-languages=${
        concatStrings (intersperse ","
          (  optional langC        "c"
          ++ optional langCC       "c++"
          ++ optional langFortran  "fortran"
          ++ optional langJava     "java"
          ++ optional langGo       "go"
          ++ optional langObjC     "objc"
          ++ optional langObjCpp   "obj-c++"
          ++ optionals crossDarwin [ "objc" "obj-c++" ]
          )
        )
      }"
    ] ++

    (if enableMultilib
      then ["--enable-multilib" "--disable-libquadmath"]
      else ["--disable-multilib"]) ++
    optional (!enableShared) "--disable-shared" ++
    (if enablePlugin
      then ["--enable-plugin"]
      else ["--disable-plugin"]) ++

    # Optional features
    optional (isl != null) "--with-isl=${isl}" ++

    # Java options
    optionals langJava [
      "--with-ecj-jar=${javaEcj}"

      # Follow Sun's layout for the convenience of IcedTea/OpenJDK.  See
      # <http://mail.openjdk.java.net/pipermail/distro-pkg-dev/2010-April/008888.html>.
      "--enable-java-home"
      "--with-java-home=\${prefix}/lib/jvm/jre"
    ] ++
    optional javaAwtGtk "--enable-java-awt=gtk" ++
    optional (langJava && javaAntlr != null) "--with-antlr-jar=${javaAntlr}" ++

    (import ../common/platform-flags.nix { inherit (stdenv) lib targetPlatform; }) ++
    optional (targetPlatform != hostPlatform) crossConfigureFlags ++
    optional (!bootstrap) "--disable-bootstrap" ++

    # Platform-specific flags
    optional (targetPlatform == hostPlatform && targetPlatform.isi686) "--with-arch=i686" ++
    optionals hostPlatform.isSunOS [
      "--enable-long-long" "--enable-libssp" "--enable-threads=posix" "--disable-nls" "--enable-__cxa_atexit"
      # On Illumos/Solaris GNU as is preferred
      "--with-gnu-as" "--without-gnu-ld"
    ]
    ++ optional (targetPlatform == hostPlatform && targetPlatform.libc == "musl") "--disable-libsanitizer"
  ;

  targetConfig = if targetPlatform != hostPlatform then targetPlatform.config else null;

  buildFlags =
    optional bootstrap (if profiledCompiler then "profiledbootstrap" else "bootstrap");

  installTargets =
    if stripped
    then "install-strip"
    else "install";

  /* For cross-built gcc (build != host == target) */
  crossAttrs = {
    dontStrip = true;
    buildFlags = "";
  };

  # http://gcc.gnu.org/install/specific.html#x86-64-x-solaris210
  ${if hostPlatform.system == "x86_64-solaris" then "CC" else null} = "gcc -m64";

  # Setting $CPATH and $LIBRARY_PATH to make sure both `gcc' and `xgcc' find the
  # library headers and binaries, regarless of the language being compiled.
  #
  # Note: When building the Java AWT GTK+ peer, the build system doesn't honor
  # `--with-gmp' et al., e.g., when building
  # `libjava/classpath/native/jni/java-math/gnu_java_math_GMP.c', so we just add
  # them to $CPATH and $LIBRARY_PATH in this case.
  #
  # Likewise, the LTO code doesn't find zlib.
  #
  # Cross-compiling, we need gcc not to read ./specs in order to build the g++
  # compiler (after the specs for the cross-gcc are created). Having
  # LIBRARY_PATH= makes gcc read the specs from ., and the build breaks.

  CPATH = optionals (targetPlatform == hostPlatform) (makeSearchPathOutput "dev" "include" ([]
    ++ optional (zlib != null) zlib
    ++ optional langJava boehmgc
    ++ optionals javaAwtGtk xlibs
    ++ optionals javaAwtGtk [ gmp mpfr ]
    ++ optional (libpthread != null) libpthread
    ++ optional (libpthreadCross != null) libpthreadCross

    # On GNU/Hurd glibc refers to Mach & Hurd
    # headers.
    ++ optionals (libcCross != null && libcCross ? propagatedBuildInputs)
                 libcCross.propagatedBuildInputs
  ));

  LIBRARY_PATH = optionals (targetPlatform == hostPlatform) (makeLibraryPath ([]
    ++ optional (zlib != null) zlib
    ++ optional langJava boehmgc
    ++ optionals javaAwtGtk xlibs
    ++ optionals javaAwtGtk [ gmp mpfr ]
    ++ optional (libpthread != null) libpthread)
  );

  EXTRA_TARGET_FLAGS = optionals
    (targetPlatform != hostPlatform && libcCross != null)
    ([
      "-idirafter ${getDev libcCross}/include"
    ] ++ optionals (! crossStageStatic) [
      "-B${libcCross.out}/lib"
    ]);

  EXTRA_TARGET_LDFLAGS = optionals
    (targetPlatform != hostPlatform && libcCross != null)
    ([
      "-Wl,-L${libcCross.out}/lib"
    ] ++ (if crossStageStatic then [
        "-B${libcCross.out}/lib"
      ] else [
        "-Wl,-rpath,${libcCross.out}/lib"
        "-Wl,-rpath-link,${libcCross.out}/lib"
    ]) ++ optionals (libpthreadCross != null) [
      "-L${libpthreadCross}/lib"
      "-Wl,${libpthreadCross.TARGET_LDFLAGS}"
    ]);

  passthru =
    { inherit langC langCC langObjC langObjCpp langFortran langGo version; isGNU = true; };

  inherit enableParallelBuilding enableMultilib;

  inherit (stdenv) is64bit;

  meta = {
    homepage = http://gcc.gnu.org/;
    license = stdenv.lib.licenses.gpl3Plus;  # runtime support libraries are typically LGPLv3+
    description = "GNU Compiler Collection, version ${version}"
      + (if stripped then "" else " (with debugging info)");

    longDescription = ''
      The GNU Compiler Collection includes compiler front ends for C, C++,
      Objective-C, Fortran, OpenMP for C/C++/Fortran, Java, and Ada, as well
      as libraries for these languages (libstdc++, libgcj, libgomp,...).

      GCC development is a part of the GNU Project, aiming to improve the
      compiler used in the GNU system including the GNU/Linux variant.
    '';

    maintainers = with stdenv.lib.maintainers; [ ];

    platforms =
      stdenv.lib.platforms.linux ++
      stdenv.lib.platforms.freebsd ++
      stdenv.lib.platforms.darwin;
  };
}

// optionalAttrs (targetPlatform != hostPlatform && targetPlatform.libc == "msvcrt" && crossStageStatic) {
  makeFlags = [ "all-gcc" "all-target-libgcc" ];
  installTargets = "install-gcc install-target-libgcc";
}

# Strip kills static libs of other archs (hence targetPlatform != hostPlatform)
// optionalAttrs (!stripped || targetPlatform != hostPlatform) { dontStrip = true; }

// optionalAttrs (enableMultilib) { dontMoveLib64 = true; }
)<|MERGE_RESOLUTION|>--- conflicted
+++ resolved
@@ -198,22 +198,13 @@
       --replace "-install_name \\\$rpath/\\\$soname" "-install_name $lib/lib/\\\$soname"
   '';
 
-<<<<<<< HEAD
-  postPatch =
-    if targetPlatform.isHurd
-=======
   postPatch = ''
     configureScripts=$(find . -name configure)
     for configureScript in $configureScripts; do
       patchShebangs $configureScript
     done
   '' + (
-    if (hostPlatform.isHurd
-        || (libcCross != null                  # e.g., building `gcc.crossDrv'
-            && libcCross ? crossConfig
-            && libcCross.crossConfig == "i586-pc-gnu")
-        || (crossGNU && libcCross != null))
->>>>>>> 4edfc0e9
+    if targetPlatform.isHurd
     then
       # On GNU/Hurd glibc refers to Hurd & Mach headers and libpthread is not
       # in glibc, so add the right `-I' flags to the default spec string.
