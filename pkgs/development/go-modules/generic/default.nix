{ go, cacert, git, lib, stdenv, vend }:

{ name ? "${args'.pname}-${args'.version}"
, src
, buildInputs ? []
, nativeBuildInputs ? []
, passthru ? {}
, patches ? []

# A function to override the go-modules derivation
, overrideModAttrs ? (_oldAttrs : {})

# path to go.mod and go.sum directory
, modRoot ? "./"

# vendorSha256 is the sha256 of the vendored dependencies
#
# if vendorSha256 is null, then we won't fetch any dependencies and
# rely on the vendor folder within the source.
, vendorSha256
# Whether to delete the vendor folder supplied with the source.
, deleteVendor ? false
# Whether to run the vend tool to regenerate the vendor directory.
# This is useful if any dependency contain C files.
, runVend ? false

# We want parallel builds by default
, enableParallelBuilding ? true

# Do not enable this without good reason
# IE: programs coupled with the compiler
, allowGoReference ? false

, meta ? {}

# Not needed with buildGoModule
, goPackagePath ? ""

, ... }@args':

with builtins;

assert goPackagePath != "" -> throw "`goPackagePath` is not needed with `buildGoModule`";

let
  args = removeAttrs args' [ "overrideModAttrs" "vendorSha256" ];

  go-modules = if vendorSha256 != null then stdenv.mkDerivation (let modArgs = {

    name = "${name}-go-modules";

    nativeBuildInputs = (args.nativeBuildInputs or []) ++ [ go git cacert ];

    inherit (args) src;
    env = {
      inherit (go.env) GOOS GOARCH;
      GO111MODULE = "on";
    };

    patches = args.patches or [];
    preBuild = args.preBuild or "";
    sourceRoot = args.sourceRoot or "";

    impureEnvVars = lib.fetchers.proxyImpureEnvVars ++ [
      "GIT_PROXY_COMMAND" "SOCKS_SERVER"
    ];

    configurePhase = args.modConfigurePhase or ''
      runHook preConfigure

      export GOCACHE=$TMPDIR/go-cache
      export GOPATH="$TMPDIR/go"
      cd "${modRoot}"
      runHook postConfigure
    '';

    buildPhase = args.modBuildPhase or ''
      runHook preBuild
    '' + lib.optionalString (deleteVendor == true) ''
      if [ ! -d vendor ]; then
        echo "vendor folder does not exist, 'deleteVendor' is not needed"
        exit 10
      else
        rm -rf vendor
      fi
    '' + ''
      if [ -d vendor ]; then
        echo "vendor folder exists, please set 'vendorSha256 = null;' in your expression"
        exit 10
      fi

    ${if runVend then ''
      echo "running 'vend' to rewrite vendor folder"
      ${vend}/bin/vend
    '' else ''
      go mod vendor
    ''}

      mkdir -p vendor

      runHook postBuild
    '';

    installPhase = args.modInstallPhase or ''
      runHook preInstall

      # remove cached lookup results and tiles
      cp -r --reflink=auto vendor $out

      runHook postInstall
    '';

    dontFixup = true;
<<<<<<< HEAD
  }; in lib.recursiveUpdate (modArgs // (
    if modSha256 == null then
      { __noChroot = true; }
    else
=======
  }; in modArgs // (
>>>>>>> 211be6af
      {
        outputHashMode = "recursive";
        outputHashAlgo = "sha256";
        outputHash = vendorSha256;
      }
<<<<<<< HEAD
  )) (overrideModAttrs modArgs));
=======
  ) // overrideModAttrs modArgs) else "";
>>>>>>> 211be6af

  package = stdenv.mkDerivation (args // {
    nativeBuildInputs = [ go ] ++ nativeBuildInputs;

<<<<<<< HEAD
    env = {
      inherit (go.env) GOOS GOARCH;
      GO111MODULE = "on";
    };
=======
    inherit (go) GOOS GOARCH;

    GO111MODULE = "on";
    GOFLAGS = [ "-mod=vendor" ] ++ lib.optionals (!allowGoReference) [ "-trimpath" ];
>>>>>>> 211be6af

    configurePhase = args.configurePhase or ''
      runHook preConfigure

      export GOCACHE=$TMPDIR/go-cache
      export GOPATH="$TMPDIR/go"
      export GOSUMDB=off
      export GOPROXY=off
      cd "$modRoot"
    '' + lib.optionalString (go-modules != "") ''
      rm -rf vendor
      cp -r --reflink=auto ${go-modules} vendor
    '' + ''

      runHook postConfigure
    '';

    buildPhase = args.buildPhase or ''
      runHook preBuild

      buildGoDir() {
        local d; local cmd;
        cmd="$1"
        d="$2"
        . $TMPDIR/buildFlagsArray
        echo "$d" | grep -q "\(/_\|examples\|Godeps\|testdata\)" && return 0
        [ -n "$excludedPackages" ] && echo "$d" | grep -q "$excludedPackages" && return 0
        local OUT
        if ! OUT="$(go $cmd $buildFlags "''${buildFlagsArray[@]}" -v -p $NIX_BUILD_CORES $d 2>&1)"; then
          if ! echo "$OUT" | grep -qE '(no( buildable| non-test)?|build constraints exclude all) Go (source )?files'; then
            echo "$OUT" >&2
            return 1
          fi
        fi
        if [ -n "$OUT" ]; then
          echo "$OUT" >&2
        fi
        return 0
      }

      getGoDirs() {
        local type;
        type="$1"
        if [ -n "$subPackages" ]; then
          echo "$subPackages" | sed "s,\(^\| \),\1./,g"
        else
          find . -type f -name \*$type.go -exec dirname {} \; | grep -v "/vendor/" | sort --unique
        fi
      }

      if (( "''${NIX_DEBUG:-0}" >= 1 )); then
        buildFlagsArray+=(-x)
      fi

      if [ ''${#buildFlagsArray[@]} -ne 0 ]; then
        declare -p buildFlagsArray > $TMPDIR/buildFlagsArray
      else
        touch $TMPDIR/buildFlagsArray
      fi
      if [ -z "$enableParallelBuilding" ]; then
          export NIX_BUILD_CORES=1
      fi
      for pkg in $(getGoDirs ""); do
        echo "Building subPackage $pkg"
        buildGoDir install "$pkg"
      done
    '' + lib.optionalString (stdenv.hostPlatform != stdenv.buildPlatform) ''
      # normalize cross-compiled builds w.r.t. native builds
      (
        dir=$GOPATH/bin/${go.GOOS}_${go.GOARCH}
        if [[ -n "$(shopt -s nullglob; echo $dir/*)" ]]; then
          mv $dir/* $dir/..
        fi
        if [[ -d $dir ]]; then
          rmdir $dir
        fi
      )
    '' + ''
      runHook postBuild
    '';

    doCheck = args.doCheck or true;
    checkPhase = args.checkPhase or ''
      runHook preCheck

      for pkg in $(getGoDirs test); do
        buildGoDir test "$pkg"
      done

      runHook postCheck
    '';

    installPhase = args.installPhase or ''
      runHook preInstall

      mkdir -p $out
      dir="$GOPATH/bin"
      [ -e "$dir" ] && cp -r $dir $out

      runHook postInstall
    '';

    strictDeps = true;

    disallowedReferences = lib.optional (!allowGoReference) go;

    passthru = passthru // { inherit go go-modules vendorSha256 ; };

    meta = {
      # Add default meta information
      platforms = go.meta.platforms or lib.platforms.all;
    } // meta // {
      # add an extra maintainer to every package
      maintainers = (meta.maintainers or []) ++
                    [ lib.maintainers.kalbasit ];
    };
  });
in
  package<|MERGE_RESOLUTION|>--- conflicted
+++ resolved
@@ -111,39 +111,20 @@
     '';
 
     dontFixup = true;
-<<<<<<< HEAD
-  }; in lib.recursiveUpdate (modArgs // (
-    if modSha256 == null then
-      { __noChroot = true; }
-    else
-=======
-  }; in modArgs // (
->>>>>>> 211be6af
-      {
+  }; in lib.recursiveUpdate (modArgs // {
         outputHashMode = "recursive";
         outputHashAlgo = "sha256";
         outputHash = vendorSha256;
-      }
-<<<<<<< HEAD
-  )) (overrideModAttrs modArgs));
-=======
-  ) // overrideModAttrs modArgs) else "";
->>>>>>> 211be6af
+      }) (overrideModAttrs modArgs)) else "";
 
   package = stdenv.mkDerivation (args // {
     nativeBuildInputs = [ go ] ++ nativeBuildInputs;
 
-<<<<<<< HEAD
     env = {
       inherit (go.env) GOOS GOARCH;
       GO111MODULE = "on";
+      GOFLAGS = "-mod=vendor" + lib.optionalString (!allowGoReference) " -trimpath";
     };
-=======
-    inherit (go) GOOS GOARCH;
-
-    GO111MODULE = "on";
-    GOFLAGS = [ "-mod=vendor" ] ++ lib.optionals (!allowGoReference) [ "-trimpath" ];
->>>>>>> 211be6af
 
     configurePhase = args.configurePhase or ''
       runHook preConfigure
