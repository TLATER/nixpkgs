--- conflicted
+++ resolved
@@ -13,15 +13,11 @@
 
   nativeBuildInputs = [ cmake ];
 
-<<<<<<< HEAD
-  env.NIX_CFLAGS_COMPILE = lib.optionalString stdenv.isDarwin
-=======
   cmakeFlags = [
     "-DBUILD_SHARED_LIBS=ON"
   ];
 
-  NIX_CFLAGS_COMPILE = lib.optionalString stdenv.isDarwin
->>>>>>> 211be6af
+  env.NIX_CFLAGS_COMPILE = lib.optionalString stdenv.isDarwin
     "-Wno-nullability-extension -Wno-typedef-redefinition";
 
   meta = with lib; {
