--- conflicted
+++ resolved
@@ -8,12 +8,9 @@
 # Texture floats are patented, see docs/patents.txt, so we don't enable them for full Mesa.
 # It's overridden for mesa_drivers.
 , enableTextureFloats ? false
-<<<<<<< HEAD
-=======
 , galliumDrivers ? null
 , driDrivers ? null
 , vulkanDrivers ? null
->>>>>>> 7e224746
 }:
 
 /** Packaging design:
