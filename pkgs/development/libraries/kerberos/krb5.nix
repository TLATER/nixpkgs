{stdenv, fetchurl, perl, ncurses, yacc}:

let
  pname = "krb5";
<<<<<<< HEAD
  version = "1.11.1";
=======
  version = "1.10.5";
>>>>>>> f8f9f3b1
  name = "${pname}-${version}";
  webpage = http://web.mit.edu/kerberos/;
in

stdenv.mkDerivation (rec {
  inherit name;

  src = fetchurl {
<<<<<<< HEAD
    url = "${webpage}/dist/krb5/1.11/${name}-signed.tar";
    sha256 = "0s07sbwrj3c61gc29g016csim04azb9h74rf5595fxzqlzv0y8rs";
=======
    url = "${webpage}/dist/krb5/1.10/${name}-signed.tar";
    sha256 = "1nf195j9s8g55sh5dzbhy2l21kcdwgpn4acxrbwkvngdz9mv7g4k";
>>>>>>> f8f9f3b1
  };

  buildInputs = [ perl ncurses yacc ];

  unpackPhase = ''
    tar -xf $src
    tar -xzf ${name}.tar.gz
    cd ${name}/src
  '';

<<<<<<< HEAD
  #doCheck = true; # report: No suitable file for testing purposes

  meta = {
    description = "MIT Kerberos 5";
    homepage = webpage;
    license = "MPL";
=======
  enableParallelBuilding = true;

  meta = {
      description = "MIT Kerberos 5";
      homepage = webpage;
      license = "MPL";
>>>>>>> f8f9f3b1
  };
})<|MERGE_RESOLUTION|>--- conflicted
+++ resolved
@@ -2,11 +2,7 @@
 
 let
   pname = "krb5";
-<<<<<<< HEAD
   version = "1.11.1";
-=======
-  version = "1.10.5";
->>>>>>> f8f9f3b1
   name = "${pname}-${version}";
   webpage = http://web.mit.edu/kerberos/;
 in
@@ -15,13 +11,8 @@
   inherit name;
 
   src = fetchurl {
-<<<<<<< HEAD
     url = "${webpage}/dist/krb5/1.11/${name}-signed.tar";
     sha256 = "0s07sbwrj3c61gc29g016csim04azb9h74rf5595fxzqlzv0y8rs";
-=======
-    url = "${webpage}/dist/krb5/1.10/${name}-signed.tar";
-    sha256 = "1nf195j9s8g55sh5dzbhy2l21kcdwgpn4acxrbwkvngdz9mv7g4k";
->>>>>>> f8f9f3b1
   };
 
   buildInputs = [ perl ncurses yacc ];
@@ -32,20 +23,13 @@
     cd ${name}/src
   '';
 
-<<<<<<< HEAD
   #doCheck = true; # report: No suitable file for testing purposes
+
+  enableParallelBuilding = true;
 
   meta = {
     description = "MIT Kerberos 5";
     homepage = webpage;
     license = "MPL";
-=======
-  enableParallelBuilding = true;
-
-  meta = {
-      description = "MIT Kerberos 5";
-      homepage = webpage;
-      license = "MPL";
->>>>>>> f8f9f3b1
   };
 })