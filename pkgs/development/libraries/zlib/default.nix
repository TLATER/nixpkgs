{ lib, stdenv
, fetchurl
, shared ? !stdenv.hostPlatform.isStatic
, static ? true
# If true, a separate .static ouput is created and the .a is moved there.
# In this case `pkg-config` auto detection does not currently work if the
# .static output is given as `buildInputs` to another package (#66461), because
# the `.pc` file lists only the main output's lib dir.
# If false, and if `{ static = true; }`, the .a stays in the main output.
, splitStaticOutput ? shared && static
}:

# Without either the build will actually still succeed because the build
# system makes an arbitrary choice, but we shouldn't be so indecisive.
assert shared || static;

# Note: this package is used for bootstrapping fetchurl, and thus
# cannot use fetchpatch! All mutable patches (generated by GitHub or
# cgit) that are needed here should be included directly in Nixpkgs as
# files.

assert splitStaticOutput -> static;

stdenv.mkDerivation (rec {
  name = "zlib-${version}";
  version = "1.2.11";

  src = fetchurl {
    urls =
      [ "https://www.zlib.net/fossils/${name}.tar.gz"  # stable archive path
        "mirror://sourceforge/libpng/zlib/${version}/${name}.tar.gz"
      ];
    sha256 = "c3e5e9fdd5004dcb542feda5ee4f0ff0744628baf8ed2dd5d66f8ca1197cb1a1";
  };

  patches = lib.optional stdenv.hostPlatform.isCygwin ./disable-cygwin-widechar.patch;

  postPatch = lib.optionalString stdenv.hostPlatform.isDarwin ''
    substituteInPlace configure \
      --replace '/usr/bin/libtool' 'ar' \
      --replace 'AR="libtool"' 'AR="ar"' \
      --replace 'ARFLAGS="-o"' 'ARFLAGS="-r"'
  '';

  outputs = [ "out" "dev" ]
    ++ lib.optional splitStaticOutput "static";
  setOutputFlags = false;
  outputDoc = "dev"; # single tiny man3 page

  # For zlib's ./configure (as of verion 1.2.11), the order
  # of --static/--shared flags matters!
  # `--shared --static` builds only static libs, while
  # `--static --shared` builds both.
  # So we use the latter order to be able to build both.
  # Also, giving just `--shared` builds both,
  # giving just `--static` builds only static,
  # and giving nothing builds both.
  # So we have 3 possible ways to build both:
  # `--static --shared`, `--shared` and giving nothing.
  # Of these, we choose `--shared`, only because that's
  # what we did in the past and we can avoid mass rebuilds this way.
  # As a result, we pass `--static` only when we want just static.
  configureFlags = lib.optional (static && !shared) "--static"
                   ++ lib.optional shared "--shared";

  # Note we don't need to set `dontDisableStatic`, because static-disabling
  # works by grepping for `enable-static` in the `./configure` script
  # (see `pkgs/stdenv/generic/setup.sh`), and zlib's handwritten one does
  # not have such.
  # It wouldn't hurt setting `dontDisableStatic = static && !splitStaticOutput`
  # here (in case zlib ever switches to autoconf in the future),
  # but we don't do it simply to avoid mass rebuilds.

  postInstall = lib.optionalString splitStaticOutput ''
    moveToOutput lib/libz.a "$static"
  ''
    # jww (2015-01-06): Sometimes this library install as a .so, even on
    # Darwin; others time it installs as a .dylib.  I haven't yet figured out
    # what causes this difference.
  + lib.optionalString stdenv.hostPlatform.isDarwin ''
    for file in $out/lib/*.so* $out/lib/*.dylib* ; do
      ${stdenv.cc.bintools.targetPrefix}install_name_tool -id "$file" $file
    done
  ''
    # Non-typical naming confuses libtool which then refuses to use zlib's DLL
    # in some cases, e.g. when compiling libpng.
  + lib.optionalString (stdenv.hostPlatform.libc == "msvcrt") ''
    ln -s zlib1.dll $out/bin/libz.dll
  '';

  # As zlib takes part in the stdenv building, we don't want references
  # to the bootstrap-tools libgcc (as uses to happen on arm/mips)
<<<<<<< HEAD
  env.NIX_CFLAGS_COMPILE = stdenv.lib.optionalString (!stdenv.hostPlatform.isDarwin) "-static-libgcc";
=======
  NIX_CFLAGS_COMPILE = lib.optionalString (!stdenv.hostPlatform.isDarwin) "-static-libgcc";
>>>>>>> 211be6af

  # We don't strip on static cross-compilation because of reports that native
  # stripping corrupted the target library; see commit 12e960f5 for the report.
  dontStrip = stdenv.hostPlatform != stdenv.buildPlatform && static;
  configurePlatforms = [];

  installFlags = lib.optionals (stdenv.hostPlatform.libc == "msvcrt") [
    "BINARY_PATH=$(out)/bin"
    "INCLUDE_PATH=$(dev)/include"
    "LIBRARY_PATH=$(out)/lib"
  ];

  enableParallelBuilding = true;
  doCheck = true;

  makeFlags = [
    "PREFIX=${stdenv.cc.targetPrefix}"
  ] ++ lib.optionals (stdenv.hostPlatform.libc == "msvcrt") [
    "-f" "win32/Makefile.gcc"
  ] ++ lib.optionals shared [
    # Note that as of writing (zlib 1.2.11), this flag only has an effect
    # for Windows as it is specific to `win32/Makefile.gcc`.
    "SHARED_MODE=1"
  ];

  passthru = {
    inherit version;
  };

  meta = with lib; {
    homepage = "https://zlib.net";
    description = "Lossless data-compression library";
    license = licenses.zlib;
    platforms = platforms.all;
  };
} // lib.optionalAttrs (stdenv.hostPlatform != stdenv.buildPlatform) {
  preConfigure = ''
    export CHOST=${stdenv.hostPlatform.config}
  '';
} // lib.optionalAttrs (stdenv.hostPlatform.libc == "msvcrt") {
  dontConfigure = true;
})<|MERGE_RESOLUTION|>--- conflicted
+++ resolved
@@ -90,11 +90,7 @@
 
   # As zlib takes part in the stdenv building, we don't want references
   # to the bootstrap-tools libgcc (as uses to happen on arm/mips)
-<<<<<<< HEAD
-  env.NIX_CFLAGS_COMPILE = stdenv.lib.optionalString (!stdenv.hostPlatform.isDarwin) "-static-libgcc";
-=======
-  NIX_CFLAGS_COMPILE = lib.optionalString (!stdenv.hostPlatform.isDarwin) "-static-libgcc";
->>>>>>> 211be6af
+  env.NIX_CFLAGS_COMPILE = lib.optionalString (!stdenv.hostPlatform.isDarwin) "-static-libgcc";
 
   # We don't strip on static cross-compilation because of reports that native
   # stripping corrupted the target library; see commit 12e960f5 for the report.
