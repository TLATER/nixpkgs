{ lib, stdenv, fetchurl, meson, ninja, gettext, pkg-config, glib
, fixDarwinDylibNames, gobject-introspection, gnome3
}:

let
  pname = "atk";
  version = "2.36.0";
in

stdenv.mkDerivation rec {
  name = "${pname}-${version}";

  src = fetchurl {
<<<<<<< HEAD
    url = "mirror://gnome/sources/${pname}/${stdenv.lib.versions.majorMinor version}/${name}.tar.xz";
=======
    url = "mirror://gnome/sources/${pname}/${lib.versions.majorMinor version}/${name}.tar.xz";
>>>>>>> 211be6af
    sha256 = "1217cmmykjgkkim0zr1lv5j13733m4w5vipmy4ivw0ll6rz28xpv";
  };

  outputs = [ "out" "dev" ];

  nativeBuildInputs = [ meson ninja pkg-config gettext gobject-introspection glib ]
    ++ lib.optional stdenv.hostPlatform.isDarwin fixDarwinDylibNames;

  propagatedBuildInputs = [
    # Required by atk.pc
    glib
  ];

  patches = [
    # meson builds an incorrect .pc file
    # glib should be Requires not Requires.private
    ./fix_pc.patch
  ];

  doCheck = true;

  passthru = {
    updateScript = gnome3.updateScript {
      packageName = pname;
    };
  };

  meta = {
    description = "Accessibility toolkit";

    longDescription = ''
      ATK is the Accessibility Toolkit.  It provides a set of generic
      interfaces allowing accessibility technologies such as screen
      readers to interact with a graphical user interface.  Using the
      ATK interfaces, accessibility tools have full access to view and
      control running applications.
    '';

    homepage = "http://library.gnome.org/devel/atk/";

    license = lib.licenses.lgpl2Plus;

    maintainers = with lib.maintainers; [ raskin ];
    platforms = lib.platforms.linux ++ lib.platforms.darwin;
  };

}<|MERGE_RESOLUTION|>--- conflicted
+++ resolved
@@ -11,11 +11,7 @@
   name = "${pname}-${version}";
 
   src = fetchurl {
-<<<<<<< HEAD
-    url = "mirror://gnome/sources/${pname}/${stdenv.lib.versions.majorMinor version}/${name}.tar.xz";
-=======
     url = "mirror://gnome/sources/${pname}/${lib.versions.majorMinor version}/${name}.tar.xz";
->>>>>>> 211be6af
     sha256 = "1217cmmykjgkkim0zr1lv5j13733m4w5vipmy4ivw0ll6rz28xpv";
   };
 
