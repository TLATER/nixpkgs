--- conflicted
+++ resolved
@@ -34,20 +34,12 @@
 in
 stdenv.mkDerivation rec {
   name = "${prefix}nghttp2-${version}";
-<<<<<<< HEAD
-  version = "1.0.2";
-=======
   version = "1.1.1";
->>>>>>> 8420f5c4
 
   # Don't use fetchFromGitHub since this needs a bootstrap curl
   src = fetchurl {
     url = "http://pub.wak.io/nixos/tarballs/nghttp2-${version}.tar.bz2";
-<<<<<<< HEAD
-    sha256 = "633dd6d5d1f29a4d802d6c9e5b9eeb0b9104f35652396f26999a27515b6c1c14";
-=======
     sha256 = "9659e8598c8481f1bf8e63ba4f828f5283053df62a51fa8324cb55ea7a51b80c";
->>>>>>> 8420f5c4
   };
 
   # Configure script searches for a symbol which does not exist in jemalloc on Darwin
