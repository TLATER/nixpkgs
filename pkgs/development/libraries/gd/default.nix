{ stdenv, fetchurl
, pkgconfig
, zlib
, libjpeg
, libpng
, libwebp
, libtiff ? null
, libXpm ? null
, fontconfig
, freetype
}:

stdenv.mkDerivation rec {
  name = "gd-${version}";
  version = "2.2.1";

  src = fetchurl {
    url = "https://github.com/libgd/libgd/releases/download/${name}/libgd-${version}.tar.xz";
    sha256 = "0xmrqka1ggqgml84xbmkw1y0r0lg7qn657v5b1my8pry92p651vh";
  };

<<<<<<< HEAD
  patches = [
    ./CVE-2016-3074.patch
  ];

  hardeningDisable = [ "format" ];

=======
>>>>>>> 2661511c
  nativeBuildInputs = [ pkgconfig ];
  buildInputs = [ zlib fontconfig freetype libjpeg libpng libwebp libtiff libXpm ];

  outputs = [ "dev" "out" "bin" ];

  postFixup = ''moveToOutput "bin/gdlib-config" $dev'';

  meta = with stdenv.lib; {
    homepage = https://libgd.github.io/;
    description = "A dynamic image creation library";
    license = licenses.free; # some custom license
    platforms = platforms.unix;
  };
}<|MERGE_RESOLUTION|>--- conflicted
+++ resolved
@@ -19,15 +19,8 @@
     sha256 = "0xmrqka1ggqgml84xbmkw1y0r0lg7qn657v5b1my8pry92p651vh";
   };
 
-<<<<<<< HEAD
-  patches = [
-    ./CVE-2016-3074.patch
-  ];
-
   hardeningDisable = [ "format" ];
 
-=======
->>>>>>> 2661511c
   nativeBuildInputs = [ pkgconfig ];
   buildInputs = [ zlib fontconfig freetype libjpeg libpng libwebp libtiff libXpm ];
 
