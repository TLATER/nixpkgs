{ lib, stdenv, fetchurl, libcddb, pkg-config, ncurses, help2man, libiconv, Carbon, IOKit }:

stdenv.mkDerivation rec {
  name = "libcdio-2.1.0";

  src = fetchurl {
    url = "mirror://gnu/libcdio/${name}.tar.bz2";
    sha256 = "0avi6apv5ydjy6b9c3z9a46rvp5i57qyr09vr7x4nndxkmcfjl45";
  };

  postPatch = ''
    patchShebangs .
  '';

<<<<<<< HEAD
  nativeBuildInputs = [ pkgconfig help2man ];
  buildInputs = [ libcddb ncurses ]
    ++ stdenv.lib.optionals stdenv.isDarwin [ libiconv Carbon IOKit ];
=======
  nativeBuildInputs = [ pkg-config help2man ];
  buildInputs = [ libcddb ncurses ]
    ++ lib.optionals stdenv.isDarwin [ libiconv Carbon IOKit ];
>>>>>>> 211be6af

  doCheck = !stdenv.isDarwin;

  meta = with lib; {
    description = "A library for OS-independent CD-ROM and CD image access";
    longDescription = ''
      GNU libcdio is a library for OS-independent CD-ROM and
      CD image access.  It includes a library for working with
      ISO-9660 filesystems (libiso9660), as well as utility
      programs such as an audio CD player and an extractor.
    '';
    homepage = "https://www.gnu.org/software/libcdio/";
    license = licenses.gpl2Plus;
    platforms = platforms.linux ++ platforms.darwin;
  };
}<|MERGE_RESOLUTION|>--- conflicted
+++ resolved
@@ -12,15 +12,9 @@
     patchShebangs .
   '';
 
-<<<<<<< HEAD
-  nativeBuildInputs = [ pkgconfig help2man ];
-  buildInputs = [ libcddb ncurses ]
-    ++ stdenv.lib.optionals stdenv.isDarwin [ libiconv Carbon IOKit ];
-=======
   nativeBuildInputs = [ pkg-config help2man ];
   buildInputs = [ libcddb ncurses ]
     ++ lib.optionals stdenv.isDarwin [ libiconv Carbon IOKit ];
->>>>>>> 211be6af
 
   doCheck = !stdenv.isDarwin;
 
