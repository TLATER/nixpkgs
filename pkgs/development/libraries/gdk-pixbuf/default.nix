--- conflicted
+++ resolved
@@ -40,14 +40,6 @@
   ];
 
   nativeBuildInputs = [
-<<<<<<< HEAD
-    meson ninja pkgconfig gettext python3 libxml2 libxslt docbook_xsl docbook_xml_dtd_43
-    gtk-doc gobject-introspection makeWrapper glib
-  ]
-    ++ stdenv.lib.optional stdenv.isDarwin fixDarwinDylibNames;
-
-  propagatedBuildInputs = [ glib libtiff libjpeg libpng ];
-=======
     meson
     ninja
     pkg-config
@@ -69,7 +61,6 @@
     libjpeg
     libpng
   ];
->>>>>>> 211be6af
 
   mesonFlags = [
     "-Dgtk_doc=true"
@@ -97,11 +88,7 @@
     + ''
       moveToOutput "bin" "$dev"
       moveToOutput "bin/gdk-pixbuf-thumbnailer" "$out"
-<<<<<<< HEAD
-    '' + stdenv.lib.optionalString (stdenv.hostPlatform == stdenv.buildPlatform) ''
-=======
     '' + lib.optionalString (stdenv.hostPlatform == stdenv.buildPlatform) ''
->>>>>>> 211be6af
       # We need to install 'loaders.cache' in lib/gdk-pixbuf-2.0/2.10.0/
       $dev/bin/gdk-pixbuf-query-loaders --update-cache
     '';
