<<<<<<< HEAD
{ stdenv, fetchurl, meson, ninja, pkgconfig, gettext, python3, libxml2, libxslt, docbook_xsl
, docbook_xml_dtd_43, gtk-doc, glib, libtiff, libjpeg, libpng, libX11, gnome3
, jasper, shared-mime-info, libintl, gobjectIntrospection, doCheck ? false, makeWrapper }:
=======
{ stdenv, fetchurl, pkgconfig, glib, libtiff, libjpeg, libpng, libX11, gnome3
, jasper, libintlOrEmpty, gobjectIntrospection, doCheck ? false }:
>>>>>>> 34087d0d

let
  pname = "gdk-pixbuf";
  version = "2.36.7";
  # TODO: since 2.36.8 gdk-pixbuf gets configured to use mime-type sniffing,
  # which apparently requires access to shared-mime-info files during runtime.
in
stdenv.mkDerivation rec {
  name = "${pname}-${version}";

  src = fetchurl {
    url = "mirror://gnome/sources/${pname}/${gnome3.versionBranch version}/${name}.tar.xz";
    sha256 = "1b6e5eef09d98f05f383014ecd3503e25dfb03d7e5b5f5904e5a65b049a6a4d8";
  };

  outputs = [ "out" "dev" "devdoc" ];

  setupHook = ./setup-hook.sh;

  enableParallelBuilding = true;

  # !!! We might want to factor out the gdk-pixbuf-xlib subpackage.
<<<<<<< HEAD
  buildInputs = [ libX11 libintl ] ++ stdenv.lib.optional (!stdenv.isDarwin) shared-mime-info;
=======
  buildInputs = [ libX11 gobjectIntrospection ] ++ libintlOrEmpty;
>>>>>>> 34087d0d

  nativeBuildInputs = [ pkgconfig ];

  propagatedBuildInputs = [ glib libtiff libjpeg libpng jasper ];

  configureFlags = "--with-libjasper --with-x11"
    + stdenv.lib.optionalString (gobjectIntrospection != null) " --enable-introspection=yes"
    ;

  # on darwin, tests don't link
  preBuild = stdenv.lib.optionalString (stdenv.isDarwin && !doCheck) ''
    substituteInPlace Makefile --replace "docs tests" "docs"
  '';

  postInstall =
    # All except one utility seem to be only useful during building.
    ''
      moveToOutput "bin" "$dev"
      moveToOutput "bin/gdk-pixbuf-thumbnailer" "$out"
    '';

  # The tests take an excessive amount of time (> 1.5 hours) and memory (> 6 GB).
  inherit (doCheck);

  passthru = {
    updateScript = gnome3.updateScript {
      packageName = pname;
      attrPath = "gdk_pixbuf";
    };
  };

  meta = with stdenv.lib; {
    description = "A library for image loading and manipulation";
    homepage = http://library.gnome.org/devel/gdk-pixbuf/;
    maintainers = [ maintainers.eelco ];
    platforms = platforms.unix;
  };
}<|MERGE_RESOLUTION|>--- conflicted
+++ resolved
@@ -1,11 +1,5 @@
-<<<<<<< HEAD
-{ stdenv, fetchurl, meson, ninja, pkgconfig, gettext, python3, libxml2, libxslt, docbook_xsl
-, docbook_xml_dtd_43, gtk-doc, glib, libtiff, libjpeg, libpng, libX11, gnome3
-, jasper, shared-mime-info, libintl, gobjectIntrospection, doCheck ? false, makeWrapper }:
-=======
 { stdenv, fetchurl, pkgconfig, glib, libtiff, libjpeg, libpng, libX11, gnome3
-, jasper, libintlOrEmpty, gobjectIntrospection, doCheck ? false }:
->>>>>>> 34087d0d
+, jasper, gobjectIntrospection, doCheck ? false }:
 
 let
   pname = "gdk-pixbuf";
@@ -28,11 +22,7 @@
   enableParallelBuilding = true;
 
   # !!! We might want to factor out the gdk-pixbuf-xlib subpackage.
-<<<<<<< HEAD
-  buildInputs = [ libX11 libintl ] ++ stdenv.lib.optional (!stdenv.isDarwin) shared-mime-info;
-=======
-  buildInputs = [ libX11 gobjectIntrospection ] ++ libintlOrEmpty;
->>>>>>> 34087d0d
+  buildInputs = [ libX11 gobjectIntrospection ];
 
   nativeBuildInputs = [ pkgconfig ];
 
