--- conflicted
+++ resolved
@@ -15,13 +15,8 @@
   nativeBuildInputs = [cmake];
   buildInputs = [gtest];
   cmakeFlags = [ "-Dtest=ON" ];
-<<<<<<< HEAD
   env.NIX_CFLAGS_COMPILE = "-std=c++11" +
-    stdenv.lib.optionalString stdenv.isLinux " -pthread";
-=======
-  NIX_CFLAGS_COMPILE = "-std=c++11" +
     lib.optionalString stdenv.isLinux " -pthread";
->>>>>>> 211be6af
   postInstall = ''
     mkdir -p $out/include
     cp ../src/easylogging++.cc $out/include
