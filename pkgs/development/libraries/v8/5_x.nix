{ stdenv, lib, fetchgit, fetchFromGitHub, gyp, readline, python, which, icu
, patchelf, coreutils, xcbuild
, doCheck ? false
, static ? false
}:

assert readline != null;

let
  arch = if stdenv.isx86_64 then "x64"
            else if stdenv.isi686 then "ia32"
            else if stdenv.isAarch64 then "arm64"
            else if stdenv.isAarch32 then "arm"
            else throw "Unknown architecture for v8";
  git_url = "https://chromium.googlesource.com";
  clangFlag = if stdenv.isDarwin then "1" else "0";
  sharedFlag = if static then "static_library" else "shared_library";

  deps = {
    build = fetchgit {
      url = "${git_url}/chromium/src/build.git";
      rev = "2c67d4d74b6b3673228fab191918500a582ef3b0";
      sha256 = "0jc7hci5yh792pw0ahjfxrk5xzllnlrv9llmwlgcgn2x8x6bn34q";
    };
    "tools/gyp" = fetchgit {
      url = "${git_url}/external/gyp.git";
      rev = "e7079f0e0e14108ab0dba58728ff219637458563";
      sha256 = "0yd1ds13z0r9d2sb67f9i1gjn1zgzwyfv96qqqp6pn5pcfbialg6";
    };
    "third_party/icu" = fetchgit {
      url = "${git_url}/chromium/deps/icu.git";
      rev = "b5ecbb29a26532f72ef482569b223d5a51fd50bf";
      sha256 = "0ld47wdnk8grcba221z67l3pnphv9zwifk4y44f5b946w3iwmpns";
    };
    buildtools = fetchgit {
      url = "${git_url}/chromium/buildtools.git";
      rev = "60f7f9a8b421ebf9a46041dfa2ff11c0fe59c582";
      sha256 = "0i10bw7yhslklqwcx5krs3k05sicb73cpwd0mkaz96yxsvmkvjq0";
    };
    "base/trace_event/common" = fetchgit {
      url = "${git_url}/chromium/src/base/trace_event/common.git";
      rev = "315bf1e2d45be7d53346c31cfcc37424a32c30c8";
      sha256 = "1pp2ygvp20j6g4868hrmiw0j704kdvsi9d9wx2gbk7w79rc36695";
    };
    "platform/inspector_protocol" = fetchgit {
      url = "${git_url}/chromium/src/third_party/WebKit/Source/platform/inspector_protocol.git";
      rev = "f49542089820a34a9a6e33264e09b73779407512";
      sha256 = "1lwpass3p4rpp2kjmxxxpkqyv4lznxhf4i0yy7mmrd7jkpc7kn8k";
    };
    "tools/mb" = fetchgit {
      url = "${git_url}/chromium/src/tools/mb.git";
      rev = "0c4dc43c454f26936ddf3074ab8e9a41e3dc03a3";
      sha256 = "0f96qphbmwn1pprv0a6xf68p01s1jzx2sz6pmadqbrs1dgh1xwnk";
    };
    "tools/swarming_client" = fetchgit {
      url = "${git_url}/external/swarming.client.git";
      rev = "7f63a272f7d9785ce41b6d10bb3106c49a968e57";
      sha256 = "1pmb8bq4qifjf2dzz8c4jdwhlvwgrl9ycjaalcyh1sbh4lx3yvv2";
    };
    "testing/gtest" = fetchgit {
      url = "${git_url}/external/github.com/google/googletest.git";
      rev = "6f8a66431cb592dad629028a50b3dd418a408c87";
      sha256 = "0bdba2lr6pg15bla9600zg0r0vm4lnrx0wqz84p376wfdxra24vw";
    };
    "testing/gmock" = fetchgit {
      url = "${git_url}/external/googlemock.git";
      rev = "0421b6f358139f02e102c9c332ce19a33faf75be";
      sha256 = "1xiky4v98maxs8fg1avcd56y0alv3hw8qyrlpd899zgzbq2k10pp";
    };
    "test/benchmarks/data" = fetchgit {
      url = "${git_url}/v8/deps/third_party/benchmarks.git";
      rev = "05d7188267b4560491ff9155c5ee13e207ecd65f";
      sha256 = "0ad2ay14bn67d61ks4dmzadfnhkj9bw28r4yjdjjyzck7qbnzchl";
    };
    "test/mozilla/data" = fetchgit {
      url = "${git_url}/v8/deps/third_party/mozilla-tests.git";
      rev = "f6c578a10ea707b1a8ab0b88943fe5115ce2b9be";
      sha256 = "0rfdan76yfawqxbwwb35aa57b723j3z9fx5a2w16nls02yk2kqyn";
    };
    "test/simdjs/data" = fetchgit {
      url = "${git_url}/external/github.com/tc39/ecmascript_simd.git";
      rev = "baf493985cb9ea7cdbd0d68704860a8156de9556";
      sha256 = "178r0k40a58c1187gfzqz2i6as34l8cliy1g1x870wyy0qcvlq2q";
    };
    "test/test262/data" = fetchgit {
      url = "${git_url}/external/github.com/tc39/test262.git";
      rev = "88bc7fe7586f161201c5f14f55c9c489f82b1b67";
      sha256 = "0gc7fmaqrgwb6rl02jnrm3synpwzzg0dfqy3zm386r1qcisl93xs";
    };
    "test/test262/harness" = fetchgit {
      url = "${git_url}/external/github.com/test262-utils/test262-harness-py.git";
      rev = "cbd968f54f7a95c6556d53ba852292a4c49d11d8";
      sha256 = "094c3600a4wh1m3fvvlivn290kik1pzzvwabq77lk8bh4jkkv7ki";
    };
    "tools/clang" = fetchgit {
      url = "${git_url}/chromium/src/tools/clang.git";
      rev = "496622ab4aaa5be7e5a9b80617013cb02f45dc87";
      sha256 = "1gkhk2bzpxwzkirzcqfixxpprbr8mn6rk00krm25daarm3smydmf";
    };
  };

in

stdenv.mkDerivation rec {
  pname = "v8";
  version = "5.4.232";

  inherit doCheck;

  src = fetchFromGitHub {
    owner = "v8";
    repo = "v8";
    rev = version;
    sha256 = "1nqxbkz75m8xrjih0sj3f3iqvif4192vxdaxzy8r787rihjwg9nx";
  };

  postUnpack = ''
    ${lib.concatStringsSep "\n" (
      lib.mapAttrsToList (n: v: ''
        mkdir -p $sourceRoot/${n}
        cp -r ${v}/* $sourceRoot/${n}
      '') deps)}
  '';

  # Patch based off of:
  # https://github.com/cowboyd/libv8/tree/v5.1.281.67.0/patches
  patches = lib.optional (!doCheck) ./libv8-5.4.232.patch;

  postPatch = ''
    sed -i 's,#!/usr/bin/env python,#!${python}/bin/python,' gypfiles/gyp_v8
    sed -i 's,/bin/echo,${coreutils}/bin/echo,' gypfiles/standalone.gypi
    sed -i '/CR_CLANG_REVISION/ d' gypfiles/standalone.gypi
    sed -i 's/-Wno-format-pedantic//g' gypfiles/standalone.gypi
  '';

  configurePhase = ''
    PYTHONPATH="tools/generate_shim_headers:$PYTHONPATH" \
    PYTHONPATH="$(toPythonPath ${gyp}):$PYTHONPATH" \
      gypfiles/gyp_v8 \
        -f make \
        --generator-output="out" \
        -Dflock_index=0 \
        -Dclang=${clangFlag} \
        -Dv8_enable_i18n_support=1 \
        -Duse_system_icu=1 \
        -Dcomponent=${sharedFlag} \
        -Dconsole=readline \
        -Dv8_target_arch=${arch} \
        -Dv8_use_external_startup_data=0
  '';

  nativeBuildInputs = [ which ];
  buildInputs = [ readline python icu ]
    ++ lib.optional stdenv.isDarwin xcbuild
    ++ lib.optional stdenv.isLinux patchelf;

<<<<<<< HEAD
  env.NIX_CFLAGS_COMPILE = "-Wno-error=strict-overflow -Wno-error=unused-function -Wno-error=attributes"
    + stdenv.lib.optionalString stdenv.cc.isClang " -Wno-error=unused-lambda-capture";
=======
  NIX_CFLAGS_COMPILE = "-Wno-error=strict-overflow -Wno-error=unused-function -Wno-error=attributes"
    + lib.optionalString stdenv.cc.isClang " -Wno-error=unused-lambda-capture";
>>>>>>> 211be6af

  buildFlags = [
    "LINK=c++"
    "-C out"
    "builddir=$(CURDIR)/Release"
    "BUILDTYPE=Release"
  ];

  enableParallelBuilding = true;

  dontUpdateAutotoolsGnuConfigScripts = if stdenv.isAarch64 then true else null;

  # the `libv8_libplatform` target is _only_ built as a static library,
  # and is expected to be statically linked in when needed.
  # see the following link for further commentary:
  # https://github.com/cowboyd/therubyracer/issues/391
  installPhase = ''
    install -vD out/Release/d8 "$out/bin/d8"
    install -vD out/Release/mksnapshot "$out/bin/mksnapshot"
    ${if static then ""
    else if stdenv.isDarwin then ''
    install -vD out/Release/libv8.dylib "$out/lib/libv8.dylib"
    install_name_tool -change /usr/local/lib/libv8.dylib $out/lib/libv8.dylib -change /usr/lib/libgcc_s.1.dylib ${stdenv.cc.cc.lib}/lib/libgcc_s.1.dylib $out/bin/d8
    install_name_tool -id $out/lib/libv8.dylib -change /usr/lib/libgcc_s.1.dylib ${stdenv.cc.cc.lib}/lib/libgcc_s.1.dylib $out/lib/libv8.dylib
    '' else ''
    install -vD out/Release/lib.target/libv8.so "$out/lib/libv8.so"
    ''}
    mkdir -p "$out/include"
    cp -vr include/*.h "$out/include"
    cp -vr include/libplatform "$out/include"
    mkdir -p "$out/lib"
    cp -v  out/Release/*.a "$out/lib"
  '';

  meta = with lib; {
    description = "Google's open source JavaScript engine";
    maintainers = with maintainers; [ cstrahan proglodyte ];
    platforms = platforms.linux ++ platforms.darwin;
    license = licenses.bsd3;
  };
}<|MERGE_RESOLUTION|>--- conflicted
+++ resolved
@@ -154,13 +154,8 @@
     ++ lib.optional stdenv.isDarwin xcbuild
     ++ lib.optional stdenv.isLinux patchelf;
 
-<<<<<<< HEAD
   env.NIX_CFLAGS_COMPILE = "-Wno-error=strict-overflow -Wno-error=unused-function -Wno-error=attributes"
-    + stdenv.lib.optionalString stdenv.cc.isClang " -Wno-error=unused-lambda-capture";
-=======
-  NIX_CFLAGS_COMPILE = "-Wno-error=strict-overflow -Wno-error=unused-function -Wno-error=attributes"
     + lib.optionalString stdenv.cc.isClang " -Wno-error=unused-lambda-capture";
->>>>>>> 211be6af
 
   buildFlags = [
     "LINK=c++"
