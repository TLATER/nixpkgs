--- conflicted
+++ resolved
@@ -16,12 +16,8 @@
 
   nativeBuildInputs = [ cmake ];
   buildInputs = [ gflags ];
-<<<<<<< HEAD
-  env.NIX_CFLAGS_COMPILE = stdenv.lib.optionalString stdenv.isAarch64 "-march=armv8-a+crc";
-=======
-  NIX_CFLAGS_COMPILE = lib.optionalString stdenv.isAarch64 "-march=armv8-a+crc";
+  env.NIX_CFLAGS_COMPILE = lib.optionalString stdenv.isAarch64 "-march=armv8-a+crc";
   cmakeFlags = lib.optionals (!staticOnly) [ "-DBUILD_SHARED_LIBS=1"  ];
->>>>>>> 211be6af
 
   meta = with lib; {
     homepage = "https://github.com/google/crc32c";
