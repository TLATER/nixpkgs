{ fetchurl, stdenv, pkgconfig, gst_plugins_base, aalib, cairo
, flac, libjpeg, zlib, speex, libpng, libdv, libcaca, libvpx
, libiec61883, libavc1394, taglib, libpulseaudio, gdk_pixbuf, orc
<<<<<<< HEAD
, glib, gstreamer, bzip2, libsoup, libintlOrEmpty, ncurses
=======
, glib, gstreamer, bzip2, libsoup, libshout, libintlOrEmpty
>>>>>>> 468f698f
, # Whether to build no plugins that have external dependencies
  # (except the PulseAudio plugin).
  minimalDeps ? false
}:

stdenv.mkDerivation rec {
  name = "gst-plugins-good-0.10.31";

  src = fetchurl {
    urls = [
      "${meta.homepage}/src/gst-plugins-good/${name}.tar.bz2"
      "mirror://gentoo/distfiles/${name}.tar.bz2"
      ];
    sha256 = "1ijswgcrdp243mfsyza31fpzq6plz40p4b83vkr2x4x7807889vy";
  };

  patches = [ ./v4l.patch ./linux-headers-3.9.patch ];

  configureFlags = "--enable-experimental --disable-oss";

  buildInputs =
    [ pkgconfig glib gstreamer gst_plugins_base ]
    ++ stdenv.lib.optional stdenv.isLinux [ libpulseaudio ]
    ++ libintlOrEmpty
    ++ stdenv.lib.optionals (!minimalDeps)
      [ aalib libcaca cairo libdv flac libjpeg libpng speex
        taglib bzip2 libvpx gdk_pixbuf orc libsoup libshout ];

  NIX_LDFLAGS = if stdenv.isDarwin then "-lintl" else null;

  enableParallelBuilding = true;

  postInstall = ''
    substituteInPlace $out/lib/gstreamer-0.10/libgstaasink.la \
      --replace "${ncurses.dev}/lib" "${ncurses.lib}/lib"
  '';

  meta = {
    homepage = http://gstreamer.freedesktop.org;

    description = "`Good' plug-ins for GStreamer";

    maintainers = [stdenv.lib.maintainers.raskin];
    platforms = stdenv.lib.platforms.unix;

    license = stdenv.lib.licenses.lgpl2Plus;
  };
}<|MERGE_RESOLUTION|>--- conflicted
+++ resolved
@@ -1,11 +1,7 @@
 { fetchurl, stdenv, pkgconfig, gst_plugins_base, aalib, cairo
 , flac, libjpeg, zlib, speex, libpng, libdv, libcaca, libvpx
 , libiec61883, libavc1394, taglib, libpulseaudio, gdk_pixbuf, orc
-<<<<<<< HEAD
-, glib, gstreamer, bzip2, libsoup, libintlOrEmpty, ncurses
-=======
-, glib, gstreamer, bzip2, libsoup, libshout, libintlOrEmpty
->>>>>>> 468f698f
+, glib, gstreamer, bzip2, libsoup, libshout, ncurses, libintlOrEmpty
 , # Whether to build no plugins that have external dependencies
   # (except the PulseAudio plugin).
   minimalDeps ? false
