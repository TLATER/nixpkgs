{ stdenv, lib, fetchFromGitHub, fetchpatch, meson, pkg-config, ninja, wayland
, libdrm
, minimal ? false, libva-minimal
<<<<<<< HEAD
, buildPackages
=======
, libX11, libXext, libXfixes, libffi, libGL
, mesa
>>>>>>> 211be6af
}:

stdenv.mkDerivation rec {
  name = "libva-${lib.optionalString minimal "minimal-"}${version}";
  version = "2.10.0";

  src = fetchFromGitHub {
    owner  = "intel";
    repo   = "libva";
    rev    = version;
    sha256 = "1xyxnxmq04s3s6135v6av1rl5z809j9vxvg7af9wvyh3dgsxrlds";
  };

  outputs = [ "dev" "out" ];

<<<<<<< HEAD
  nativeBuildInputs = [ autoreconfHook pkgconfig wayland ];
=======
  nativeBuildInputs = [ meson pkg-config ninja wayland ];
>>>>>>> 211be6af

  buildInputs = [ libdrm ]
    ++ lib.optionals (!minimal) [ libva-minimal libX11 libXext libXfixes wayland libffi libGL ];
  # TODO: share libs between minimal and !minimal - perhaps just symlink them

<<<<<<< HEAD
  enableParallelBuilding = true;

  configureFlags = [
    # Add FHS paths for non-NixOS applications.
    "--with-drivers-path=${mesa.drivers.driverLink}/lib/dri:/usr/lib/dri:/usr/lib32/dri"
    "ac_cv_path_WAYLAND_SCANNER=${buildPackages.wayland}/bin/wayland-scanner"
  ] ++ lib.optionals (!minimal) [ "--enable-glx" ];

  installFlags = [
    "dummy_drv_video_ladir=$(out)/lib/dri"
=======
  mesonFlags = [
    # Add FHS paths for non-NixOS applications:
    "-Ddriverdir=${mesa.drivers.driverLink}/lib/dri:/usr/lib/dri:/usr/lib32/dri"
>>>>>>> 211be6af
  ];

  meta = with lib; {
    description = "An implementation for VA-API (Video Acceleration API)";
    longDescription = ''
      VA-API is an open-source library and API specification, which provides
      access to graphics hardware acceleration capabilities for video
      processing. It consists of a main library (this package) and
      driver-specific acceleration backends for each supported hardware vendor.
    '';
    homepage = "https://01.org/linuxmedia/vaapi";
    changelog = "https://raw.githubusercontent.com/intel/libva/${version}/NEWS";
    license = licenses.mit;
    maintainers = with maintainers; [ primeos ];
    platforms = platforms.unix;
  };
}<|MERGE_RESOLUTION|>--- conflicted
+++ resolved
@@ -1,12 +1,8 @@
 { stdenv, lib, fetchFromGitHub, fetchpatch, meson, pkg-config, ninja, wayland
 , libdrm
 , minimal ? false, libva-minimal
-<<<<<<< HEAD
-, buildPackages
-=======
 , libX11, libXext, libXfixes, libffi, libGL
 , mesa
->>>>>>> 211be6af
 }:
 
 stdenv.mkDerivation rec {
@@ -22,32 +18,15 @@
 
   outputs = [ "dev" "out" ];
 
-<<<<<<< HEAD
-  nativeBuildInputs = [ autoreconfHook pkgconfig wayland ];
-=======
   nativeBuildInputs = [ meson pkg-config ninja wayland ];
->>>>>>> 211be6af
 
   buildInputs = [ libdrm ]
     ++ lib.optionals (!minimal) [ libva-minimal libX11 libXext libXfixes wayland libffi libGL ];
   # TODO: share libs between minimal and !minimal - perhaps just symlink them
 
-<<<<<<< HEAD
-  enableParallelBuilding = true;
-
-  configureFlags = [
-    # Add FHS paths for non-NixOS applications.
-    "--with-drivers-path=${mesa.drivers.driverLink}/lib/dri:/usr/lib/dri:/usr/lib32/dri"
-    "ac_cv_path_WAYLAND_SCANNER=${buildPackages.wayland}/bin/wayland-scanner"
-  ] ++ lib.optionals (!minimal) [ "--enable-glx" ];
-
-  installFlags = [
-    "dummy_drv_video_ladir=$(out)/lib/dri"
-=======
   mesonFlags = [
     # Add FHS paths for non-NixOS applications:
     "-Ddriverdir=${mesa.drivers.driverLink}/lib/dri:/usr/lib/dri:/usr/lib32/dri"
->>>>>>> 211be6af
   ];
 
   meta = with lib; {
