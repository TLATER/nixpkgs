--- conflicted
+++ resolved
@@ -8,11 +8,8 @@
     sha256 = "0y033cjs0kwmpx70xc4wh789vk9rw6bziizs28h50ad7lyyvx5b9";
   };
 
-<<<<<<< HEAD
-  buildInputs = [ cmake pkgconfig (stdenv.cc.libc.out or null) ];
-=======
   nativeBuildInputs = [ cmake pkgconfig ];
->>>>>>> 33373d93
+  buildInputs = [ (stdenv.cc.libc.out or null) ];
 
   meta = with stdenv.lib; {
     description = "a wrapper for the user, group and hosts NSS API";
