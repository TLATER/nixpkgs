{ lib, stdenv, fetchurl, fetchpatch, glib, pkg-config, gettext, libxslt, python3
, docbook_xsl, docbook_xml_dtd_42 , libgcrypt, gobject-introspection, vala
, gtk-doc, gnome3, gjs, libintl, dbus, xvfb_run }:

stdenv.mkDerivation rec {
  pname = "libsecret";
<<<<<<< HEAD
  version = "0.20.2";

  src = fetchurl {
    url = "mirror://gnome/sources/${pname}/${stdenv.lib.versions.majorMinor version}/${pname}-${version}.tar.xz";
    sha256 = "1hzz34gmsxxf1jm1b7qin390rkwbg8sx198xdkwxqp3q6cw19sc1";
=======
  version = "0.20.4";

  src = fetchurl {
    url = "mirror://gnome/sources/${pname}/${lib.versions.majorMinor version}/${pname}-${version}.tar.xz";
    sha256 = "0a4xnfmraxchd9cq5ai66j12jv2vrgjmaaxz25kl031jvda4qnij";
>>>>>>> 211be6af
  };

  postPatch = ''
    patchShebangs .
  '';

  outputs = [ "out" "dev" "devdoc" ];

  propagatedBuildInputs = [ glib ];
  nativeBuildInputs = [
    pkg-config gettext libxslt docbook_xsl docbook_xml_dtd_42 libintl
    gobject-introspection vala gtk-doc glib
  ];
  buildInputs = [ libgcrypt ];
  # optional: build docs with gtk-doc? (probably needs a flag as well)

  configureFlags = [
    "--with-libgcrypt-prefix=${libgcrypt.dev}"
  ];

  enableParallelBuilding = true;

  installCheckInputs = [
    python3 python3.pkgs.dbus-python python3.pkgs.pygobject3 xvfb_run dbus gjs
  ];

  # needs to run after install because typelibs point to absolute paths
  doInstallCheck = false; # Failed to load shared library '/force/shared/libmock_service.so.0' referenced by the typelib
  installCheckPhase = ''
    export NO_AT_BRIDGE=1
    xvfb-run -s '-screen 0 800x600x24' dbus-run-session \
      --config-file=${dbus.daemon}/share/dbus-1/session.conf \
      make check
  '';

  passthru = {
    updateScript = gnome3.updateScript {
      packageName = pname;
      # Does not seem to use the odd-unstable policy: https://gitlab.gnome.org/GNOME/libsecret/issues/30
      versionPolicy = "none";
    };
  };

  meta = {
    description = "A library for storing and retrieving passwords and other secrets";
    homepage = "https://wiki.gnome.org/Projects/Libsecret";
    license = lib.licenses.lgpl21Plus;
    inherit (glib.meta) platforms maintainers;
  };
}<|MERGE_RESOLUTION|>--- conflicted
+++ resolved
@@ -4,19 +4,11 @@
 
 stdenv.mkDerivation rec {
   pname = "libsecret";
-<<<<<<< HEAD
-  version = "0.20.2";
-
-  src = fetchurl {
-    url = "mirror://gnome/sources/${pname}/${stdenv.lib.versions.majorMinor version}/${pname}-${version}.tar.xz";
-    sha256 = "1hzz34gmsxxf1jm1b7qin390rkwbg8sx198xdkwxqp3q6cw19sc1";
-=======
   version = "0.20.4";
 
   src = fetchurl {
     url = "mirror://gnome/sources/${pname}/${lib.versions.majorMinor version}/${pname}-${version}.tar.xz";
     sha256 = "0a4xnfmraxchd9cq5ai66j12jv2vrgjmaaxz25kl031jvda4qnij";
->>>>>>> 211be6af
   };
 
   postPatch = ''
