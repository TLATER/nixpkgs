{ stdenv, fetchurl, pkgconfig, glib, zlib, libgpgerror }:

stdenv.mkDerivation rec {
<<<<<<< HEAD
  name = "gmime-2.4.24";
=======
  name = "gmime-2.6.15";
>>>>>>> 9dc35999

  src = fetchurl {
    url = "mirror://gnome/sources/gmime/2.6/${name}.tar.xz";
    sha256 = "16n9gmlwn6rphi59hrwy6dpn785s3r13h2kmrn3k61l2kfws1hml";
  };

<<<<<<< HEAD
  outputs = [ "dev" "out" "bin" "doc" ];

  buildInputs = [ pkgconfig glib zlib ];
=======
  nativeBuildInputs = [ pkgconfig ];
  propagatedBuildInputs = [ glib zlib libgpgerror ];
>>>>>>> 9dc35999

  meta = {
    homepage = http://spruce.sourceforge.net/gmime/;
    description = "A C/C++ library for manipulating MIME messages";
    maintainers = [ stdenv.lib.maintainers.chaoflow ];
  };
}<|MERGE_RESOLUTION|>--- conflicted
+++ resolved
@@ -1,25 +1,19 @@
 { stdenv, fetchurl, pkgconfig, glib, zlib, libgpgerror }:
 
 stdenv.mkDerivation rec {
-<<<<<<< HEAD
-  name = "gmime-2.4.24";
-=======
   name = "gmime-2.6.15";
->>>>>>> 9dc35999
 
   src = fetchurl {
     url = "mirror://gnome/sources/gmime/2.6/${name}.tar.xz";
     sha256 = "16n9gmlwn6rphi59hrwy6dpn785s3r13h2kmrn3k61l2kfws1hml";
   };
 
-<<<<<<< HEAD
-  outputs = [ "dev" "out" "bin" "doc" ];
+  outputs = [ "dev" "out" "doc" ];
 
-  buildInputs = [ pkgconfig glib zlib ];
-=======
   nativeBuildInputs = [ pkgconfig ];
   propagatedBuildInputs = [ glib zlib libgpgerror ];
->>>>>>> 9dc35999
+
+  enableParallelBuilding = true;
 
   meta = {
     homepage = http://spruce.sourceforge.net/gmime/;
