{ lib, stdenv
, fetchFromGitHub
, autoreconfHook
, pkg-config
, enableUdev ? stdenv.isLinux && !stdenv.hostPlatform.isMusl
, udev
, libobjc
, IOKit
, withStatic ? false
}:

stdenv.mkDerivation rec {
  pname = "libusb";
  version = "1.0.24";

  src = fetchFromGitHub {
    owner = "libusb";
    repo = "libusb";
    rev = "v${version}";
    sha256 = "18ri8ky422hw64zry7bpbarb1m0hiljyf64a0a9y093y7aad38i7";
  };

  outputs = [ "out" "dev" ];

  nativeBuildInputs = [ pkg-config autoreconfHook ];
  propagatedBuildInputs =
    lib.optional enableUdev udev ++
    lib.optionals stdenv.isDarwin [ libobjc IOKit ];

  dontDisableStatic = withStatic;

<<<<<<< HEAD
  env.NIX_LDFLAGS = stdenv.lib.optionalString stdenv.isLinux "-lgcc_s";
=======
  configureFlags = lib.optional (!enableUdev) "--disable-udev";
>>>>>>> 211be6af

  preFixup = lib.optionalString enableUdev ''
    sed 's,-ludev,-L${lib.getLib udev}/lib -ludev,' -i $out/lib/libusb-1.0.la
  '';

  meta = with lib; {
    homepage = "https://libusb.info/";
    repositories.git = "https://github.com/libusb/libusb";
    description = "cross-platform user-mode USB device library";
    longDescription = ''
      libusb is a cross-platform user-mode library that provides access to USB devices.
    '';
    platforms = platforms.all;
    license = licenses.lgpl21Plus;
    maintainers = with maintainers; [ prusnak ];
  };
}<|MERGE_RESOLUTION|>--- conflicted
+++ resolved
@@ -29,11 +29,7 @@
 
   dontDisableStatic = withStatic;
 
-<<<<<<< HEAD
-  env.NIX_LDFLAGS = stdenv.lib.optionalString stdenv.isLinux "-lgcc_s";
-=======
   configureFlags = lib.optional (!enableUdev) "--disable-udev";
->>>>>>> 211be6af
 
   preFixup = lib.optionalString enableUdev ''
     sed 's,-ludev,-L${lib.getLib udev}/lib -ludev,' -i $out/lib/libusb-1.0.la
