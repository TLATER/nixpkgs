--- conflicted
+++ resolved
@@ -45,9 +45,6 @@
   # fix errors caused by hardening flags
   epanet-haskell = super.epanet-haskell.overrideDerivation (drv: {
     hardeningDisable = [ "format" ];
-  });
-  pango = super.pango.overrideDerivation (drv: {
-    hardeningDisable = [ "fortify" ];
   });
 
   # Use the default version of mysql to build this package (which is actually mariadb).
@@ -249,32 +246,28 @@
   jwt = dontCheck super.jwt;
 
   # https://github.com/NixOS/cabal2nix/issues/136
-<<<<<<< HEAD
-  gio = pkgs.lib.overrideDerivation (addPkgconfigDepend super.gio pkgs.glib) (drv: {
-    hardeningDisable = [ "fortify" ];
-  });
-  gio_0_13_0_3 = addPkgconfigDepend super.gio_0_13_0_3 pkgs.glib;
-  gio_0_13_0_4 = addPkgconfigDepend super.gio_0_13_0_4 pkgs.glib;
-  gio_0_13_1_0 = addPkgconfigDepend super.gio_0_13_1_0 pkgs.glib;
-  glib = pkgs.lib.overrideDerivation (addPkgconfigDepend super.glib pkgs.glib) (drv: {
-    hardeningDisable = [ "fortify" ];
-  });
-  gtk3 = pkgs.lib.overrideDerivation (super.gtk3.override { inherit (pkgs) gtk3; }) (drv: {
-    hardeningDisable = [ "fortify" ];
-  });
-  gtk = pkgs.lib.overrideDerivation (addPkgconfigDepend super.gtk pkgs.gtk) (drv: {
-    hardeningDisable = [ "fortify" ];
-  });
-=======
   gio_0_13_0_3 = addPkgconfigDepend super.gio_0_13_0_3 pkgs.glib;
   gio_0_13_0_4 = addPkgconfigDepend super.gio_0_13_0_4 pkgs.glib;
   gio_0_13_1_0 = addPkgconfigDepend super.gio_0_13_1_0 pkgs.glib;
   # https://github.com/NixOS/cabal2nix/issues/136 and https://github.com/NixOS/cabal2nix/issues/216
-  gio = addPkgconfigDepend (addBuildTool super.gio self.gtk2hs-buildtools) pkgs.glib;
-  glib = addPkgconfigDepend (addBuildTool super.glib self.gtk2hs-buildtools) pkgs.glib;
-  gtk3 = super.gtk3.override { inherit (pkgs) gtk3; };
-  gtk = addPkgconfigDepend (addBuildTool super.gtk self.gtk2hs-buildtools) pkgs.gtk;
->>>>>>> 656c48f1
+  gio = pkgs.lib.overrideDerivation (addPkgconfigDepend (
+    addBuildTool super.gio self.gtk2hs-buildtools
+  ) pkgs.glib) (drv: {
+    hardeningDisable = [ "fortify" ];
+  });
+  glib = pkgs.lib.overrideDerivation (addPkgconfigDepend (
+    addBuildTool super.glib self.gtk2hs-buildtools
+  ) pkgs.glib) (drv: {
+    hardeningDisable = [ "fortify" ];
+  });
+  gtk3 = pkgs.lib.overrideDerivation (super.gtk3.override { inherit (pkgs) gtk3; }) (drv: {
+    hardeningDisable = [ "fortify" ];
+  });
+  gtk = pkgs.lib.overrideDerivation (addPkgconfigDepend (
+    addBuildTool super.gtk self.gtk2hs-buildtools
+  ) pkgs.gtk) (drv: {
+    hardeningDisable = [ "fortify" ];
+  });
   gtksourceview2 = (addPkgconfigDepend super.gtksourceview2 pkgs.gtk2).override { inherit (pkgs.gnome2) gtksourceview; };
   gtksourceview3 = super.gtksourceview3.override { inherit (pkgs.gnome3) gtksourceview; };
 
@@ -1053,7 +1046,9 @@
 
   # Tools that use gtk2hs-buildtools now depend on them in a custom-setup stanza
   cairo = addBuildTool super.cairo self.gtk2hs-buildtools;
-  pango = addBuildTool super.pango self.gtk2hs-buildtools;
+  pango = (addBuildTool super.pango self.gtk2hs-buildtools).overrideDerivation (drv: {
+    hardeningDisable = [ "fortify" ];
+  });
 
   # Fix tests which would otherwise fail with "Couldn't launch intero process."
   intero = overrideCabal super.intero (drv: {
