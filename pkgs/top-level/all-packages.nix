/* This file composes the Nix Packages collection.  That is, it
   imports the functions that build the various packages, and calls
   them with appropriate arguments.  The result is a set of all the
   packages in the Nix Packages collection for some particular
   platform. */


{ # The system (e.g., `i686-linux') for which to build the packages.
  system ? builtins.currentSystem

  # Usually, the system type uniquely determines the stdenv and thus
  # how to build the packages.  But on some platforms we have
  # different stdenvs, leading to different ways to build the
  # packages.  For instance, on Windows we support both Cygwin and
  # Mingw builds.  In both cases, `system' is `i686-cygwin'.  The
  # attribute `stdenvType' is used to select the specific kind of
  # stdenv to use, e.g., `i686-mingw'.
, stdenvType ? system

, # The standard environment to use.  Only used for bootstrapping.  If
  # null, the default standard environment is used.
  bootStdenv ? null

  # More flags for the bootstrapping of stdenv.
, noSysDirs ? true
, gccWithCC ? true
, gccWithProfiling ? true

, # Allow a configuration attribute set to be passed in as an
  # argument.  Otherwise, it's read from $NIXPKGS_CONFIG or
  # ~/.nixpkgs/config.nix.
  config ? null

, crossSystem ? null
, platform ? null
}:


let config_ = config; platform_ = platform; in # rename the function arguments

let

  lib = import ../lib;

  # The contents of the configuration file found at $NIXPKGS_CONFIG or
  # $HOME/.nixpkgs/config.nix.
  # for NIXOS (nixos-rebuild): use nixpkgs.config option
  config =
    let
      toPath = builtins.toPath;
      getEnv = x: if builtins ? getEnv then builtins.getEnv x else "";
      pathExists = name:
        builtins ? pathExists && builtins.pathExists (toPath name);

      configFile = getEnv "NIXPKGS_CONFIG";
      homeDir = getEnv "HOME";
      configFile2 = homeDir + "/.nixpkgs/config.nix";

      configExpr =
        if config_ != null then config_
        else if configFile != "" && pathExists configFile then import (toPath configFile)
        else if homeDir != "" && pathExists configFile2 then import (toPath configFile2)
        else {};

    in
      # allow both:
      # { /* the config */ } and
      # { pkgs, ... } : { /* the config */ }
      if builtins.isFunction configExpr
        then configExpr { inherit pkgs; }
        else configExpr;

  # Allow setting the platform in the config file. Otherwise, let's use a reasonable default (pc)
  platform = if platform_ != null then platform_
    else getConfig [ "platform" ] (import ./platforms.nix).pc;

  # Return an attribute from the Nixpkgs configuration file, or
  # a default value if the attribute doesn't exist.
  getConfig = attrPath: default: lib.attrByPath attrPath default config;


  # Helper functions that are exported through `pkgs'.
  helperFunctions =
    stdenvAdapters //
    (import ../build-support/trivial-builders.nix { inherit (pkgs) stdenv; inherit (pkgs.xorg) lndir; });

  stdenvAdapters =
    import ../stdenv/adapters.nix { inherit (pkgs) dietlibc fetchurl runCommand; };


  # Allow packages to be overriden globally via the `packageOverrides'
  # configuration option, which must be a function that takes `pkgs'
  # as an argument and returns a set of new or overriden packages.
  # The `packageOverrides' function is called with the *original*
  # (un-overriden) set of packages, allowing packageOverrides
  # attributes to refer to the original attributes (e.g. "foo =
  # ... pkgs.foo ...").
  pkgs = applyGlobalOverrides (getConfig ["packageOverrides"] (pkgs: {}));


  # Return the complete set of packages, after applying the overrides
  # returned by the `overrider' function (see above).  Warning: this
  # function is very expensive!
  applyGlobalOverrides = overrider:
    let
      # Call the overrider function.  We don't want stdenv overrides
      # in the case of cross-building, or otherwise the basic
      # overrided packages will not be built with the crossStdenv
      # adapter.
      overrides = overrider pkgsOrig //
        (lib.optionalAttrs (pkgsOrig.stdenv ? overrides && crossSystem == null) (pkgsOrig.stdenv.overrides pkgsOrig));

      # The un-overriden packages, passed to `overrider'.
      pkgsOrig = pkgsFun pkgs {};

      # The overriden, final packages.
      pkgs = pkgsFun pkgs overrides;
    in pkgs;


  # The package compositions.  Yes, this isn't properly indented.
  pkgsFun = pkgs: __overrides:
    with helperFunctions;
    let defaultScope = pkgs // pkgs.xorg; in
    helperFunctions // rec {

  # `__overrides' is a magic attribute that causes the attributes in
  # its value to be added to the surrounding `rec'.  We'll remove this
  # eventually.
  inherit __overrides;


  # We use `callPackage' to be able to omit function arguments that
  # can be obtained from `pkgs' or `pkgs.xorg' (i.e. `defaultScope').
  # Use `newScope' for sets of packages in `pkgs' (see e.g. `gtkLibs'
  # below).
  callPackage = newScope {};

  newScope = extra: lib.callPackageWith (defaultScope // extra);


  # Override system. This is useful to build i686 packages on x86_64-linux.
  forceSystem = system: (import ./all-packages.nix) {
    inherit system;
    inherit bootStdenv noSysDirs gccWithCC gccWithProfiling config;
  };


  # Used by wine, firefox with debugging version of Flash, ...
  pkgsi686Linux = forceSystem "i686-linux";

  callPackage_i686 = lib.callPackageWith (pkgsi686Linux // pkgsi686Linux.xorg);


  # For convenience, allow callers to get the path to Nixpkgs.
  path = ../..;


  ### Symbolic names.


  x11 = xlibsWrapper;

  # `xlibs' is the set of X library components.  This used to be the
  # old modular X libraries project (called `xlibs') but now it's just
  # the set of packages in the modular X.org tree (which also includes
  # non-library components like the server, drivers, fonts, etc.).
  xlibs = xorg // {xlibs = xlibsWrapper;};


  ### Helper functions.


  inherit lib config getConfig stdenvAdapters;

  inherit (lib) lowPrio hiPrio appendToName makeOverridable;

  # Applying this to an attribute set will cause nix-env to look
  # inside the set for derivations.
  recurseIntoAttrs = attrs: attrs // { recurseForDerivations = true; };

  builderDefs = lib.composedArgsAndFun (import ../build-support/builder-defs/builder-defs.nix) {
    inherit stringsWithDeps lib stdenv writeScript
      fetchurl fetchmtn fetchgit;
  };

  builderDefsPackage = builderDefs.builderDefsPackage builderDefs;

  stringsWithDeps = lib.stringsWithDeps;


  ### STANDARD ENVIRONMENT


  allStdenvs = import ../stdenv {
    inherit system stdenvType platform;
    allPackages = args: import ./all-packages.nix ({ inherit config; } // args);
  };

  defaultStdenv = allStdenvs.stdenv // { inherit platform; };

  stdenvCross = makeStdenvCross defaultStdenv crossSystem binutilsCross
    gccCrossStageFinal;

  stdenv =
    if bootStdenv != null then (bootStdenv // {inherit platform;}) else
      let changer = getConfig ["replaceStdenv"] null;
      in if changer != null then
        changer {
          stdenv = stdenvCross;
          overrideSetup = overrideSetup;
        }
      else if crossSystem != null then
        stdenvCross
      else
        defaultStdenv;

  forceBuildDrv = drv : if (crossSystem == null) then drv else
    (drv // { hostDrv = drv.buildDrv; });

  # A stdenv capable of building 32-bit binaries.  On x86_64-linux,
  # it uses GCC compiled with multilib support; on i686-linux, it's
  # just the plain stdenv.
  stdenv_32bit =
    if system == "x86_64-linux" then
      overrideGCC stdenv gcc43_multi
    else
      stdenv;


  ### BUILD SUPPORT

  attrSetToDir = arg : import ../build-support/upstream-updater/attrset-to-dir.nix {
    inherit writeTextFile stdenv lib;
    theAttrSet = arg;
  };

  buildEnv = import ../build-support/buildenv {
    inherit runCommand perl;
  };

  dotnetenv = import ../build-support/dotnetenv {
    inherit stdenv;
    dotnetfx = dotnetfx40;
  };

  vsenv = callPackage ../build-support/vsenv {
    vs = vs90wrapper;
  };

  fetchbzr = import ../build-support/fetchbzr {
    inherit stdenv bazaar;
  };

  fetchcvs = import ../build-support/fetchcvs {
    inherit stdenv cvs;
  };

  fetchdarcs = import ../build-support/fetchdarcs {
    inherit stdenv darcs nix;
  };

  fetchgit = import ../build-support/fetchgit {
    inherit stdenv git cacert;
  };

  fetchgitrevision = import ../build-support/fetchgitrevision runCommand git;

  fetchmtn = callPackage ../build-support/fetchmtn (getConfig ["fetchmtn"] {});

  fetchsvn = import ../build-support/fetchsvn {
    inherit stdenv subversion openssh;
    sshSupport = true;
  };

  fetchsvnrevision = import ../build-support/fetchsvnrevision runCommand subversion;

  fetchsvnssh = import ../build-support/fetchsvnssh {
    inherit stdenv subversion openssh expect;
    sshSupport = true;
  };

  fetchhg = import ../build-support/fetchhg {
    inherit stdenv mercurial nix;
  };

  # `fetchurl' downloads a file from the network.
  fetchurl = import ../build-support/fetchurl {
    inherit curl stdenv;
  };

  # A wrapper around fetchurl that generates miror://gnome URLs automatically
  fetchurl_gnome = callPackage ../build-support/fetchurl/gnome.nix { };

  # fetchurlBoot is used for curl and its dependencies in order to
  # prevent a cyclic dependency (curl depends on curl.tar.bz2,
  # curl.tar.bz2 depends on fetchurl, fetchurl depends on curl).  It
  # uses the curl from the previous bootstrap phase (e.g. a statically
  # linked curl in the case of stdenv-linux).
  fetchurlBoot = stdenv.fetchurlBoot;

  resolveMirrorURLs = {url}: fetchurl {
    showURLs = true;
    inherit url;
  };

  makeDesktopItem = import ../build-support/make-desktopitem {
    inherit stdenv;
  };

  makeInitrd = {contents}: import ../build-support/kernel/make-initrd.nix {
    inherit stdenv perl cpio contents ubootChooser;
  };

  makeWrapper = makeSetupHook {} ../build-support/make-wrapper/make-wrapper.sh;

  makeModulesClosure = {kernel, rootModules, allowMissing ? false}:
    import ../build-support/kernel/modules-closure.nix {
      inherit stdenv module_init_tools kernel nukeReferences
        rootModules allowMissing;
    };

  pathsFromGraph = ../build-support/kernel/paths-from-graph.pl;

  srcOnly = args: (import ../build-support/src-only) ({inherit stdenv; } // args);

  substituteAll = import ../build-support/substitute/substitute-all.nix {
    inherit stdenv;
  };

  nukeReferences = callPackage ../build-support/nuke-references/default.nix { };

  vmTools = import ../build-support/vm/default.nix {
    inherit pkgs;
  };

  releaseTools = import ../build-support/release/default.nix {
    inherit pkgs;
  };

  composableDerivation = (import ../lib/composable-derivation.nix) {
    inherit pkgs lib;
  };

  platforms = import ./platforms.nix;


  ### TOOLS

  acct = callPackage ../tools/system/acct { };

  aefs = callPackage ../tools/filesystems/aefs { };

  aircrackng = callPackage ../tools/networking/aircrack-ng { };

  archivemount = callPackage ../tools/filesystems/archivemount { };

  asymptote = builderDefsPackage ../tools/graphics/asymptote {
    inherit freeglut ghostscriptX imagemagick fftw boehmgc
      mesa ncurses readline gsl libsigsegv python zlib perl
      texinfo lzma;
    texLive = texLiveAggregationFun {
      paths = [
        texLive texLiveExtra
      ];
    };
  };

  ec2apitools = callPackage ../tools/virtualization/amazon-ec2-api-tools { };

  ec2amitools = callPackage ../tools/virtualization/amazon-ec2-ami-tools { };

  altermime = callPackage ../tools/networking/altermime {};

  amule = callPackage ../tools/networking/p2p/amule { };

  amuleDaemon = appendToName "daemon" (amule.override {
    monolithic = false;
    daemon = true;
  });

  amuleGui = appendToName "gui" (amule.override {
    monolithic = false;
    client = true;
  });

  aria = builderDefsPackage (import ../tools/networking/aria) { };

  aria2 = callPackage ../tools/networking/aria2 { };

  at = callPackage ../tools/system/at { };

  atftp = callPackage ../tools/networking/atftp {};

  autogen = callPackage ../development/tools/misc/autogen {
    guile = guile_1_8;
  };

  autojump = callPackage ../tools/misc/autojump { };

  avahi = callPackage ../development/libraries/avahi {
    qt4Support = getConfig [ "avahi" "qt4Support" ] false;
  };

  aws_mturk_clt = callPackage ../tools/misc/aws-mturk-clt { };

  axel = callPackage ../tools/networking/axel { };

  azureus = callPackage ../tools/networking/p2p/azureus { };

  banner = callPackage ../games/banner {};

  barcode = callPackage ../tools/graphics/barcode {};

  bc = callPackage ../tools/misc/bc { };

  bfr = callPackage ../tools/misc/bfr { };

  bootchart = callPackage ../tools/system/bootchart { };

  btrfsProgs = builderDefsPackage (import ../tools/filesystems/btrfsprogs) {
    inherit libuuid zlib acl attr fetchgit;
  };

  catdoc = callPackage ../tools/text/catdoc { };

  eggdrop = callPackage ../tools/networking/eggdrop { };

  mcrl = callPackage ../tools/misc/mcrl { };

  mcrl2 = callPackage ../tools/misc/mcrl2 { };

  syslogng = callPackage ../tools/system/syslog-ng { };

  asciidoc = callPackage ../tools/typesetting/asciidoc { };

  autossh = callPackage ../tools/networking/autossh { };

  bacula = callPackage ../tools/backup/bacula { };

  bibtextools = callPackage ../tools/typesetting/bibtex-tools {
    inherit (strategoPackages016) strategoxt sdf;
  };

  bittorrent = callPackage ../tools/networking/p2p/bittorrent {
    gui = true;
  };

  bittornado = callPackage ../tools/networking/p2p/bit-tornado {
    inherit (pythonPackages) ssl;
  };

  blueman = callPackage ../tools/bluetooth/blueman {
    inherit (pythonPackages) notify;
  };

  bmrsa = builderDefsPackage (import ../tools/security/bmrsa/11.nix) {
    inherit unzip;
  };

  bogofilter = callPackage ../tools/misc/bogofilter {
    bdb = db4;
  };

  bsdiff = callPackage ../tools/compression/bsdiff { };

  btar = callPackage ../tools/backup/btar { };

  bup = callPackage ../tools/backup/bup { };

  bzip2 = callPackage ../tools/compression/bzip2 { };

  cabextract = callPackage ../tools/archivers/cabextract { };

  ccid = callPackage ../tools/security/ccid { };

  ccrypt = callPackage ../tools/security/ccrypt { };

  cdecl = callPackage ../development/tools/cdecl { };

  cdrdao = callPackage ../tools/cd-dvd/cdrdao { };

  cdrkit = callPackage ../tools/cd-dvd/cdrkit { };

  cfdg = builderDefsPackage ../tools/graphics/cfdg {
    inherit libpng bison flex;
  };

  checkinstall = callPackage ../tools/package-management/checkinstall { };

  cheetahTemplate = builderDefsPackage (import ../tools/text/cheetah-template/2.0.1.nix) {
    inherit makeWrapper python;
  };

  chkrootkit = callPackage ../tools/security/chkrootkit { };

  cksfv = callPackage ../tools/networking/cksfv { };

  colordiff = callPackage ../tools/text/colordiff { };

  convertlit = callPackage ../tools/text/convertlit { };

  unifdef = callPackage ../development/tools/misc/unifdef { };

  usb_modeswitch = callPackage ../development/tools/misc/usb-modeswitch { };

  cloog = callPackage ../development/libraries/cloog { };

  cloogppl = callPackage ../development/libraries/cloog-ppl { };

  convmv = callPackage ../tools/misc/convmv { };

  coreutils = callPackage (if stdenv ? isDietLibC
      then ../tools/misc/coreutils-5
      else ../tools/misc/coreutils)
    {
      # TODO: Add ACL support for cross-Linux.
      aclSupport = crossSystem == null && stdenv.isLinux;
    };

  cpio = callPackage ../tools/archivers/cpio { };

  cromfs = callPackage ../tools/archivers/cromfs { };

  cron = callPackage ../tools/system/cron {  # see also fcron
  };

  curl = makeOverridable (import ../tools/networking/curl) rec {
    fetchurl = fetchurlBoot;
    inherit stdenv zlib openssl libssh2;
    zlibSupport = ! ((stdenv ? isDietLibC) || (stdenv ? isStatic));
    sslSupport = zlibSupport;
    scpSupport = zlibSupport && !stdenv.isSunOS && !stdenv.isCygwin;
  };

  cunit = callPackage ../tools/misc/cunit { };

  curlftpfs = callPackage ../tools/filesystems/curlftpfs { };

  dadadodo = builderDefsPackage (import ../tools/text/dadadodo) {
  };

  dar = callPackage ../tools/archivers/dar { };

  davfs2 = callPackage ../tools/filesystems/davfs2 {
    neon = neon029;
  };

  dbench = callPackage ../development/tools/misc/dbench { };

  dcraw = callPackage ../tools/graphics/dcraw { };

  debootstrap = callPackage ../tools/misc/debootstrap { };

  detox = callPackage ../tools/misc/detox { };

  ddclient = callPackage ../tools/networking/ddclient { };

  dd_rescue = callPackage ../tools/system/dd_rescue { };

  ddrescue = callPackage ../tools/system/ddrescue { };

  desktop_file_utils = callPackage ../tools/misc/desktop-file-utils { };

  dev86 = callPackage ../development/compilers/dev86 {
    /* Using GNU Make 3.82 leads to this:
         make[4]: *** No rule to make target `__ldivmod.o)'
       So use 3.81.  */
    stdenv = overrideInStdenv stdenv [gnumake381];
  };

  dnsmasq = callPackage ../tools/networking/dnsmasq {
    # TODO i18n can be installed as well, implement it?
  };

  dnstop = callPackage ../tools/networking/dnstop { };

  dhcp = callPackage ../tools/networking/dhcp { };

  dhcpcd = callPackage ../tools/networking/dhcpcd { };

  diffstat = callPackage ../tools/text/diffstat { };

  diffutils = callPackage ../tools/text/diffutils { };

  dirmngr = callPackage ../tools/security/dirmngr { };

  disper = callPackage ../tools/misc/disper { };

  dmg2img = callPackage ../tools/misc/dmg2img { };

  docbook2x = callPackage ../tools/typesetting/docbook2x {
    inherit (perlPackages) XMLSAX XMLParser XMLNamespaceSupport;
    libiconv = if stdenv.isDarwin then libiconv else null;
  };

  dosfstools = callPackage ../tools/filesystems/dosfstools { };

  dotnetfx35 = callPackage ../development/libraries/dotnetfx35 { };

  dotnetfx40 = callPackage ../development/libraries/dotnetfx40 { };

  dropbear = callPackage ../tools/networking/dropbear {
    enableStatic = true;
    zlib = zlibStatic;
  };

  dtach = callPackage ../tools/misc/dtach { };

  duplicity = callPackage ../tools/backup/duplicity {
    inherit (pythonPackages) boto;
    gnupg = gnupg1;
  };

  dvdplusrwtools = callPackage ../tools/cd-dvd/dvd+rw-tools { };

  dvgrab = callPackage ../tools/video/dvgrab { };

  e2fsprogs = callPackage ../tools/filesystems/e2fsprogs { };

  ebook_tools = callPackage ../tools/text/ebook-tools { };

  ecryptfs = callPackage ../tools/security/ecryptfs { };

  efibootmgr = callPackage ../tools/system/efibootmgr { };

  enblendenfuse = callPackage ../tools/graphics/enblend-enfuse { };

  encfs = callPackage ../tools/filesystems/encfs { };

  enscript = callPackage ../tools/text/enscript { };

  ethtool = callPackage ../tools/misc/ethtool { };

  euca2ools = callPackage ../tools/virtualization/euca2ools { };

  exif = callPackage ../tools/graphics/exif { };

  exiftags = callPackage ../tools/graphics/exiftags { };

  expect = callPackage ../tools/misc/expect { };

  fakeroot = callPackage ../tools/system/fakeroot { };

  fcron = callPackage ../tools/system/fcron {  # see also cron
  };

  fdisk = callPackage ../tools/system/fdisk { };

  fdm = callPackage ../tools/networking/fdm {};

  figlet = callPackage ../tools/misc/figlet { };

  file = callPackage ../tools/misc/file { };

  fileschanged = callPackage ../tools/misc/fileschanged { };

  findutils =
    if stdenv.isDarwin
    then findutils4227
    else callPackage ../tools/misc/findutils { };

  findutils4227 = callPackage ../tools/misc/findutils/4.2.27.nix { };

  finger_bsd = callPackage ../tools/networking/bsd-finger { };

  flvstreamer = callPackage ../tools/networking/flvstreamer { };

  flvtool2 = callPackage ../tools/video/flvtool2 { };

  fontforge = callPackage ../tools/misc/fontforge { };

  fontforgeX = callPackage ../tools/misc/fontforge {
    withX11 = true;
  };

  freeipmi = callPackage ../tools/system/freeipmi {};

  freetalk = callPackage ../applications/networking/instant-messengers/freetalk {
    guile = guile_1_8;
  };

  freetds = callPackage ../development/libraries/freetds { };

  ftgl = callPackage ../development/libraries/ftgl { };

  fuppes = callPackage ../tools/networking/fuppes {
    ffmpeg = ffmpeg_0_6_90;
  };

  fsfs = callPackage ../tools/filesystems/fsfs { };

  dos2unix = callPackage ../tools/text/dos2unix { };

  uni2ascii = callPackage ../tools/text/uni2ascii { };

  gawk = callPackage ../tools/text/gawk { };

  gdmap = callPackage ../tools/system/gdmap {
    inherit (pkgs.gtkLibs) gtk;
  };

  genext2fs = callPackage ../tools/filesystems/genext2fs { };

  gengetopt = callPackage ../development/tools/misc/gengetopt { };

  getmail = callPackage ../tools/networking/getmail { };

  getopt = callPackage ../tools/misc/getopt { };

  gftp = callPackage ../tools/networking/gftp { };

  gifsicle = callPackage ../tools/graphics/gifsicle { };

  glusterfs = builderDefsPackage ../tools/filesystems/glusterfs {
    inherit fuse flex bison;
  };

  glxinfo = callPackage ../tools/graphics/glxinfo { };

  gnokii = builderDefsPackage (import ../tools/misc/gnokii) {
    inherit intltool perl gettext libusb pkgconfig bluez readline pcsclite
      libical;
    inherit (gtkLibs) gtk glib;
    inherit (xorg) libXpm;
  };

  gnugrep =
    # Use libiconv only on non-GNU platforms (we can't test with
    # `stdenv ? glibc' at this point.)
    let gnu = stdenv.isLinux; in
      callPackage ../tools/text/gnugrep {
        libiconv = if gnu then null else libiconv;
      };

  gnupatch = callPackage ../tools/text/gnupatch { };

  gnupg1orig = callPackage ../tools/security/gnupg1 {
    ideaSupport = false;
  };

  gnupg1compat = callPackage ../tools/security/gnupg1compat { };

  # use config.packageOverrides if you prefer original gnupg1
  gnupg1 = gnupg1compat;

  gnupg = callPackage ../tools/security/gnupg { };

  gnuplot = callPackage ../tools/graphics/gnuplot {
    inherit (gtkLibs) pango;
    texLive = null;
    lua = null;
  };

  gnused = callPackage ../tools/text/gnused { };

  gnused_4_2 = callPackage ../tools/text/gnused/4.2.nix { };

  gnutar = callPackage ../tools/archivers/gnutar { };

  gnuvd = callPackage ../tools/misc/gnuvd { };

  gource = callPackage ../tools/misc/gource { };

  gptfdisk = callPackage ../tools/system/gptfdisk { };

  graphviz = callPackage ../tools/graphics/graphviz {
    inherit (gtkLibs) pango;
  };

  /* Last version to export to dia */
  graphviz_2_24 = callPackage ../tools/graphics/graphviz/2.0.nix {
    inherit (gtkLibs) pango;
  };

  /* Readded by Michael Raskin. There are programs in the wild
   * that do want 2.0 but not 2.22. Please give a day's notice for
   * objections before removal.
   */
  graphviz_2_0 = callPackage ../tools/graphics/graphviz/2.0.nix {
    inherit (gtkLibs) pango;
  };

  groff = callPackage ../tools/text/groff {
    ghostscript = null;
  };

  grub = callPackage_i686 ../tools/misc/grub {
    buggyBiosCDSupport = getConfig ["grub" "buggyBiosCDSupport"] true;
  };

  grub19x = callPackage ../tools/misc/grub/1.9x.nix { };

  grub198 = callPackage ../tools/misc/grub/1.98.nix { };

  grub2 = grub19x;

  grub2_efi = callPackage ../tools/misc/grub/1.9x.nix { EFIsupport = true; };

  gssdp = callPackage ../development/libraries/gssdp {
    inherit (gnome) libsoup;
  };

  gt5 = callPackage ../tools/system/gt5 { };

  gtkgnutella = callPackage ../tools/networking/p2p/gtk-gnutella { };

  gtkvnc = callPackage ../tools/admin/gtk-vnc {};

  gtmess = callPackage ../applications/networking/instant-messengers/gtmess { };

  gupnp = callPackage ../development/libraries/gupnp {
    inherit (gnome) libsoup;
  };

  gupnptools = callPackage ../tools/networking/gupnp-tools {
    inherit (gnome) libsoup libglade gnomeicontheme;
  };

  gvpe = builderDefsPackage ../tools/networking/gvpe {
    inherit openssl gmp nettools iproute;
  };

  gzip = callPackage ../tools/compression/gzip { };

  pigz = callPackage ../tools/compression/pigz { };

  halibut = callPackage ../tools/typesetting/halibut { };

  hddtemp = callPackage ../tools/misc/hddtemp { };

  hdf5 = callPackage ../tools/misc/hdf5 { };

  heimdall = callPackage ../tools/misc/heimdall { };

  hevea = callPackage ../tools/typesetting/hevea { };

  highlight = callPackage ../tools/text/highlight {
    lua = lua5;
  };

  host = callPackage ../tools/networking/host { };

  httpfs2 = callPackage ../tools/filesystems/httpfs { };

  # FIXME: This Hydra snapshot is outdated and depends on the `nixPerl',
  # which no longer exists.
  #
  # hydra = callPackage ../development/tools/misc/hydra {
  #   nix = nixUnstable;
  # };

  iasl = callPackage ../development/compilers/iasl { };

  icoutils = callPackage ../tools/graphics/icoutils { };

  idutils = callPackage ../tools/misc/idutils { };

  iftop = callPackage ../tools/networking/iftop { };

  imapproxy = callPackage ../tools/networking/imapproxy { };

  imapsync = callPackage ../tools/networking/imapsync {
    inherit (perlPackages) MailIMAPClient;
  };

  inadyn = callPackage ../tools/networking/inadyn { };

  inetutils = callPackage ../tools/networking/inetutils { };

  ioping = callPackage ../tools/system/ioping {};

  iodine = callPackage ../tools/networking/iodine { };

  iperf = callPackage ../tools/networking/iperf { };

  ipmitool = callPackage ../tools/system/ipmitool {
    static = false;
  };

  ipmiutil = callPackage ../tools/system/ipmiutil {};

  ised = callPackage ../tools/misc/ised {};

  isl = callPackage ../development/libraries/isl { };

  isync = callPackage ../tools/networking/isync { };

  jdiskreport = callPackage ../tools/misc/jdiskreport { };

  jfsrec = callPackage ../tools/filesystems/jfsrec {
    boost = boost144;
  };

  jfsutils = callPackage ../tools/filesystems/jfsutils { };

  jhead = callPackage ../tools/graphics/jhead { };

  jing = callPackage ../tools/text/xml/jing { };

  jing_tools = callPackage ../tools/text/xml/jing/jing-script.nix { };

  jnettop = callPackage ../tools/networking/jnettop {
    inherit (gnome) glib;
  };

  jscoverage = callPackage ../development/tools/misc/jscoverage { };

  jwhois = callPackage ../tools/networking/jwhois { };

  keychain = callPackage ../tools/misc/keychain { };

  kismet = callPackage ../applications/networking/sniffers/kismet { };

  less = callPackage ../tools/misc/less { };

  most = callPackage ../tools/misc/most { };

  netperf = callPackage ../applications/networking/netperf { };

  ninka = callPackage ../development/tools/misc/ninka { };

  nodejs = callPackage ../development/web/nodejs {};

  ldns = callPackage ../development/libraries/ldns { };

  lftp = callPackage ../tools/networking/lftp { };

  libtirpc = callPackage ../development/libraries/ti-rpc { };

  libtorrent = callPackage ../tools/networking/p2p/libtorrent { };

  logrotate = callPackage ../tools/system/logrotate { };

  lout = callPackage ../tools/typesetting/lout { };

  lrzip = callPackage ../tools/compression/lrzip { };

  # lsh installs `bin/nettle-lfib-stream' and so does Nettle.  Give the
  # former a lower priority than Nettle.
  lsh = lowPrio (callPackage ../tools/networking/lsh { });

  lshw = callPackage ../tools/system/lshw { };

  lxc = callPackage ../applications/virtualization/lxc { };

  lzma = xz;

  xz = callPackage ../tools/compression/xz { };

  lzop = callPackage ../tools/compression/lzop { };

  mu0 = callPackage ../tools/networking/mu0 { };

  mailutils = callPackage ../tools/networking/mailutils {
    guile = guile_1_8;
  };

  mairix = callPackage ../tools/text/mairix { };

  man = callPackage ../tools/misc/man { };

  man_db = callPackage ../tools/misc/man-db { };

  memtest86 = callPackage ../tools/misc/memtest86 { };

  mc = callPackage ../tools/misc/mc { };

  mcabber = callPackage ../applications/networking/instant-messengers/mcabber { };

  mcron = callPackage ../tools/system/mcron {
    guile = guile_1_8;
  };

  mdbtools = callPackage ../tools/misc/mdbtools { };

  mdbtools_git = callPackage ../tools/misc/mdbtools/git.nix { };

  miniupnpc = callPackage ../tools/networking/miniupnpc { };

  miniupnpd = callPackage ../tools/networking/miniupnpd { };

  minixml = callPackage ../development/libraries/minixml { };

  mjpegtools = callPackage ../tools/video/mjpegtools { };

  mkcue = callPackage ../tools/cd-dvd/mkcue { };

  mktemp = callPackage ../tools/security/mktemp { };

  mldonkey = callPackage ../applications/networking/p2p/mldonkey { };

  modemmanager = callPackage ../tools/networking/modemmanager {};

  monit = builderDefsPackage ../tools/system/monit {
    inherit openssl flex bison;
  };

  mpage = callPackage ../tools/text/mpage { };

  mscgen = callPackage ../tools/graphics/mscgen { };

  msf = builderDefsPackage (import ../tools/security/metasploit/3.1.nix) {
    inherit ruby makeWrapper;
  };

  mssys = callPackage ../tools/misc/mssys { };

  mtdutils = callPackage ../tools/filesystems/mtdutils { };

  mtools = callPackage ../tools/filesystems/mtools { };

  mtr = callPackage ../tools/networking/mtr {};

  multitran = recurseIntoAttrs (let callPackage = newScope pkgs.multitran; in rec {
    multitrandata = callPackage ../tools/text/multitran/data { };

    libbtree = callPackage ../tools/text/multitran/libbtree { };

    libmtsupport = callPackage ../tools/text/multitran/libmtsupport { };

    libfacet = callPackage ../tools/text/multitran/libfacet { };

    libmtquery = callPackage ../tools/text/multitran/libmtquery { };

    mtutils = callPackage ../tools/text/multitran/mtutils { };
  });

  muscleframework = callPackage ../tools/security/muscleframework { };

  muscletool = callPackage ../tools/security/muscletool { };

  mysql2pgsql = callPackage ../tools/misc/mysql2pgsql { };

  namazu = callPackage ../tools/text/namazu { };

  nbd = callPackage ../tools/networking/nbd { };

  netcdf = callPackage ../development/libraries/netcdf { };

  nc6 = callPackage ../tools/networking/nc6 { };

  ncat = callPackage ../tools/networking/ncat { };

  ncftp = callPackage ../tools/networking/ncftp { };

  ncompress = callPackage ../tools/compression/ncompress { };

  ndisc6 = callPackage ../tools/networking/ndisc6 { };

  netboot = callPackage ../tools/networking/netboot {};

  netcat = callPackage ../tools/networking/netcat { };

  netkittftp = callPackage ../tools/networking/netkit/tftp { };

  netpbm = callPackage ../tools/graphics/netpbm { };

  netselect = callPackage ../tools/networking/netselect { };

  networkmanager = callPackage ../tools/networking/network-manager { };

  networkmanager_pptp = callPackage ../tools/networking/network-manager/pptp.nix { };

  networkmanagerapplet = newScope gnome ../tools/networking/network-manager-applet { };

  nilfs_utils = callPackage ../tools/filesystems/nilfs-utils {};

  nlopt = callPackage ../development/libraries/nlopt {};

  nmap = callPackage ../tools/security/nmap {
    inherit (pythonPackages) pysqlite;
  };

  ntfs3g = callPackage ../tools/filesystems/ntfs-3g { };

  # ntfsprogs are merged into ntfs-3g
  ntfsprogs = pkgs.ntfs3g;

  ntp = callPackage ../tools/networking/ntp { };

  nssmdns = callPackage ../tools/networking/nss-mdns { };

  nylon = callPackage ../tools/networking/nylon { };

  nzbget = callPackage ../tools/networking/nzbget { };

  obex_data_server = callPackage ../tools/bluetooth/obex-data-server { };

  obexd = callPackage ../tools/bluetooth/obexd { };

  obexfs = callPackage ../tools/bluetooth/obexfs { };

  obexftp = callPackage ../tools/bluetooth/obexftp { };

  odt2txt = callPackage ../tools/text/odt2txt { };

  offlineimap = callPackage ../tools/networking/offlineimap {
    ssl = pythonPackages.ssl;
  };

  opendbx = callPackage ../development/libraries/opendbx { };

  opendkim = callPackage ../development/libraries/opendkim { };

  openjade = callPackage ../tools/text/sgml/openjade {
    stdenv = overrideGCC stdenv gcc33;
    opensp = opensp.override { stdenv = overrideGCC stdenv gcc33; };
  };

  openobex = callPackage ../tools/bluetooth/openobex { };

  opensc_0_11_7 = callPackage ../tools/security/opensc/0.11.7.nix { };

  opensc = opensc_0_11_7;

  opensc_dnie_wrapper = callPackage ../tools/security/opensc-dnie-wrapper { };

  openssh = callPackage ../tools/networking/openssh {
    hpnSupport = false;
    etcDir = "/etc/ssh";
    pam = if stdenv.isLinux then pam else null;
  };

  opensp = callPackage ../tools/text/sgml/opensp { };

  spCompat = callPackage ../tools/text/sgml/opensp/compat.nix { };

  openvpn = callPackage ../tools/networking/openvpn { };

  optipng = callPackage ../tools/graphics/optipng { };

  p7zip = callPackage ../tools/archivers/p7zip { };

  pal = callPackage ../tools/misc/pal { };

  panomatic = callPackage ../tools/graphics/panomatic { };

  par2cmdline = callPackage ../tools/networking/par2cmdline { };

  parallel = callPackage ../tools/misc/parallel { };

  patchutils = callPackage ../tools/text/patchutils { };

  parted = callPackage ../tools/misc/parted { hurd = null; };
  parted_2_3 = callPackage ../tools/misc/parted/2.3.nix { hurd = null; };

  hurdPartedCross =
    if crossSystem != null && crossSystem.config == "i586-pc-gnu"
    then (callPackage ../tools/misc/parted {
        # Needs the Hurd's libstore.
        hurd = gnu.hurdCrossIntermediate;

        # The Hurd wants a libparted.a.
        enableStatic = true;

        gettext = null;
        readline = null;
        devicemapper = null;
      }).hostDrv
    else null;

  patch = gnupatch;

  pbzip2 = callPackage ../tools/compression/pbzip2 { };

  pciutils = callPackage ../tools/system/pciutils { };

  pcsclite = callPackage ../tools/security/pcsclite { };

  pdf2djvu = callPackage ../tools/typesetting/pdf2djvu { };

  pdfjam = callPackage ../tools/typesetting/pdfjam { };

  pdfread = callPackage ../tools/graphics/pdfread { };

  pdnsd = callPackage ../tools/networking/pdnsd { };

  pg_top = callPackage ../tools/misc/pg_top { };

  pdsh = callPackage ../tools/networking/pdsh {
    rsh = true;          # enable internal rsh implementation
    ssh = openssh;
  };

  pfstools = callPackage ../tools/graphics/pfstools { };

  philter = callPackage ../tools/networking/philter { };

  pinentry = callPackage ../tools/security/pinentry {
    inherit (gnome) glib gtk;
  };

  pius = callPackage ../tools/security/pius { };

  pk2cmd = callPackage ../tools/misc/pk2cmd { };

  plan9port = callPackage ../tools/system/plan9port { };

  ploticus = callPackage ../tools/graphics/ploticus { };

  plotutils = callPackage ../tools/graphics/plotutils { };

  pngcrush = callPackage ../tools/graphics/pngcrush { };

  pngnq = callPackage ../tools/graphics/pngnq { };

  pngtoico = callPackage ../tools/graphics/pngtoico { };

  polipo = callPackage ../servers/polipo { };

  polkit_gnome = callPackage ../tools/security/polkit-gnome { };

  povray = callPackage ../tools/graphics/povray { };

  ppl = callPackage ../development/libraries/ppl { };

  ppp = callPackage ../tools/networking/ppp { };

  pptp = callPackage ../tools/networking/pptp {};

  proxychains = callPackage ../tools/networking/proxychains { };

  proxytunnel = callPackage ../tools/misc/proxytunnel { };

  cntlm = callPackage ../tools/networking/cntlm { };

  psmisc = callPackage ../os-specific/linux/psmisc { };

  pstoedit = callPackage ../tools/graphics/pstoedit { };

  pv = callPackage ../tools/misc/pv { };

  pwgen = callPackage ../tools/security/pwgen { };

  pydb = callPackage ../tools/pydb { };

  pystringtemplate = callPackage ../development/python-modules/stringtemplate { };

  pythonDBus = callPackage ../development/python-modules/dbus { };

  pythonIRClib = builderDefsPackage (import ../development/python-modules/irclib) {
    inherit python;
  };

  pythonSexy = builderDefsPackage (import ../development/python-modules/libsexy) {
    inherit python libsexy pkgconfig libxml2 pygtk;
    inherit (gtkLibs) pango gtk glib;
  };

  openmpi = callPackage ../development/libraries/openmpi { };

  qdu = callPackage ../tools/misc/qdu { };

  qhull = callPackage ../development/libraries/qhull { };

  qjoypad = callPackage ../tools/misc/qjoypad { };

  qshowdiff = callPackage ../tools/text/qshowdiff { };

  radvd = callPackage ../tools/networking/radvd { };

  privateer = callPackage ../games/privateer { };

  rtmpdump = callPackage ../tools/video/rtmpdump { };

  recutils = callPackage ../tools/misc/recutils { };

  reiser4progs = callPackage ../tools/filesystems/reiser4progs { };

  reiserfsprogs = callPackage ../tools/filesystems/reiserfsprogs { };

  relfs = callPackage ../tools/filesystems/relfs {
    inherit (gnome) gnome_vfs GConf;
  };

  remind = callPackage ../tools/misc/remind { };

  replace = callPackage ../tools/text/replace { };

  rdiff_backup = callPackage ../tools/backup/rdiff-backup { };

  ripmime = callPackage ../tools/networking/ripmime {};

  rsnapshot = callPackage ../tools/backup/rsnapshot {

    # For the `logger' command, we can use either `utillinux' or
    # GNU Inetutils.  The latter is more portable.
    logger = inetutils;
  };

  rlwrap = callPackage ../tools/misc/rlwrap { };

  rockbox_utility = callPackage ../tools/misc/rockbox-utility { };

  rpPPPoE = builderDefsPackage (import ../tools/networking/rp-pppoe) {
    inherit ppp;
  };

  rpm = callPackage ../tools/package-management/rpm {
    db4 = db45;
  };

  rrdtool = callPackage ../tools/misc/rrdtool {
    inherit (gtkLibs) pango;
  };

  rtorrent = callPackage ../tools/networking/p2p/rtorrent { };

  rubber = callPackage ../tools/typesetting/rubber { };

  rxp = callPackage ../tools/text/xml/rxp { };

  rzip = callPackage ../tools/compression/rzip { };

  s3backer = callPackage ../tools/filesystems/s3backer { };

  s3cmd = callPackage ../tools/networking/s3cmd { };

  s3sync = callPackage ../tools/networking/s3sync { };

  sablotron = callPackage ../tools/text/xml/sablotron { };

  screen = callPackage ../tools/misc/screen { };

  scrot = callPackage ../tools/graphics/scrot { };

  seccure = callPackage ../tools/security/seccure/0.4.nix { };

  setserial = builderDefsPackage (import ../tools/system/setserial) {
    inherit groff;
  };

  sg3_utils = callPackage ../tools/system/sg3_utils { };

  sharutils = callPackage ../tools/archivers/sharutils { };

  shebangfix = callPackage ../tools/misc/shebangfix { };

  siege = callPackage ../tools/networking/siege {};

  sleuthkit = callPackage ../tools/system/sleuthkit {};

  slimrat = callPackage ../tools/networking/slimrat {
    inherit (perlPackages) WWWMechanize LWP;
  };

  slsnif = callPackage ../tools/misc/slsnif { };

  smartmontools = callPackage ../tools/system/smartmontools { };

  smbldaptools = callPackage ../tools/networking/smbldaptools {
    inherit (perlPackages) NetLDAP CryptSmbHash DigestSHA1;
  };

  smbnetfs = callPackage ../tools/filesystems/smbnetfs {};

  fusesmb = callPackage ../tools/filesystems/fusesmb { };

  socat = callPackage ../tools/networking/socat { };

  sourceHighlight = callPackage ../tools/text/source-highlight { };

  socat2pre = builderDefsPackage ../tools/networking/socat/2.0.0-b3.nix {
    inherit fetchurl stdenv openssl;
  };

  squashfsTools = callPackage ../tools/filesystems/squashfs { };

  sshfsFuse = callPackage ../tools/filesystems/sshfs-fuse { };

  sudo = callPackage ../tools/security/sudo { };

  suidChroot = builderDefsPackage (import ../tools/system/suid-chroot) { };

  super = callPackage ../tools/security/super { };

  ssmtp = callPackage ../tools/networking/ssmtp {
    tlsSupport = true;
  };

  ssss = callPackage ../tools/security/ssss { };

  stun = callPackage ../tools/networking/stun { };

  stunnel = callPackage ../tools/networking/stunnel { };

  su = shadow;

  swec = callPackage ../tools/networking/swec {
    inherit (perlPackages) LWP URI HTMLParser HTTPServerSimple Parent;
  };

  svnfs = callPackage ../tools/filesystems/svnfs { };

  system_config_printer = callPackage ../tools/misc/system-config-printer {
    libxml2 = libxml2Python;
   };

  sitecopy = callPackage ../tools/networking/sitecopy { };

  privoxy = callPackage ../tools/networking/privoxy {
    autoconf = autoconf213;
  };

  tcpdump = callPackage ../tools/networking/tcpdump { };

  tcng = callPackage ../tools/networking/tcng {
    kernel = linux_2_6_28;
  };

  telnet = callPackage ../tools/networking/telnet { };

  texmacs = callPackage ../applications/editors/texmacs {
    tex = texLive; /* tetex is also an option */
    extraFonts = true;
    guile = guile_1_8;
  };

  tmux = callPackage ../tools/misc/tmux { };

  tor = callPackage ../tools/security/tor { };

  torsocks = callPackage ../tools/security/tor/torsocks.nix { };

  ttf2pt1 = callPackage ../tools/misc/ttf2pt1 { };
  ttf2pt1_cl_pdf = callPackage ../tools/misc/ttf2pt1 { };

  ucl = callPackage ../development/libraries/ucl { };

  udftools = callPackage ../tools/filesystems/udftools {};

  ufraw = callPackage ../applications/graphics/ufraw {
    inherit (gnome) gtk;
  };

  unetbootin = callPackage ../tools/cd-dvd/unetbootin { };

  upx = callPackage ../tools/compression/upx { };

  usbmuxd = callPackage ../tools/misc/usbmuxd {};

  vacuum = callPackage ../applications/networking/instant-messengers/vacuum {};

  vbetool = builderDefsPackage ../tools/system/vbetool {
    inherit pciutils libx86 zlib;
  };

  vde2 = callPackage ../tools/networking/vde2 { };

  verilog = callPackage ../applications/science/electronics/verilog {};

  vfdecrypt = callPackage ../tools/misc/vfdecrypt { };

  vifm = callPackage ../applications/misc/vifm {};

  viking = callPackage ../applications/misc/viking { };

  vncrec = builderDefsPackage ../tools/video/vncrec {
    inherit (xlibs) imake libX11 xproto gccmakedep libXt
      libXmu libXaw libXext xextproto libSM libICE libXpm
      libXp;
  };

  vorbisgain = callPackage ../tools/misc/vorbisgain { };

  vpnc = callPackage ../tools/networking/vpnc { };

  vtun = callPackage ../tools/networking/vtun { };

  welkin = callPackage ../tools/graphics/welkin {};

  testdisk = callPackage ../tools/misc/testdisk { };

  htmlTidy = callPackage ../tools/text/html-tidy { };

  tftp_hpa = callPackage ../tools/networking/tftp-hpa {};

  tigervnc = callPackage ../tools/admin/tigervnc {
    fontDirectories = [ xorg.fontadobe75dpi xorg.fontmiscmisc xorg.fontcursormisc
      xorg.fontbhlucidatypewriter75dpi ];
  };

  tightvnc = callPackage ../tools/admin/tightvnc {
    fontDirectories = [ xorg.fontadobe75dpi xorg.fontmiscmisc xorg.fontcursormisc
      xorg.fontbhlucidatypewriter75dpi ];
  };

  time = callPackage ../tools/misc/time { };

  tm = callPackage ../tools/system/tm { };

  trang = callPackage ../tools/text/xml/trang { };

  tre = callPackage ../development/libraries/tre { };

  ts = callPackage ../tools/system/ts { };

  transfig = callPackage ../tools/graphics/transfig { };

  truecrypt = callPackage ../applications/misc/truecrypt {
    wxGUI = getConfig [ "truecrypt" "wxGUI" ] true;
  };

  ttmkfdir = callPackage ../tools/misc/ttmkfdir { };

  unclutter = callPackage ../tools/misc/unclutter { };

  unbound = callPackage ../tools/networking/unbound { };

  units = callPackage ../tools/misc/units { };

  unrar = callPackage ../tools/archivers/unrar { };

  unarj = callPackage ../tools/archivers/unarj { };

  unshield = callPackage ../tools/archivers/unshield { };

  unzip = callPackage ../tools/archivers/unzip { };

  uptimed = callPackage ../tools/system/uptimed { };

  vlan = callPackage ../tools/networking/vlan { };

  wakelan = callPackage ../tools/networking/wakelan { };

  wavemon = callPackage ../tools/networking/wavemon { };

  w3cCSSValidator = callPackage ../tools/misc/w3c-css-validator {
    tomcat = tomcat6;
  };

  wdfs = callPackage ../tools/filesystems/wdfs { };

  wdiff = callPackage ../tools/text/wdiff { };

  webalizer = callPackage ../tools/networking/webalizer { };

  webdruid = builderDefsPackage ../tools/admin/webdruid {
    inherit zlib libpng freetype gd which
      libxml2 geoip;
  };

  wget = callPackage ../tools/networking/wget {
    inherit (perlPackages) LWP;
  };

  which = callPackage ../tools/system/which { };

  wicd = callPackage ../tools/networking/wicd { };

  wv = callPackage ../tools/misc/wv { };

  wv2 = callPackage ../tools/misc/wv2 { };

  x11_ssh_askpass = callPackage ../tools/networking/x11-ssh-askpass { };

  xbursttools = assert stdenv ? glibc; import ../tools/misc/xburst-tools {
    inherit stdenv fetchgit autoconf automake libusb confuse;
    # It needs a cross compiler for mipsel to build the firmware it will
    # load into the Ben Nanonote
    gccCross =
      let
        pkgsCross = (import ./all-packages.nix) {
          inherit system;
          inherit bootStdenv noSysDirs gccWithCC gccWithProfiling config;
          # Ben Nanonote system
          crossSystem = {
            config = "mipsel-unknown-linux";
            bigEndian = true;
            arch = "mips";
            float = "soft";
            withTLS = true;
            libc = "uclibc";
            platform = {
              name = "ben_nanonote";
              kernelMajor = "2.6";
              # It's not a bcm47xx processor, but for the headers this should work
              kernelHeadersBaseConfig = "bcm47xx_defconfig";
              kernelArch = "mips";
            };
            gcc = {
              arch = "mips32";
            };
          };
        };
      in
        pkgsCross.gccCrossStageStatic;
  };

  xclip = callPackage ../tools/misc/xclip { };

  xdelta = callPackage ../tools/compression/xdelta { };

  xfsprogs = callPackage ../tools/filesystems/xfsprogs { };

  xmlroff = callPackage ../tools/typesetting/xmlroff {
    inherit (gtkLibs) glib pango gtk;
    inherit (gnome) libgnomeprint;
  };

  xmlstarlet = callPackage ../tools/text/xml/xmlstarlet { };

  xmlto = callPackage ../tools/typesetting/xmlto { };

  xmltv = callPackage ../tools/misc/xmltv { };

  xmpppy = builderDefsPackage (import ../development/python-modules/xmpppy) {
    inherit python setuptools;
  };

  xorriso = callPackage ../tools/cd-dvd/xorriso { };

  xpf = callPackage ../tools/text/xml/xpf {
    libxml2 = libxml2Python;
  };

  xsel = callPackage ../tools/misc/xsel { };

  xtreemfs = callPackage ../tools/filesystems/xtreemfs {};

  zbar = callPackage ../tools/graphics/zbar {};

  zdelta = callPackage ../tools/compression/zdelta { };

  zile = callPackage ../applications/editors/zile { };

  zip = callPackage ../tools/archivers/zip { };

  zsync = callPackage ../tools/compression/zsync { };


  ### SHELLS


  bash = lowPrio (callPackage ../shells/bash {
    texinfo = null;
  });

  bashInteractive = appendToName "interactive" (callPackage ../shells/bash {
    interactive = true;
  });

  bashCompletion = callPackage ../shells/bash-completion { };

  dash = callPackage ../shells/dash { };

  ipython = callPackage ../shells/ipython { };

  tcsh = callPackage ../shells/tcsh { };

  rush = callPackage ../shells/rush { };

  zsh = callPackage ../shells/zsh { };


  ### DEVELOPMENT / COMPILERS


  abc =
    abcPatchable [];

  abcPatchable = patches :
    import ../development/compilers/abc/default.nix {
      inherit stdenv fetchurl patches jre apacheAnt;
      javaCup = callPackage ../development/libraries/java/cup { };
    };

  aspectj = callPackage ../development/compilers/aspectj { };

  bigloo = callPackage ../development/compilers/bigloo { };

  ccl = builderDefsPackage ../development/compilers/ccl {};

  clangUnwrapped = callPackage ../development/compilers/llvm/clang.nix {
    # There is a bug in gcc-4.5 that prevents building a release build of
    # clang-3.0
    stdenv = if stdenv.isLinux
      then (stdenvAdapters.overrideGCC stdenv gcc46)
      else stdenv;
  };

  clang = wrapClang clangUnwrapped;

  #Use this instead of stdenv to build with clang
  clangStdenv = stdenvAdapters.overrideGCC stdenv clang;

  clean = callPackage ../development/compilers/clean { };

  cmucl_binary = callPackage ../development/compilers/cmucl/binary.nix { };

  dylan = callPackage ../development/compilers/gwydion-dylan {
    dylan = callPackage ../development/compilers/gwydion-dylan/binary.nix {  };
  };

  ecl = callPackage ../development/compilers/ecl { };

  eql = callPackage ../development/compilers/eql {};

  adobe_flex_sdk = callPackage ../development/compilers/adobe-flex-sdk { };

  fpc = callPackage ../development/compilers/fpc { };
  fpc_2_4_0 = callPackage ../development/compilers/fpc/2.4.0.nix { };

  gambit = callPackage ../development/compilers/gambit { };

  gcc = gcc46;

  gcc295 = wrapGCC (import ../development/compilers/gcc-2.95 {
    inherit fetchurl stdenv noSysDirs;
  });

  gcc33 = wrapGCC (import ../development/compilers/gcc-3.3 {
    inherit fetchurl stdenv noSysDirs;
  });

  gcc34 = wrapGCC (import ../development/compilers/gcc-3.4 {
    inherit fetchurl stdenv noSysDirs;
  });

  # XXX: GCC 4.2 (and possibly others) misdetects `makeinfo' when
  # using Texinfo >= 4.10, just because it uses a stupid regexp that
  # expects a single digit after the dot.  As a workaround, we feed
  # GCC with Texinfo 4.9.  Stupid bug, hackish workaround.

  gcc40 = wrapGCC (makeOverridable (import ../development/compilers/gcc-4.0) {
    inherit fetchurl stdenv noSysDirs;
    texinfo = texinfo49;
    profiledCompiler = true;
  });

  gcc41 = wrapGCC (makeOverridable (import ../development/compilers/gcc-4.1) {
    inherit fetchurl noSysDirs gmp mpfr;
    stdenv = overrideGCC stdenv gcc42;
    texinfo = texinfo49;
    profiledCompiler = false;
  });

  gcc42 = wrapGCC (makeOverridable (import ../development/compilers/gcc-4.2) {
    inherit fetchurl stdenv noSysDirs;
    profiledCompiler = false;
  });

  gcc43 = lowPrio (wrapGCC (makeOverridable (import ../development/compilers/gcc-4.3) {
    inherit stdenv fetchurl texinfo gmp mpfr noSysDirs;
    profiledCompiler = true;
  }));

  gcc43_realCross = makeOverridable (import ../development/compilers/gcc-4.3) {
    inherit stdenv fetchurl texinfo gmp mpfr noSysDirs;
    binutilsCross = binutilsCross;
    libcCross = libcCross;
    profiledCompiler = false;
    enableMultilib = true;
    crossStageStatic = false;
    cross = assert crossSystem != null; crossSystem;
  };

  gcc44_realCross = lib.addMetaAttrs { platforms = []; }
    (makeOverridable (import ../development/compilers/gcc-4.4) {
      inherit stdenv fetchurl texinfo gmp mpfr /* ppl cloogppl */ noSysDirs
          gettext which;
      binutilsCross = binutilsCross;
      libcCross = libcCross;
      profiledCompiler = false;
      enableMultilib = false;
      crossStageStatic = false;
      cross = assert crossSystem != null; crossSystem;
    });

  gcc45 = gcc45_real;

  gcc46 = gcc46_real;

  gcc45_realCross = lib.addMetaAttrs { platforms = []; }
    (makeOverridable (import ../development/compilers/gcc-4.5) {
      inherit fetchurl stdenv texinfo gmp mpfr mpc libelf zlib
        ppl cloogppl gettext which noSysDirs;
      binutilsCross = binutilsCross;
      libcCross = libcCross;
      profiledCompiler = false;
      enableMultilib = false;
      crossStageStatic = false;
      cross = assert crossSystem != null; crossSystem;
    });

  gcc46_realCross = lib.addMetaAttrs { platforms = []; }
    (makeOverridable (import ../development/compilers/gcc-4.6) {
      inherit fetchurl stdenv texinfo gmp mpfr mpc libelf zlib
        cloog ppl gettext which noSysDirs;
      binutilsCross = binutilsCross;
      libcCross = libcCross;
      profiledCompiler = false;
      enableMultilib = false;
      crossStageStatic = false;
      cross = assert crossSystem != null; crossSystem;
    });

  gcc_realCross = gcc45_realCross;

  gccCrossStageStatic = let
      isMingw = (stdenv.cross.libc == "msvcrt");
      libcCross1 = if isMingw then windows.mingw_headers1 else null;
    in
      wrapGCCCross {
      gcc = forceBuildDrv (lib.addMetaAttrs { platforms = []; } (
        gcc_realCross.override {
          crossStageStatic = true;
          langCC = false;
          libcCross = libcCross1;
          enableShared = false;
        }));
      libc = libcCross1;
      binutils = binutilsCross;
      cross = assert crossSystem != null; crossSystem;
  };

  # Only needed for mingw builds
  gccCrossMingw2 = wrapGCCCross {
    gcc = gccCrossStageStatic.gcc;
    libc = windows.mingw_headers2;
    binutils = binutilsCross;
    cross = assert crossSystem != null; crossSystem;
  };

  gccCrossStageFinal = wrapGCCCross {
    gcc = forceBuildDrv (gcc_realCross.override {
      libpthreadCross =
        # FIXME: Don't explicitly refer to `i586-pc-gnu'.
        if crossSystem != null && crossSystem.config == "i586-pc-gnu"
        then gnu.libpthreadCross
        else null;
     });
    libc = libcCross;
    binutils = binutilsCross;
    cross = assert crossSystem != null; crossSystem;
  };

  gcc43_multi = lowPrio (wrapGCCWith (import ../build-support/gcc-wrapper) glibc_multi (gcc43.gcc.override {
    stdenv = overrideGCC stdenv (wrapGCCWith (import ../build-support/gcc-wrapper) glibc_multi gcc);
    profiledCompiler = false;
    enableMultilib = true;
  }));

  gcc44 = lowPrio (wrapGCC (makeOverridable (import ../development/compilers/gcc-4.4) {
    inherit fetchurl stdenv texinfo gmp mpfr /* ppl cloogppl */
      gettext which noSysDirs;
    profiledCompiler = true;
  }));

  gcc45_real = lowPrio (wrapGCC (makeOverridable (import ../development/compilers/gcc-4.5) {
    inherit fetchurl stdenv texinfo gmp mpfr mpc libelf zlib perl
      ppl cloogppl
      gettext which noSysDirs;
    # bootstrapping a profiled compiler does not work in the sheevaplug:
    # http://gcc.gnu.org/bugzilla/show_bug.cgi?id=43944
    profiledCompiler = if stdenv.system == "armv5tel-linux" then false else true;

    # When building `gcc.hostDrv' (a "Canadian cross", with host == target
    # and host != build), `cross' must be null but the cross-libc must still
    # be passed.
    cross = null;
    libcCross = if crossSystem != null then libcCross else null;
    libpthreadCross =
      if crossSystem != null && crossSystem.config == "i586-pc-gnu"
      then gnu.libpthreadCross
      else null;
  }));

  # A non-stripped version of GCC.
  gcc45_debug = lowPrio (wrapGCC (callPackage ../development/compilers/gcc-4.5 {
    stripped = false;

    inherit noSysDirs;
    cross = null;
    libcCross = null;
    binutilsCross = null;

    # bootstrapping a profiled compiler does not work in the sheevaplug:
    # http://gcc.gnu.org/bugzilla/show_bug.cgi?id=43944
    profiledCompiler = if stdenv.system == "armv5tel-linux" then false else true;
  }));

  gcc46_real = lowPrio (wrapGCC (callPackage ../development/compilers/gcc-4.6 {
    inherit noSysDirs;
    cross = null;
    libcCross = null;
    binutilsCross = null;

    # bootstrapping a profiled compiler does not work in the sheevaplug:
    # http://gcc.gnu.org/bugzilla/show_bug.cgi?id=43944
    profiledCompiler = if stdenv.system == "armv5tel-linux" then false else true;
  }));

  # A non-stripped version of GCC.
  gcc46_debug = lowPrio (wrapGCC (callPackage ../development/compilers/gcc-4.6 {
    stripped = false;

    inherit noSysDirs;
    cross = null;
    libcCross = null;
    binutilsCross = null;
  }));

  gccApple =
    wrapGCC ( (if stdenv.system == "i686-darwin" then import ../development/compilers/gcc-apple else import ../development/compilers/gcc-apple64) {
      inherit fetchurl stdenv noSysDirs;
      profiledCompiler = true;
    }) ;

  gccupc40 = wrapGCCUPC (import ../development/compilers/gcc-upc-4.0 {
    inherit fetchurl stdenv bison autoconf gnum4 noSysDirs;
    texinfo = texinfo49;
  });

  gfortran = gfortran45;

  gfortran40 = wrapGCC (gcc40.gcc.override {
    langFortran = true;
    langCC = false;
    inherit gmp mpfr;
  });

  gfortran41 = wrapGCC (gcc41.gcc.override {
    name = "gfortran";
    langFortran = true;
    langCC = false;
    langC = false;
    inherit gmp mpfr;
  });

  gfortran42 = wrapGCC (gcc42.gcc.override {
    name = "gfortran";
    langFortran = true;
    langCC = false;
    langC = false;
    inherit gmp mpfr;
  });

  gfortran43 = wrapGCC (gcc43.gcc.override {
    name = "gfortran";
    langFortran = true;
    langCC = false;
    langC = false;
    profiledCompiler = false;
  });

  gfortran44 = wrapGCC (gcc44.gcc.override {
    name = "gfortran";
    langFortran = true;
    langCC = false;
    langC = false;
    profiledCompiler = false;
  });

  gfortran45 = wrapGCC (gcc45_real.gcc.override {
    name = "gfortran";
    langFortran = true;
    langCC = false;
    langC = false;
    profiledCompiler = false;
  });

  gfortran46 = wrapGCC (gcc46_real.gcc.override {
    name = "gfortran";
    langFortran = true;
    langCC = false;
    langC = false;
    profiledCompiler = false;
  });

  gcj = gcj45;

  gcj44 = wrapGCC (gcc44.gcc.override {
    name = "gcj";
    langJava = true;
    langFortran = false;
    langCC = true;
    langC = false;
    profiledCompiler = false;
    inherit zip unzip zlib boehmgc gettext pkgconfig;
    inherit (gtkLibs) gtk;
    inherit (gnome) libart_lgpl;
    inherit (xlibs) libX11 libXt libSM libICE libXtst libXi libXrender
      libXrandr xproto renderproto xextproto inputproto randrproto;
  });

  gcj45 = wrapGCC (gcc45.gcc.override {
    name = "gcj";
    langJava = true;
    langFortran = false;
    langCC = true;
    langC = false;
    profiledCompiler = false;
    inherit zip unzip zlib boehmgc gettext pkgconfig perl;
    inherit (gtkLibs) gtk;
    inherit (gnome) libart_lgpl;
    inherit (xlibs) libX11 libXt libSM libICE libXtst libXi libXrender
      libXrandr xproto renderproto xextproto inputproto randrproto;
  });

  gcj46 = wrapGCC (gcc46.gcc.override {
    name = "gcj";
    langJava = true;
    langFortran = false;
    langCC = true;
    langC = false;
    profiledCompiler = false;
    inherit zip unzip zlib boehmgc gettext pkgconfig perl;
    inherit (gtkLibs) gtk;
    inherit (gnome) libart_lgpl;
    inherit (xlibs) libX11 libXt libSM libICE libXtst libXi libXrender
      libXrandr xproto renderproto xextproto inputproto randrproto;
  });

  gnat = gnat45;

  gnat44 = wrapGCC (gcc44.gcc.override {
    name = "gnat";
    langCC = false;
    langC = true;
    langAda = true;
    profiledCompiler = false;
    inherit gnatboot;
    # We can't use the ppl stuff, because we would have
    # libstdc++ problems.
    cloogppl = null;
    ppl = null;
  });

  gnat45 = wrapGCC (gcc45_real.gcc.override {
    name = "gnat";
    langCC = false;
    langC = true;
    langAda = true;
    profiledCompiler = false;
    inherit gnatboot;
    # We can't use the ppl stuff, because we would have
    # libstdc++ problems.
    cloogppl = null;
    ppl = null;
  });

  gnat46 = wrapGCC (gcc46_real.gcc.override {
    name = "gnat";
    langCC = false;
    langC = true;
    langAda = true;
    profiledCompiler = false;
    gnatboot = gnat45;
    # We can't use the ppl stuff, because we would have
    # libstdc++ problems.
    ppl = null;
    cloog = null;
  });

  gnatboot = wrapGCC (import ../development/compilers/gnatboot {
    inherit fetchurl stdenv;
  });

  gccgo = gccgo46;

  gccgo46 = wrapGCC (gcc46_real.gcc.override {
    name = "gccgo";
    langCC = true; #required for go
    langC = true;
    langGo = true;
  });

  ghdl = wrapGCC (import ../development/compilers/gcc-4.3 {
    inherit stdenv fetchurl texinfo gmp mpfr noSysDirs gnat;
    name = "ghdl";
    langVhdl = true;
    langCC = false;
    langC = false;
    profiledCompiler = false;
    enableMultilib = false;
  });

  # Not officially supported version for ghdl
  ghdl_gcc44 = lowPrio (wrapGCC (import ../development/compilers/gcc-4.4 {
    inherit stdenv fetchurl texinfo gmp mpfr noSysDirs gnat gettext which
      ppl cloogppl;
    name = "ghdl";
    langVhdl = true;
    langCC = false;
    langC = false;
    profiledCompiler = false;
    enableMultilib = false;
  }));

  gcl = builderDefsPackage ../development/compilers/gcl {
    inherit mpfr m4 binutils fetchcvs emacs zlib which
      gmp texinfo;
    inherit (xlibs) libX11 xproto inputproto libXi
      libXext xextproto libXt libXaw libXmu;
    inherit stdenv;
    texLive = texLiveAggregationFun {
      paths = [
        texLive texLiveExtra
      ];
    };
  };

  # GHC

  # GHC binaries are around for bootstrapping purposes

  # If we'd want to reactivate the 6.6 and 6.8 series of ghc, we'd
  # need to reenable an old binary such as this.
  /*
  ghc642Binary = lowPrio (import ../development/compilers/ghc/6.4.2-binary.nix {
    inherit fetchurl stdenv ncurses gmp;
    readline = if stdenv.system == "i686-linux" then readline4 else readline5;
    perl = perl58;
  });
  */

  ghc6101Binary = lowPrio (import ../development/compilers/ghc/6.10.1-binary.nix {
    inherit fetchurl stdenv perl ncurses gmp libedit;
  });

  ghc6102Binary = lowPrio (import ../development/compilers/ghc/6.10.2-binary.nix {
    inherit fetchurl stdenv perl ncurses gmp libedit;
  });

  ghc6121Binary = lowPrio (import ../development/compilers/ghc/6.12.1-binary.nix {
    inherit fetchurl stdenv perl ncurses gmp;
  });

  ghc704Binary = lowPrio (import ../development/compilers/ghc/7.0.4-binary.nix {
    inherit fetchurl stdenv perl ncurses gmp;
  });

  # For several compiler versions, we export a large set of Haskell-related
  # packages.

  # This should point to the current default version.
  haskellPackages = haskellPackages_ghc704;

  # NOTE (recurseIntoAttrs): After discussion, we originally decided to
  # enable it for all GHC versions. However, this is getting too much,
  # particularly in connection with Hydra builds for all these packages.
  # So we enable it for selected versions only.

  # Helper functions to abstract away from repetitive instantiations.
  haskellPackagesFun =
    ghcPath : ghcBinary : prefFun : profExplicit : profDefault : modifyPrio :
      import ./haskell-packages.nix {
        inherit pkgs newScope modifyPrio prefFun;
        enableLibraryProfiling =
          if profExplicit then profDefault
                          else getConfig [ "cabal" "libraryProfiling" ] profDefault;
        ghc = callPackage ghcPath { ghc = ghcBinary; };
      };

  # Currently active GHC versions.
  haskellPackages_ghc6104 =
    recurseIntoAttrs
      (haskellPackagesFun ../development/compilers/ghc/6.10.4.nix
        ghc6101Binary (x : x.ghc6104Prefs) false false lowPrio);

  haskellPackages_ghc6121 =
    haskellPackagesFun ../development/compilers/ghc/6.12.1.nix
      ghc6101Binary (x : x.ghc6121Prefs) false false lowPrio;

  haskellPackages_ghc6122 =
    haskellPackagesFun ../development/compilers/ghc/6.12.2.nix
      ghc6101Binary (x : x.ghc6122Prefs) false false lowPrio;

  haskellPackages_ghc6123 =
    recurseIntoAttrs
      (haskellPackagesFun ../development/compilers/ghc/6.12.3.nix
        ghc6101Binary (x : x.ghc6123Prefs) false false lowPrio);

  # Will never make it into a platform release, severe bugs; leave at lowPrio.
  haskellPackages_ghc701 =
    haskellPackagesFun ../development/compilers/ghc/7.0.1.nix
      ghc6101Binary (x : x.ghc701Prefs) false false lowPrio;

  haskellPackages_ghc702 =
    haskellPackagesFun ../development/compilers/ghc/7.0.2.nix
      ghc6101Binary (x : x.ghc702Prefs) false false lowPrio;

  haskellPackages_ghc703 =
    haskellPackagesFun ../development/compilers/ghc/7.0.3.nix
      ghc6101Binary (x : x.ghc703Prefs) false false lowPrio;

  # Current default version: 7.0.4
  # Note that the platform isn't officially released for ghc-7.0.4, but
  # it works without problems.

  # The following items are a bit convoluted, but they serve the
  # following purpose:
  #   - for the default version of GHC, both profiling and
  #     non-profiling versions should be built by Hydra --
  #     therefore, the _no_profiling and _profiling calls;
  #   - however, if a user just upgrades a profile, then the
  #     cabal/libraryProfiling setting should be respected; i.e.,
  #     the versions not matching the profiling config setting
  #     should have low priority -- therefore, the use of
  #     haskellDefaultVersionPrioFun;
  #   - it should be possible to select library versions that
  #     respect the config setting using the standard
  #     haskellPackages_ghc704 path -- therefore, the additional
  #     call in haskellPackages_ghc704, without recurseIntoAttrs,
  #     so that Hydra doesn't build these.
  haskellDefaultVersionPrioFun =
    profDefault :
    if getConfig [ "cabal" "libraryProfiling" ] false == profDefault
      then (x : x)
      else lowPrio;

  haskellPackages_ghc704_no_profiling =
    recurseIntoAttrs
      (haskellPackagesFun ../development/compilers/ghc/7.0.4.nix
        (if stdenv.isDarwin then ghc704Binary else ghc6101Binary)
        (x : x.ghc704Prefs) true false
        (haskellDefaultVersionPrioFun false));

  haskellPackages_ghc704_profiling =
    recurseIntoAttrs
      (haskellPackagesFun ../development/compilers/ghc/7.0.4.nix
        (if stdenv.isDarwin then ghc704Binary else ghc6101Binary)
        (x : x.ghc704Prefs) true true
        (haskellDefaultVersionPrioFun true));

  haskellPackages_ghc704 =
    haskellPackagesFun ../development/compilers/ghc/7.0.4.nix
      (if stdenv.isDarwin then ghc704Binary else ghc6101Binary)
      (x : x.ghc704Prefs) false false (x : x);

  haskellPackages_ghc721 =
    recurseIntoAttrs
      (haskellPackagesFun ../development/compilers/ghc/7.2.1.nix
        (if stdenv.isDarwin then ghc704Binary else ghc6121Binary)
        (x : x.ghc721Prefs) false false lowPrio);

  haskellPackages_ghc722 =
    recurseIntoAttrs
      (haskellPackagesFun ../development/compilers/ghc/7.2.2.nix
        (if stdenv.isDarwin then ghc704Binary else ghc6121Binary)
        (x : x.ghc722Prefs) false false lowPrio);

  # Reasonably current HEAD snapshot. Should *always* be lowPrio.
  haskellPackages_ghcHEAD =
    haskellPackagesFun ../development/compilers/ghc/head.nix
      # (haskellPackages_ghc704.ghcWithPackages (self : [ self.alex self.happy ]))
      (if stdenv.isDarwin then ghc704Binary else ghc6121Binary)
      (x : x.ghcHEADPrefs) false false lowPrio;

  haxeDist = import ../development/compilers/haxe {
    inherit fetchurl sourceFromHead stdenv lib ocaml zlib makeWrapper neko;
  };
  haxe = haxeDist.haxe;
  haxelib = haxeDist.haxelib;

  falcon = builderDefsPackage (import ../development/interpreters/falcon) {
    inherit cmake;
  };

  go = callPackage ../development/compilers/go { };

  gprolog = callPackage ../development/compilers/gprolog { };

  gwt = callPackage ../development/compilers/gwt {
    inherit (gtkLibs) glib gtk pango atk;
    libstdcpp5 = gcc33.gcc;
  };

  ikarus = callPackage ../development/compilers/ikarus { };

  #TODO add packages http://cvs.haskell.org/Hugs/downloads/2006-09/packages/ and test
  # commented out because it's using the new configuration style proposal which is unstable
  hugs = callPackage ../development/compilers/hugs { };

  path64 = callPackage ../development/compilers/path64 { };

  openjdkDarwin = callPackage ../development/compilers/openjdk-darwin { };

  openjdk = callPackage ../development/compilers/openjdk { };

  openjre = callPackage ../development/compilers/openjdk {
    jreOnly = true;
  };

  j2sdk14x = (
    assert system == "i686-linux";
    import ../development/compilers/jdk/default-1.4.nix {
      inherit fetchurl stdenv;
    });

  jdk5 = (
    assert system == "i686-linux" || system == "x86_64-linux";
    callPackage ../development/compilers/jdk/default-5.nix { });

  jdk       = if stdenv.isDarwin then openjdkDarwin else jdkdistro true  false;
  jre       = jdkdistro false false;

  jdkPlugin = jdkdistro true true;
  jrePlugin = jdkdistro false true;

  supportsJDK =
    system == "i686-linux" ||
    system == "x86_64-linux" ||
    system == "i686-cygwin" ||
    system == "powerpc-linux";

  jdkdistro = installjdk: pluginSupport:
       (assert supportsJDK;
    (if pluginSupport then appendToName "plugin" else x: x) (import ../development/compilers/jdk {
      inherit fetchurl stdenv unzip installjdk xlibs pluginSupport makeWrapper cabextract;
    }));

  jikes = callPackage ../development/compilers/jikes { };

  lazarus = builderDefsPackage (import ../development/compilers/fpc/lazarus.nix) {
    inherit makeWrapper;
    inherit (gtkLibs) gtk glib pango atk gdk_pixbuf;
    inherit (xlibs) libXi inputproto libX11 xproto libXext xextproto;
    fpc = fpc;
  };

  llvm = callPackage ../development/compilers/llvm { };

  mitscheme = callPackage ../development/compilers/mit-scheme { };

  mlton = callPackage ../development/compilers/mlton { };

  mono = callPackage ../development/compilers/mono { };

  monoDLLFixer = callPackage ../build-support/mono-dll-fixer { };

  mozart = callPackage ../development/compilers/mozart { };

  neko = callPackage ../development/compilers/neko { };

  nasm = callPackage ../development/compilers/nasm { };

  nvidia_cg_toolkit = callPackage ../development/compilers/nvidia-cg-toolkit { };

  ocaml = ocaml_3_12_1;

  ocaml_3_08_0 = callPackage ../development/compilers/ocaml/3.08.0.nix { };

  ocaml_3_10_0 = callPackage ../development/compilers/ocaml/3.10.0.nix { };

  ocaml_3_11_1 = callPackage ../development/compilers/ocaml/3.11.1.nix { };

  ocaml_3_12_1 = lowPrio (callPackage ../development/compilers/ocaml/3.12.1.nix { });

  metaocaml_3_09 = callPackage ../development/compilers/ocaml/metaocaml-3.09.nix { };

  ber_metaocaml_003 = callPackage ../development/compilers/ocaml/ber-metaocaml-003.nix { };

  mkOcamlPackages = ocaml: self: let callPackage = newScope self; in rec {
    inherit ocaml;

    camlidl = callPackage ../development/tools/ocaml/camlidl { };

    camlp5_5_strict = callPackage ../development/tools/ocaml/camlp5/5.15.nix { };

    camlp5_5_transitional = callPackage ../development/tools/ocaml/camlp5/5.15.nix {
      transitional = true;
    };

    camlp5_6_strict = callPackage ../development/tools/ocaml/camlp5 { };

    camlp5_6_transitional = callPackage ../development/tools/ocaml/camlp5 {
      transitional = true;
    };

    camlp5_strict = camlp5_6_strict;

    camlp5_transitional = camlp5_6_transitional;

    camlzip = callPackage ../development/ocaml-modules/camlzip { };

    camomile_0_8_2 = callPackage ../development/ocaml-modules/camomile/0.8.2.nix { };
    camomile = callPackage ../development/ocaml-modules/camomile { };

    cryptokit = callPackage ../development/ocaml-modules/cryptokit { };

    findlib = callPackage ../development/tools/ocaml/findlib { };

    gmetadom = callPackage ../development/ocaml-modules/gmetadom { };

    lablgtk = callPackage ../development/ocaml-modules/lablgtk {
      inherit (gnome) libgnomecanvas libglade gtksourceview;
    };

    lablgtkmathview = callPackage ../development/ocaml-modules/lablgtkmathview {
      gtkmathview = callPackage ../development/libraries/gtkmathview { };
    };

    menhir = callPackage ../development/ocaml-modules/menhir { };

    ocaml_batteries = callPackage ../development/ocaml-modules/batteries {
      camomile = camomile_0_8_2;
    };

    ocaml_cryptgps = callPackage ../development/ocaml-modules/cryptgps { };

    ocaml_expat = callPackage ../development/ocaml-modules/expat { };

    ocamlgraph = callPackage ../development/ocaml-modules/ocamlgraph { };

    ocaml_http = callPackage ../development/ocaml-modules/http { };

    ocaml_lwt = callPackage ../development/ocaml-modules/lwt { };

    ocaml_mysql = callPackage ../development/ocaml-modules/mysql { };

    ocamlnet = callPackage ../development/ocaml-modules/ocamlnet { };

    ocaml_pcre = callPackage ../development/ocaml-modules/pcre {
      inherit pcre;
    };

    ocaml_react = callPackage ../development/ocaml-modules/react { };

    ocaml_sqlite3 = callPackage ../development/ocaml-modules/sqlite3 { };

    ocaml_ssl = callPackage ../development/ocaml-modules/ssl { };

    ounit = callPackage ../development/ocaml-modules/ounit { };

    ulex = callPackage ../development/ocaml-modules/ulex { };

    ulex08 = callPackage ../development/ocaml-modules/ulex/0.8 {
      camlp5 = camlp5_5_transitional;
    };
  };

  ocamlPackages = recurseIntoAttrs ocamlPackages_3_12_1;
  ocamlPackages_3_10_0 = mkOcamlPackages ocaml_3_10_0 pkgs.ocamlPackages_3_10_0;
  ocamlPackages_3_11_1 = mkOcamlPackages ocaml_3_11_1 pkgs.ocamlPackages_3_11_1;
  ocamlPackages_3_12_1 = mkOcamlPackages ocaml_3_12_1 pkgs.ocamlPackages_3_12_1;

  opa = let callPackage = newScope pkgs.ocamlPackages_3_12_1; in callPackage ../development/compilers/opa { };

  ocamlnat = let callPackage = newScope pkgs.ocamlPackages_3_12_1; in callPackage ../development/ocaml-modules/ocamlnat { };

  opencxx = callPackage ../development/compilers/opencxx {
    gcc = gcc33;
  };

  qcmm = callPackage ../development/compilers/qcmm {
    lua   = lua4;
    ocaml = ocaml_3_08_0;
  };

  roadsend = callPackage ../development/compilers/roadsend { };

  # TODO: the corresponding nix file is missing
  # rust = pkgsi686Linux.callPackage ../development/compilers/rust {};

  sbcl = builderDefsPackage (import ../development/compilers/sbcl) {
    inherit makeWrapper clisp;
  };

  scala = callPackage ../development/compilers/scala { };

  stalin = callPackage ../development/compilers/stalin { };

  strategoPackages = strategoPackages018;

  strategoPackages016 = callPackage ../development/compilers/strategoxt/0.16.nix {
    stdenv = overrideInStdenv stdenv [gnumake380];
  };

  strategoPackages017 = callPackage ../development/compilers/strategoxt/0.17.nix {
    readline = readline5;
  };

  strategoPackages018 = callPackage ../development/compilers/strategoxt/0.18.nix {
    readline = readline5;
  };

  metaBuildEnv = callPackage ../development/compilers/meta-environment/meta-build-env { };

  swiProlog = callPackage ../development/compilers/swi-prolog { };

  tinycc = callPackage ../development/compilers/tinycc { };

  urweb = callPackage ../development/compilers/urweb { };

  vala = callPackage ../development/compilers/vala { };

  visualcpp = callPackage ../development/compilers/visual-c++ { };

  vs90wrapper = callPackage ../development/compilers/vs90wrapper { };

  webdsl = callPackage ../development/compilers/webdsl { };

  win32hello = callPackage ../development/compilers/visual-c++/test { };

  wrapGCCWith = gccWrapper: glibc: baseGCC: gccWrapper {
    nativeTools = stdenv ? gcc && stdenv.gcc.nativeTools;
    nativeLibc = stdenv ? gcc && stdenv.gcc.nativeLibc;
    nativePrefix = if stdenv ? gcc then stdenv.gcc.nativePrefix else "";
    gcc = baseGCC;
    libc = glibc;
    shell = bash;
    inherit stdenv binutils coreutils zlib;
  };

  wrapClangWith = clangWrapper: glibc: baseClang: clangWrapper {
    nativeTools = stdenv ? gcc && stdenv.gcc.nativeTools;
    nativeLibc = stdenv ? gcc && stdenv.gcc.nativeLibc;
    nativePrefix = if stdenv ? gcc then stdenv.gcc.nativePrefix else "";
    clang = baseClang;
    libc = glibc;
    shell = bash;
    binutils = stdenv.gcc.binutils;
    inherit stdenv coreutils zlib;
  };

  wrapClang = wrapClangWith (import ../build-support/clang-wrapper) glibc;

  wrapGCC = wrapGCCWith (import ../build-support/gcc-wrapper) glibc;

  wrapGCCCross =
    {gcc, libc, binutils, cross, shell ? "", name ? "gcc-cross-wrapper"}:

    forceBuildDrv (import ../build-support/gcc-cross-wrapper {
      nativeTools = false;
      nativeLibc = false;
      noLibc = (libc == null);
      inherit stdenv gcc binutils libc shell name cross;
    });

  # FIXME: This is a specific hack for GCC-UPC.  Eventually, we may
  # want to merge `gcc-upc-wrapper' and `gcc-wrapper'.
  wrapGCCUPC = baseGCC: import ../build-support/gcc-upc-wrapper {
    nativeTools = stdenv ? gcc && stdenv.gcc.nativeTools;
    nativeLibc = stdenv ? gcc && stdenv.gcc.nativeLibc;
    gcc = baseGCC;
    libc = glibc;
    inherit stdenv binutils;
  };

  # prolog
  yap = callPackage ../development/compilers/yap { };

  yasm = callPackage ../development/compilers/yasm { };

  ### DEVELOPMENT / INTERPRETERS

  acl2 = builderDefsPackage ../development/interpreters/acl2 {
    inherit sbcl;
  };

  angelscript = callPackage ../development/interpreters/angelscript {};

  clisp = callPackage ../development/interpreters/clisp { };

  # compatibility issues in 2.47 - at list 2.44.1 is known good
  # for sbcl bootstrap
  clisp_2_44_1 = callPackage ../development/interpreters/clisp/2.44.1.nix {
    libsigsegv = libsigsegv_25;
  };

  clojure = callPackage ../development/interpreters/clojure { };

  clojure_binary = callPackage ../development/interpreters/clojure/binary.nix { };

  clojure_wrapper = callPackage ../development/interpreters/clojure/wrapper.nix {
    #clojure = clojure_binary;
  };

  clooj_standalone_binary = callPackage ../development/interpreters/clojure/clooj.nix { };

  clooj_wrapper = callPackage ../development/interpreters/clojure/clooj-wrapper.nix {
    clooj = clooj_standalone_binary;
  };

  erlang = callPackage ../development/interpreters/erlang { };

  erlangR13B = callPackage ../development/interpreters/erlang/R13B.nix { };

  groovy = callPackage ../development/interpreters/groovy { };

  guile_1_8 = callPackage ../development/interpreters/guile/1.8.nix { };

  guile_2_0 = callPackage ../development/interpreters/guile { };

  guile = guile_2_0;

  io = callPackage ../development/interpreters/io { };

  j = callPackage ../development/interpreters/j {};

  kaffe = callPackage ../development/interpreters/kaffe { };

  kona = callPackage ../development/interpreters/kona {};

  love = callPackage ../development/interpreters/love {};

  lua4 = callPackage ../development/interpreters/lua-4 { };

  lua5 = callPackage ../development/interpreters/lua-5 { };

  lua5_0 = callPackage ../development/interpreters/lua-5/5.0.3.nix { };

  maude = callPackage ../development/interpreters/maude { };

  octave = callPackage ../development/interpreters/octave {
    # Needed because later gm versions require an initialization the actual octave is not
    # doing.
    # http://www-old.cae.wisc.edu/pipermail/octave-maintainers/2010-February/015295.html
    graphicsmagick = graphicsmagick137;
  };

  # mercurial (hg) bleeding edge version
  octaveHG = callPackage ../development/interpreters/octave/hg.nix { };

  perl58 = callPackage ../development/interpreters/perl/5.8 {
    impureLibcPath = if stdenv.isLinux then null else "/usr";
  };

  perl510 = callPackage ../development/interpreters/perl/5.10 { };

  perl514 = callPackage ../development/interpreters/perl/5.14 {
    fetchurl = fetchurlBoot;
  };

  perl = if system != "i686-cygwin" then perl514 else sysPerl;

  php = php5_3;

  php5_2 = makeOverridable (import ../development/interpreters/php/5.2.nix) {
    inherit
      stdenv fetchurl lib composableDerivation autoconf automake
      flex bison apacheHttpd mysql libxml2 readline
      zlib curl gd postgresql openssl pkgconfig sqlite getConfig libiconv libjpeg libpng;
  };

  php5_3 = makeOverridable (import ../development/interpreters/php/5.3.nix) {
    inherit
      stdenv fetchurl lib composableDerivation autoconf automake
      flex bison apacheHttpd mysql libxml2 readline
      zlib curl gd postgresql openssl pkgconfig sqlite getConfig libiconv libjpeg libpng;
  };

  php_apc = callPackage ../development/libraries/php-apc { };

  php_xcache = callPackage ../development/libraries/php-xcache { };

  phpXdebug = callPackage ../development/interpreters/php-xdebug { };

  picolisp = callPackage ../development/interpreters/picolisp {};

  pltScheme = builderDefsPackage (import ../development/interpreters/plt-scheme) {
    inherit cairo fontconfig freetype libjpeg libpng openssl
      perl mesa zlib which;
    inherit (xorg) libX11 libXaw libXft libXrender libICE xproto
      renderproto pixman libSM libxcb libXext xextproto libXmu
      libXt;
  };

  polyml = callPackage ../development/compilers/polyml { };

  pure = callPackage ../development/interpreters/pure {};

  python = python27;
  python3 = python32;

  python26 = callPackage ../development/interpreters/python/2.6 { };

  python27 = callPackage ../development/interpreters/python/2.7 { };

  python31 = callPackage ../development/interpreters/python/3.1 {
    arch = if stdenv.isDarwin then pkgs.darwinArchUtility else null;
    sw_vers = if stdenv.isDarwin then pkgs.darwinSwVersUtility else null;
  };

  python32 = callPackage ../development/interpreters/python/3.2 {
    arch = if stdenv.isDarwin then pkgs.darwinArchUtility else null;
    sw_vers = if stdenv.isDarwin then pkgs.darwinSwVersUtility else null;
  };

  pythonFull = python27Full;

  python26Full = callPackage ../development/interpreters/python/wrapper.nix {
    extraLibs = lib.attrValues python26.modules;
    python = python26;
  };

  python27Full = callPackage ../development/interpreters/python/wrapper.nix {
    extraLibs = lib.attrValues python27.modules;
    python = python27;
  };

  pythonhomeWrapper = callPackage ../development/interpreters/python/pythonhome-wrapper.nix { };

  pyrex = pyrex095;

  pyrex095 = callPackage ../development/interpreters/pyrex/0.9.5.nix { };

  pyrex096 = callPackage ../development/interpreters/pyrex/0.9.6.nix { };

  qi = callPackage ../development/compilers/qi { };

  racket = callPackage ../development/interpreters/racket {
    inherit (gtkLibs) pango glib gtk;
  };

  regina = callPackage ../development/interpreters/regina {};

  ruby18 = callPackage ../development/interpreters/ruby/ruby-18.nix { };
  ruby19 = callPackage ../development/interpreters/ruby/ruby-19.nix { };
  ruby = callPackage ../development/interpreters/ruby { };

  rubyLibs = recurseIntoAttrs (callPackage ../development/interpreters/ruby/libs.nix { });

  rake = callPackage ../development/ruby-modules/rake { };

  rubySqlite3 = callPackage ../development/ruby-modules/sqlite3 { };

  rLang = callPackage ../development/interpreters/r-lang {
    withBioconductor = getConfig ["rLang" "withBioconductor"] false;
  };

  rubygemsFun = ruby: builderDefsPackage (import ../development/interpreters/ruby/rubygems.nix) {
    inherit ruby makeWrapper;
  };
  rubygems = rubygemsFun ruby;

  rq = callPackage ../applications/networking/cluster/rq { };

  scsh = callPackage ../development/interpreters/scsh { };

  spidermonkey = callPackage ../development/interpreters/spidermonkey { };
  spidermonkey_1_8_0rc1 = callPackage ../development/interpreters/spidermonkey/1.8.0-rc1.nix { };
  spidermonkey_185 = callPackage ../development/interpreters/spidermonkey/185-1.0.0.nix { };

  sysPerl = callPackage ../development/interpreters/sys-perl { };

  tcl = callPackage ../development/interpreters/tcl { };

  xulrunnerWrapper = {application, launcher}:
    import ../development/interpreters/xulrunner/wrapper {
      inherit stdenv application launcher xulrunner;
    };

  xulrunner = pkgs.firefoxPkgs.xulrunner;

  ### DEVELOPMENT / MISC

  avrgcclibc = callPackage ../development/misc/avr-gcc-with-avr-libc {};

  avr8burnomat = callPackage ../development/misc/avr8-burn-omat { };

  /*
  toolbus = callPackage ../development/interpreters/toolbus { };
  */

  sourceFromHead = import ../build-support/source-from-head-fun.nix {
    inherit getConfig;
  };

  ecj = callPackage ../development/eclipse/ecj { };

  ecjDarwin = ecj.override { gcj = openjdkDarwin; ant = antDarwin; };

  jdtsdk = callPackage ../development/eclipse/jdt-sdk { };

  jruby116 = callPackage ../development/interpreters/jruby { };

  guileCairo = callPackage ../development/guile-modules/guile-cairo { };

  guileGnome = callPackage ../development/guile-modules/guile-gnome {
    gconf = gnome.GConf;
    inherit (gnome) glib gnome_vfs gtk libglade libgnome libgnomecanvas
      libgnomeui pango;
  };

  guile_lib = callPackage ../development/guile-modules/guile-lib { };

  guile_ncurses = callPackage ../development/guile-modules/guile-ncurses { };

  windowssdk = (
    import ../development/misc/windows-sdk {
      inherit fetchurl stdenv cabextract;
    });


  ### DEVELOPMENT / TOOLS


  antlr = callPackage ../development/tools/parsing/antlr/2.7.7.nix { };

  antlr3 = callPackage ../development/tools/parsing/antlr { };

  antDarwin = apacheAnt.override rec { jdk = openjdkDarwin; name = "ant-" + jdk.name; } ;

  ant = apacheAnt;

  apacheAnt = callPackage ../development/tools/build-managers/apache-ant {
    name = "ant-" + jdk.name;
  };

  apacheAnt14 = callPackage ../development/tools/build-managers/apache-ant {
    jdk = j2sdk14x;
    name = "ant-" + j2sdk14x.name;
  };

  apacheAntGcj = callPackage ../development/tools/build-managers/apache-ant/from-source.nix {  # must be either pre-built or built with GCJ *alone*
    gcj = gcj.gcc; # use the raw GCJ, which has ${gcj}/lib/jvm
  };

  autobuild = callPackage ../development/tools/misc/autobuild { };

  autoconf = callPackage ../development/tools/misc/autoconf { };

  autoconf213 = callPackage ../development/tools/misc/autoconf/2.13.nix { };

  automake = automake111x;

  automake17x = callPackage ../development/tools/misc/automake/automake-1.7.x.nix { };

  automake19x = callPackage ../development/tools/misc/automake/automake-1.9.x.nix { };

  automake110x = callPackage ../development/tools/misc/automake/automake-1.10.x.nix { };

  automake111x = callPackage ../development/tools/misc/automake/automake-1.11.x.nix {
    doCheck = !stdenv.isArm && !stdenv.isCygwin
      # Some of the parallel tests seem to hang on `i386-pc-solaris2.11'.
      && stdenv.system != "i686-solaris"

      # One test fails to terminate on FreeBSD: <http://bugs.gnu.org/8788>.
      && !stdenv.isFreeBSD;
  };

  automoc4 = callPackage ../development/tools/misc/automoc4 { };

  avrdude = callPackage ../development/tools/misc/avrdude { };

  bam = callPackage ../development/tools/build-managers/bam {};

  binutils = callPackage ../development/tools/misc/binutils {
    inherit noSysDirs;
  };

  binutils_gold = callPackage ../development/tools/misc/binutils {
    inherit noSysDirs;
    gold = true;
  };

  binutilsCross = forceBuildDrv (import ../development/tools/misc/binutils {
    inherit stdenv fetchurl zlib;
    noSysDirs = true;
    cross = assert crossSystem != null; crossSystem;
  });

  bison = bison25;

  bison1875 = callPackage ../development/tools/parsing/bison/bison-1.875.nix { };

  bison23 = callPackage ../development/tools/parsing/bison/bison-2.3.nix { };

  bison24 = callPackage ../development/tools/parsing/bison/bison-2.4.nix { };

  bison25 = callPackage ../development/tools/parsing/bison/bison-2.5.nix { };

  buildbot = callPackage ../development/tools/build-managers/buildbot {
    inherit (pythonPackages) twisted;
  };

  byacc = callPackage ../development/tools/parsing/byacc { };

  cbrowser = callPackage ../development/tools/misc/cbrowser { };

  ccache = callPackage ../development/tools/misc/ccache { };

  complexity = callPackage ../development/tools/misc/complexity { };

  ctags = callPackage ../development/tools/misc/ctags { };

  ctagsWrapped = import ../development/tools/misc/ctags/wrapped.nix {
    inherit pkgs ctags writeScriptBin;
  };

  cmake = callPackage ../development/tools/build-managers/cmake { };

  cmakeCurses = cmake.override { useNcurses = true; };

  cmakeWithGui = cmakeCurses.override { useQt4 = true; };

  coccinelle = callPackage ../development/tools/misc/coccinelle { };

  cppi = callPackage ../development/tools/misc/cppi { };

  cproto = callPackage ../development/tools/misc/cproto { };

  cflow = callPackage ../development/tools/misc/cflow { };

  cscope = callPackage ../development/tools/misc/cscope { };

  csslint = callPackage ../development/web/csslint { };

  dejagnu = callPackage ../development/tools/misc/dejagnu { };

  ddd = callPackage ../development/tools/misc/ddd { };

  distcc = callPackage ../development/tools/misc/distcc { };

  docutils = builderDefsPackage (import ../development/tools/documentation/docutils) {
    inherit python pil makeWrapper;
  };

  doxygen = lowPrio (doxygen_gui.override { qt4 = null; });

  doxygen_gui = callPackage ../development/tools/documentation/doxygen { };

  eggdbus = callPackage ../development/tools/misc/eggdbus { };

  elfutils = callPackage ../development/tools/misc/elfutils { };

  epm = callPackage ../development/tools/misc/epm { };

  emma = callPackage ../development/tools/analysis/emma { };

  findbugs = callPackage ../development/tools/analysis/findbugs { };

  pmd = callPackage ../development/tools/analysis/pmd { };

  jdepend = callPackage ../development/tools/analysis/jdepend { };

  checkstyle = callPackage ../development/tools/analysis/checkstyle { };

  flex = flex2535;

  flex2535 = callPackage ../development/tools/parsing/flex/flex-2.5.35.nix { };

  flex2534 = callPackage ../development/tools/parsing/flex/flex-2.5.34.nix { };

  flex2533 = callPackage ../development/tools/parsing/flex/flex-2.5.33.nix { };

  # Note: 2.5.4a is much older than 2.5.35 but happens first when sorting
  # alphabetically, hence the low priority.
  flex254a = lowPrio (import ../development/tools/parsing/flex/flex-2.5.4a.nix {
    inherit fetchurl stdenv yacc;
  });

  m4 = gnum4;

  global = callPackage ../development/tools/misc/global { };

  gnum4 = callPackage ../development/tools/misc/gnum4 { };

  gnumake = callPackage ../development/tools/build-managers/gnumake { };

  gnumake380 = callPackage ../development/tools/build-managers/gnumake-3.80 { };
  gnumake381 = callPackage ../development/tools/build-managers/gnumake/3.81.nix { };

  gradle = callPackage ../development/tools/build-managers/gradle { };

  gperf = callPackage ../development/tools/misc/gperf { };

  gtkdialog = callPackage ../development/tools/misc/gtkdialog { };

  guileLint = callPackage ../development/tools/guile/guile-lint { };

  gwrap = callPackage ../development/tools/guile/g-wrap { };

  help2man = callPackage ../development/tools/misc/help2man {
    inherit (perlPackages) LocaleGettext;
  };

  hyenae = callPackage ../tools/networking/hyenae { };

  iconnamingutils = callPackage ../development/tools/misc/icon-naming-utils {
    inherit (perlPackages) XMLSimple;
  };

  indent = callPackage ../development/tools/misc/indent { };

  inotifyTools = callPackage ../development/tools/misc/inotify-tools { };

  intelgen4asm = callPackage ../development/misc/intelgen4asm { };

  ired = callPackage ../development/tools/analysis/radare/ired.nix { };

  itstool = callPackage ../development/tools/misc/itstool { };

  jam = callPackage ../development/tools/build-managers/jam { };

  jikespg = callPackage ../development/tools/parsing/jikespg { };

  lcov = callPackage ../development/tools/analysis/lcov { };

  libtool = libtool_2;

  libtool_1_5 = callPackage ../development/tools/misc/libtool { };

  libtool_2 = callPackage ../development/tools/misc/libtool/libtool2.nix { };

  lsof = callPackage ../development/tools/misc/lsof { };

  ltrace = callPackage ../development/tools/misc/ltrace { };

  mk = callPackage ../development/tools/build-managers/mk { };

  noweb = callPackage ../development/tools/literate-programming/noweb { };

  omake = callPackage ../development/tools/ocaml/omake { };


  openocd = callPackage ../development/tools/misc/openocd { };

  oprofile = import ../development/tools/profiling/oprofile {
    inherit fetchurl stdenv binutils popt makeWrapper gawk which gnugrep zlib;

    # Optional build inputs for the (useless) GUI.
    /*
    qt = qt3;
    inherit (xlibs) libX11 libXext;
    inherit libpng;
     */
  };

  patchelf = callPackage ../development/tools/misc/patchelf { };

  peg = callPackage ../development/tools/parsing/peg { };

  pmccabe = callPackage ../development/tools/misc/pmccabe { };

  /* Make pkgconfig always return a buildDrv, never a proper hostDrv,
     because most usage of pkgconfig as buildInput (inheritance of
     pre-cross nixpkgs) means using it using as buildNativeInput
     cross_renaming: we should make all programs use pkgconfig as
     buildNativeInput after the renaming.
     */
  pkgconfig = forceBuildDrv (callPackage ../development/tools/misc/pkgconfig { });

  radare = callPackage ../development/tools/analysis/radare {
    inherit (gnome) vte;
    lua = lua5;
    useX11 = getConfig ["radare" "useX11"] false;
    pythonBindings = getConfig ["radare" "pythonBindings"] false;
    rubyBindings = getConfig ["radare" "rubyBindings"] false;
    luaBindings = getConfig ["radare" "luaBindings"] false;
  };

  ragel = callPackage ../development/tools/parsing/ragel { };

  remake = callPackage ../development/tools/build-managers/remake { };

  # couldn't find the source yet
  seleniumRCBin = callPackage ../development/tools/selenium/remote-control {
    jre = jdk;
  };

  scons = callPackage ../development/tools/build-managers/scons { };

  simpleBuildTool = callPackage ../development/tools/build-managers/simple-build-tool { };

  sloccount = callPackage ../development/tools/misc/sloccount { };

  sparse = callPackage ../development/tools/analysis/sparse { };

  spin = callPackage ../development/tools/analysis/spin { };

  splint = callPackage ../development/tools/analysis/splint { };

  strace = callPackage ../development/tools/misc/strace { };

  swig = callPackage ../development/tools/misc/swig { };

  swig2 = callPackage ../development/tools/misc/swig/2.x.nix { };

  swigWithJava = swig;

  swftools = callPackage ../tools/video/swftools { };

  texinfo49 = callPackage ../development/tools/misc/texinfo/4.9.nix { };

  texinfo = callPackage ../development/tools/misc/texinfo { };

  texi2html = callPackage ../development/tools/misc/texi2html { };

  uisp = callPackage ../development/tools/misc/uisp { };

  gdb = callPackage ../development/tools/misc/gdb {
    readline = readline5;
    hurd = gnu.hurdCross;
    inherit (gnu) mig;
  };

  gdbCross = callPackage ../development/tools/misc/gdb {
    readline = readline5;
    target = crossSystem;
  };

  valgrind = callPackage ../development/tools/analysis/valgrind { };

  valkyrie = callPackage ../development/tools/analysis/valkyrie { };

  xxdiff = callPackage ../development/tools/misc/xxdiff { };

  yacc = bison;

  yodl = callPackage ../development/tools/misc/yodl { };


  ### DEVELOPMENT / LIBRARIES


  a52dec = callPackage ../development/libraries/a52dec { };

  aalib = callPackage ../development/libraries/aalib { };

  acl = callPackage ../development/libraries/acl { };

  adns = callPackage ../development/libraries/adns { };

  afflib = callPackage ../development/libraries/afflib {};

  agg = callPackage ../development/libraries/agg { };

  allegro = callPackage ../development/libraries/allegro {};
  allegro5 = callPackage ../development/libraries/allegro/5.nix {};

  amrnb = callPackage ../development/libraries/amrnb { };

  amrwb = callPackage ../development/libraries/amrwb { };

  apr = callPackage ../development/libraries/apr { };

  aprutil = callPackage ../development/libraries/apr-util {
    bdbSupport = true;
  };

  asio = callPackage ../development/libraries/asio { };

  aspell = callPackage ../development/libraries/aspell { };

  aspellDicts = recurseIntoAttrs (import ../development/libraries/aspell/dictionaries.nix {
    inherit fetchurl stdenv aspell which;
  });

  aterm = aterm25;

  aterm25 = callPackage ../development/libraries/aterm/2.5.nix { };

  aterm28 = lowPrio (callPackage ../development/libraries/aterm/2.8.nix { });

  attica = callPackage ../development/libraries/attica { };

  attr = callPackage ../development/libraries/attr { };

  aqbanking = callPackage ../development/libraries/aqbanking { };

  aubio = callPackage ../development/libraries/aubio { };

  axis = callPackage ../development/libraries/axis { };

  babl = callPackage ../development/libraries/babl { };

  beecrypt = callPackage ../development/libraries/beecrypt { };

  boehmgc = callPackage ../development/libraries/boehm-gc { };

  boolstuff = callPackage ../development/libraries/boolstuff { };

  boost142 = callPackage ../development/libraries/boost/1.42.nix { };
  boost144 = callPackage ../development/libraries/boost/1.44.nix { };
  boost146 = callPackage ../development/libraries/boost/1.46.nix { };
  boost147 = callPackage ../development/libraries/boost/1.47.nix { };
  boost148 = callPackage ../development/libraries/boost/1.48.nix { };
  boost = boost148;

  # A Boost build with all library variants enabled.  Very large (about 250 MB).
  boostFull = appendToName "full" (boost.override {
    enableDebug = true;
    enableSingleThreaded = true;
    enableStatic = true;
  });

  botan = callPackage ../development/libraries/botan { };

  box2d = callPackage ../development/libraries/box2d { };
  box2d_2_0_1 = callPackage ../development/libraries/box2d/2.0.1.nix { };

  buddy = callPackage ../development/libraries/buddy { };

  cairomm = callPackage ../development/libraries/cairomm { };

  scmccid = callPackage ../development/libraries/scmccid { };

  ccrtp = callPackage ../development/libraries/ccrtp { };
  ccrtp_1_8 = callPackage ../development/libraries/ccrtp/1.8.nix { };

  celt = callPackage ../development/libraries/celt {};
  celt_0_7 = callPackage ../development/libraries/celt/0.7.nix {};

  cgui = callPackage ../development/libraries/cgui {};

  check = callPackage ../development/libraries/check { };

  chipmunk = builderDefsPackage (import ../development/libraries/chipmunk) {
    inherit cmake freeglut mesa;
    inherit (xlibs) libX11 xproto inputproto libXi libXmu;
  };

  chmlib = callPackage ../development/libraries/chmlib { };

  cil = callPackage ../development/libraries/cil { };

  cilaterm = callPackage ../development/libraries/cil-aterm {
    stdenv = overrideInStdenv stdenv [gnumake380];
  };

  clanlib = callPackage ../development/libraries/clanlib { };

  clapack = callPackage ../development/libraries/clapack {
  };

  classads = callPackage ../development/libraries/classads { };

  classpath = callPackage ../development/libraries/java/classpath {
    javac = gcj;
    jvm = gcj;
    gconf = gnome.GConf;
  };

  clearsilver = callPackage ../development/libraries/clearsilver { };

  cln = callPackage ../development/libraries/cln { };

  clppcre = builderDefsPackage (import ../development/libraries/cl-ppcre) { };

  clucene_core = callPackage ../development/libraries/clucene-core { };

  cluceneCore = clucene_core; # !!! remove this

  clutter = callPackage ../development/libraries/clutter {
    inherit (gnome) glib pango gtk;
  };

  clutter_gtk = callPackage ../development/libraries/clutter-gtk {
    inherit (gnome) gtk;
  };

  cminpack = callPackage ../development/libraries/cminpack { };

  cogl = callPackage ../development/libraries/cogl { };

  coin3d = callPackage ../development/libraries/coin3d { };

  commoncpp2 = callPackage ../development/libraries/commoncpp2 { };

  confuse = callPackage ../development/libraries/confuse { };

  consolekit = callPackage ../development/libraries/consolekit { };

  coredumper = callPackage ../development/libraries/coredumper { };

  ctl = callPackage ../development/libraries/ctl { };

  cppunit = callPackage ../development/libraries/cppunit { };

  cracklib = callPackage ../development/libraries/cracklib { };

  cryptopp = callPackage ../development/libraries/crypto++ { };

  cyrus_sasl = callPackage ../development/libraries/cyrus-sasl { };

  db4 = db45;

  db44 = callPackage ../development/libraries/db4/db4-4.4.nix { };

  db45 = callPackage ../development/libraries/db4/db4-4.5.nix { };

  db47 = callPackage ../development/libraries/db4/db4-4.7.nix { };

  db48 = callPackage ../development/libraries/db4/db4-4.8.nix { };

  dbus = pkgs.dbus_all.libs // { inherit (pkgs.dbus_all) libs; };

  dbus_daemon = pkgs.dbus_all.daemon;

  dbus_tools = pkgs.dbus_all.tools;

  dbus_libs = pkgs.dbus_all.libs;

  dbus_all = callPackage ../development/libraries/dbus {
    useX11 = true;
  };

  dbus_glib = callPackage ../development/libraries/dbus-glib { };

  dbus_java = callPackage ../development/libraries/java/dbus-java { };

  dclib = callPackage ../development/libraries/dclib { };

  directfb = callPackage ../development/libraries/directfb { };

  dotconf = callPackage ../development/libraries/dotconf { };

  dssi = callPackage ../development/libraries/dssi {};

  dragonegg = callPackage ../development/compilers/llvm/dragonegg.nix {
    stdenv = overrideGCC stdenv gcc45;
  };

  eigen = callPackage ../development/libraries/eigen {};

  enchant = callPackage ../development/libraries/enchant {
    inherit (gnome) glib;
  };

  enet = callPackage ../development/libraries/enet { };

  enginepkcs11 = callPackage ../development/libraries/enginepkcs11 { };

  esdl = callPackage ../development/libraries/esdl { };

  exiv2 = callPackage ../development/libraries/exiv2 { };

  expat = callPackage ../development/libraries/expat { };

  extremetuxracer = builderDefsPackage (import ../games/extremetuxracer) {
    inherit mesa tcl freeglut SDL SDL_mixer pkgconfig
      libpng gettext intltool;
    inherit (xlibs) libX11 xproto libXi inputproto
      libXmu libXext xextproto libXt libSM libICE;
  };

  eventlog = callPackage ../development/libraries/eventlog { };

  facile = callPackage ../development/libraries/facile { };

  faac = callPackage ../development/libraries/faac { };

  faad2 = callPackage ../development/libraries/faad2 { };

  farsight2 = callPackage ../development/libraries/farsight2 {
    inherit (gnome) glib;
    inherit (gst_all) gstreamer gstPluginsBase gst_python;
  };

  fcgi = callPackage ../development/libraries/fcgi { };

  ffmpeg = callPackage ../development/libraries/ffmpeg {
    vpxSupport = if !stdenv.isMips then true else false;
  };

  ffmpeg_0_6_90 = callPackage ../development/libraries/ffmpeg/0.6.90.nix {
    vpxSupport = if !stdenv.isMips then true else false;
  };

  fftw = callPackage ../development/libraries/fftw {
    singlePrecision = false;
  };

  fftwSinglePrec = callPackage ../development/libraries/fftw {
    singlePrecision = true;
  };

  flann = callPackage ../development/libraries/flann { };

  flite = callPackage ../development/libraries/flite { };

  fltk13 = callPackage ../development/libraries/fltk/fltk13.nix { };

  fltk20 = callPackage ../development/libraries/fltk { };

  fmod = callPackage ../development/libraries/fmod { };

  freeimage = callPackage ../development/libraries/freeimage { };

  freetts = callPackage ../development/libraries/freetts { };

  cfitsio = callPackage ../development/libraries/cfitsio { };

  fontconfig = callPackage ../development/libraries/fontconfig { };

  makeFontsConf = let fontconfig_ = fontconfig; in {fontconfig ? fontconfig_, fontDirectories}:
    import ../development/libraries/fontconfig/make-fonts-conf.nix {
      inherit runCommand libxslt fontconfig fontDirectories;
    };

  freealut = callPackage ../development/libraries/freealut { };

  freeglut = callPackage ../development/libraries/freeglut { };

  freetype = callPackage ../development/libraries/freetype { };

  fribidi = callPackage ../development/libraries/fribidi { };

  funambol = callPackage ../development/libraries/funambol { };

  fam = gamin;

  gamin = callPackage ../development/libraries/gamin { };

  gav = callPackage ../games/gav {
    stdenv = overrideGCC stdenv gcc41;
  };

  gdome2 = callPackage ../development/libraries/gdome2 {
    inherit (gnome) gtkdoc;
  };

  gdbm = callPackage ../development/libraries/gdbm { };

  gegl = callPackage ../development/libraries/gegl {
    #  avocodec avformat librsvg
    inherit (gtkLibs) pango glib gtk;
  };

  geoclue = callPackage ../development/libraries/geoclue {};

  geoip = builderDefsPackage ../development/libraries/geoip {
    inherit zlib;
  };

  geoipjava = callPackage ../development/libraries/java/geoipjava { };

  geos = callPackage ../development/libraries/geos { };

  gettext = gettext_0_18;

  gettext_0_17 = callPackage ../development/libraries/gettext/0.17.nix { };
  gettext_0_18 = callPackage ../development/libraries/gettext { };

  gd = callPackage ../development/libraries/gd { };

  gdal = callPackage ../development/libraries/gdal { };

  ggz_base_libs = callPackage ../development/libraries/ggz_base_libs {};

  giblib = callPackage ../development/libraries/giblib { };

  glew = callPackage ../development/libraries/glew { };

  glfw = callPackage ../development/libraries/glfw { };

  glibc = glibc213;

  glibcCross = glibc214Cross;

  glibc25 = callPackage ../development/libraries/glibc-2.5 {
    kernelHeaders = linuxHeaders_2_6_28;
    installLocales = false;
  };

  glibc27 = callPackage ../development/libraries/glibc-2.7 {
    kernelHeaders = linuxHeaders;
    #installLocales = false;
  };

  glibc29 = callPackage ../development/libraries/glibc-2.9 {
    kernelHeaders = linuxHeaders;
    installLocales = getConfig [ "glibc" "locales" ] false;
  };

  glibc29Cross = forceBuildDrv (makeOverridable (import ../development/libraries/glibc-2.9) {
    inherit stdenv fetchurl;
    gccCross = gccCrossStageStatic;
    kernelHeaders = linuxHeadersCross;
    installLocales = getConfig [ "glibc" "locales" ] false;
  });

  glibc213 = (callPackage ../development/libraries/glibc-2.13 {
    kernelHeaders = linuxHeaders;
    installLocales = getConfig [ "glibc" "locales" ] false;
    machHeaders = null;
    hurdHeaders = null;
    gccCross = null;
  }) // (if crossSystem != null then { hostDrv = glibc213Cross; } else {});

  glibc213Cross = forceBuildDrv (makeOverridable (import ../development/libraries/glibc-2.13)
    (let crossGNU = (crossSystem != null && crossSystem.config == "i586-pc-gnu");
     in ({
       inherit stdenv fetchurl;
       gccCross = gccCrossStageStatic;
       kernelHeaders = if crossGNU then gnu.hurdHeaders else linuxHeadersCross;
       installLocales = getConfig [ "glibc" "locales" ] false;
     }

     //

     (if crossGNU
      then {
        inherit (gnu) machHeaders hurdHeaders libpthreadHeaders mig;
        inherit fetchgit;
      }
      else { }))));

  glibc214 = (callPackage ../development/libraries/glibc-2.14 {
    kernelHeaders = linuxHeaders;
    installLocales = getConfig [ "glibc" "locales" ] false;
    machHeaders = null;
    hurdHeaders = null;
    gccCross = null;
  }) // (if crossSystem != null then { hostDrv = glibc214Cross; } else {});

  glibc214Cross = forceBuildDrv (makeOverridable (import ../development/libraries/glibc-2.14)
    (let crossGNU = (crossSystem != null && crossSystem.config == "i586-pc-gnu");
     in ({
       inherit stdenv fetchurl;
       gccCross = gccCrossStageStatic;
       kernelHeaders = if crossGNU then hurdHeaders else linuxHeadersCross;
       installLocales = getConfig [ "glibc" "locales" ] false;
     }

     //

     (if crossGNU
      then { inherit machHeaders hurdHeaders mig fetchgit; }
      else { }))));

  # We can choose:
  libcCrossChooser = name : if (name == "glibc") then glibcCross
    else if (name == "uclibc") then uclibcCross
    else if (name == "msvcrt") then windows.mingw_headers3
    else throw "Unknown libc";

  libcCross = assert crossSystem != null; libcCrossChooser crossSystem.libc;

  eglibc = callPackage ../development/libraries/eglibc {
    kernelHeaders = linuxHeaders;
    installLocales = getConfig [ "glibc" "locales" ] false;
  };

  glibcLocales = callPackage ../development/libraries/glibc-2.14/locales.nix { };

  glibcInfo = callPackage ../development/libraries/glibc-2.14/info.nix { };

  glibc_multi =
      runCommand "${glibc.name}-multi"
        { glibc64 = glibc;
          glibc32 = (import ./all-packages.nix {system = "i686-linux";}).glibc;
        }
        ''
          ensureDir $out
          ln -s $glibc64/* $out/

          rm $out/lib $out/lib64
          ensureDir $out/lib
          ln -s $glibc64/lib/* $out/lib
          ln -s $glibc32/lib $out/lib/32
          ln -s lib $out/lib64

          rm $out/include
          cp -rs $glibc32/include $out
          chmod -R u+w $out/include
          cp -rsf $glibc64/include $out
        '' # */
        ;

  glpk = callPackage ../development/libraries/glpk { };

  gmime = callPackage ../development/libraries/gmime { };

  gmm = callPackage ../development/libraries/gmm { };

  gmp =
    if stdenv.system == "i686-darwin" then
      # GMP 4.3.2 is broken on Darwin, so use 4.3.1.
      callPackage ../development/libraries/gmp/4.3.1.nix { }
    else
      callPackage ../development/libraries/gmp { };

  gmpxx = appendToName "with-cxx" (gmp.override { cxx = true; });

  gobjectIntrospection = callPackage ../development/libraries/gobject-introspection { };

  goffice = callPackage ../development/libraries/goffice {
    inherit (gnome) glib gtk libglade libgnomeui pango;
    gconf = gnome.GConf;
    libart = gnome.libart_lgpl;
  };

  goocanvas = callPackage ../development/libraries/goocanvas {
    inherit (gnome) gtk glib;
  };

  google_perftools = callPackage ../development/libraries/google-perftools { };

  #GMP ex-satellite, so better keep it near gmp
  mpfr = callPackage ../development/libraries/mpfr { };

  gst_all = recurseIntoAttrs
    (let callPackage = newScope pkgs.gst_all; in
     import ../development/libraries/gstreamer { inherit callPackage; }
    );

  gnet = callPackage ../development/libraries/gnet { };

  gnutls = callPackage ../development/libraries/gnutls {
    guileBindings = getConfig ["gnutls" "guile"] true;
  };

  gnutls2 = callPackage ../development/libraries/gnutls/2.12.nix {
    guileBindings = getConfig ["gnutls" "guile"] true;
  };

  gpgme = callPackage ../development/libraries/gpgme { };

  grantlee = callPackage ../development/libraries/grantlee { };

  gsasl = callPackage ../development/libraries/gsasl { };

  gsl = callPackage ../development/libraries/gsl { };

  gsm = callPackage ../development/libraries/gsm {};

  gsoap = callPackage ../development/libraries/gsoap { };

  gss = callPackage ../development/libraries/gss { };

  gtkimageview = callPackage ../development/libraries/gtkimageview {
    inherit (gnome) gtk;
  };

  gtkmathview = callPackage ../development/libraries/gtkmathview { };

  gtkLibs = pkgs.gtkLibs224;

  inherit (pkgs.gtkLibs) glib gtk pango cairo gdk_pixbuf;

  gtkLibs1x = recurseIntoAttrs (let callPackage = newScope pkgs.gtkLibs1x; in {

    glib = callPackage ../development/libraries/glib/1.2.x.nix { };

    gtk = callPackage ../development/libraries/gtk+/1.2.x.nix { };

  });

  gtkLibs224 = recurseIntoAttrs (let callPackage = pkgs.newScope pkgs.gtkLibs224; in {

    glib = callPackage ../development/libraries/glib/2.28.x.nix { };

    glibmm = callPackage ../development/libraries/glibmm/2.28.x.nix { };

    atk = callPackage ../development/libraries/atk/2.2.x.nix { };

    atkmm = callPackage ../development/libraries/atkmm/2.22.x.nix { };

    cairo = callPackage ../development/libraries/cairo { };

    pango = callPackage ../development/libraries/pango/1.28.x.nix { };

    pangomm = callPackage ../development/libraries/pangomm/2.28.x.nix { };

    gdk_pixbuf = callPackage ../development/libraries/gdk-pixbuf/2.24.x.nix { };

    gtk = callPackage ../development/libraries/gtk+/2.24.x.nix { };

    gtkmm = callPackage ../development/libraries/gtkmm/2.24.x.nix { };

    gob2 = callPackage ../development/tools/misc/gob2 { };

  });

  gtkLibs3x = let callPackage = newScope pkgs.gtkLibs3x; in {
    glib = callPackage ../development/libraries/glib/2.30.x.nix { };

    glibmm = callPackage ../development/libraries/glibmm/2.30.x.nix { };

    gdk_pixbuf = callPackage ../development/libraries/gdk-pixbuf/2.24.x.nix { };

    atk = callPackage ../development/libraries/atk/2.2.x.nix { };

    atkmm = callPackage ../development/libraries/atkmm/2.22.x.nix { };

    cairo = callPackage ../development/libraries/cairo { };

    pango = callPackage ../development/libraries/pango/1.29.x.nix { };

    gtk = callPackage ../development/libraries/gtk+/3.2.x.nix { };

    gtk2 = callPackage ../development/libraries/gtk+/2.24.x.nix { };

    # Let hydra build gtk-3.x but do not show this to users yet
    recurseForRelease = true;
  };

  gtkmozembedsharp = callPackage ../development/libraries/gtkmozembed-sharp {
    inherit (gnome) gtk;
    gtksharp = gtksharp2;
  };

  gtksharp1 = callPackage ../development/libraries/gtk-sharp-1 {
    inherit (gnome) gtk glib pango libglade libgtkhtml gtkhtml
              libgnomecanvas libgnomeui libgnomeprint
              libgnomeprintui GConf;
  };

  gtksharp2 = callPackage ../development/libraries/gtk-sharp-2 {
    inherit (gnome) gtk glib pango libglade libgtkhtml gtkhtml
              libgnomecanvas libgnomeui libgnomeprint
              libgnomeprintui GConf gnomepanel;
  };

  gtksourceviewsharp = callPackage ../development/libraries/gtksourceview-sharp {
    inherit (gnome) gtksourceview;
    gtksharp = gtksharp2;
  };

  gtkspell = callPackage ../development/libraries/gtkspell { };

  gts = callPackage ../development/libraries/gts { };

  gwenhywfar = callPackage ../development/libraries/gwenhywfar { };

  # TODO : Add MIT Kerberos and let admin choose.
  kerberos = heimdal;

  hawknl = callPackage ../development/libraries/hawknl { };

  heimdal = callPackage ../development/libraries/kerberos/heimdal.nix { };

  herqq = callPackage ../development/libraries/herqq { };

  hspell = callPackage ../development/libraries/hspell { };

  hspellDicts = callPackage ../development/libraries/hspell/dicts.nix { };

  hsqldb = callPackage ../development/libraries/java/hsqldb { };

  hunspell = callPackage ../development/libraries/hunspell { };

  hwloc = callPackage ../development/libraries/hwloc {
    inherit (xlibs) libX11;
  };

  hydraAntLogger = callPackage ../development/libraries/java/hydra-ant-logger { };

  icedtea = callPackage ../development/libraries/java/icedtea {
    ant = apacheAntGcj;
    xerces = xercesJava;
    xulrunner = icecatXulrunner3;
    inherit (xlibs) libX11 libXp libXtst libXinerama libXt
      libXrender xproto;
  };

  icu = callPackage ../development/libraries/icu { };

  id3lib = callPackage ../development/libraries/id3lib { };

  ilbc = callPackage ../development/libraries/ilbc { };

  ilmbase = callPackage ../development/libraries/ilmbase { };

  imlib = callPackage ../development/libraries/imlib { };

  imlib2 = callPackage ../development/libraries/imlib2 { };

  incrtcl = callPackage ../development/libraries/incrtcl { };

  indilib = callPackage ../development/libraries/indilib { };

  iniparser = callPackage ../development/libraries/iniparser { };

  intltool = gnome.intltool;

  isocodes = callPackage ../development/libraries/iso-codes { };

  itk = callPackage ../development/libraries/itk { };

  jamp = builderDefsPackage ../games/jamp {
    inherit mesa SDL SDL_image SDL_mixer;
  };

  jasper = callPackage ../development/libraries/jasper { };

  jama = callPackage ../development/libraries/jama { };

  jbig2dec = callPackage ../development/libraries/jbig2dec { };

  jetty_gwt = callPackage ../development/libraries/java/jetty-gwt { };

  jetty_util = callPackage ../development/libraries/java/jetty-util { };

  json_glib = callPackage ../development/libraries/json-glib { };

  json_c = callPackage ../development/libraries/json-c { };

  libjson = callPackage ../development/libraries/libjson { };

  judy = callPackage ../development/libraries/judy { };

  krb5 = callPackage ../development/libraries/kerberos/krb5.nix { };

  lcms = lcms1;

  lcms1 = callPackage ../development/libraries/lcms { };

  lcms2 = callPackage ../development/libraries/lcms2 { };

  lensfun = callPackage ../development/libraries/lensfun {
    inherit (gnome) glib;
  };

  lesstif = callPackage ../development/libraries/lesstif { };

  lesstif93 = callPackage ../development/libraries/lesstif-0.93 { };

  levmar = callPackage ../development/libraries/levmar { };

  leptonica = callPackage ../development/libraries/leptonica { };

  lib3ds = callPackage ../development/libraries/lib3ds { };

  libaal = callPackage ../development/libraries/libaal { };

  libao = callPackage ../development/libraries/libao {
    usePulseAudio = getConfig [ "pulseaudio" ] true;
  };

  libarchive = callPackage ../development/libraries/libarchive { };

  libass = callPackage ../development/libraries/libass { };

  libassuan1 = callPackage ../development/libraries/libassuan1 { };

  libassuan = callPackage ../development/libraries/libassuan { };

  libav = callPackage ../development/libraries/libav { };

  libavc1394 = callPackage ../development/libraries/libavc1394 { };

  libbluedevil = callPackage ../development/libraries/libbluedevil { };

  libcaca = callPackage ../development/libraries/libcaca { };

  libcanberra = callPackage ../development/libraries/libcanberra {
    # gstreamer = gst_all.gstreamer;
  };

  libcdaudio = callPackage ../development/libraries/libcdaudio { };

  libcddb = callPackage ../development/libraries/libcddb { };

  libcdio = callPackage ../development/libraries/libcdio { };

  libchamplain = callPackage ../development/libraries/libchamplain {
    inherit (gnome) gtk glib libsoup;
  };

  libchop = callPackage ../development/libraries/libchop { };

  libcm = callPackage ../development/libraries/libcm { };

  libctemplate = callPackage ../development/libraries/libctemplate { };

  libcue = callPackage ../development/libraries/libcue { };

  libdaemon = callPackage ../development/libraries/libdaemon { };

  libdbi = callPackage ../development/libraries/libdbi { };

  libdbiDriversBase = callPackage ../development/libraries/libdbi-drivers {
    mysql = null;
    sqlite = null;
  };

  libdbiDrivers = libdbiDriversBase.override {
    inherit sqlite mysql;
  };

  libdbusmenu_qt = callPackage ../development/libraries/libdbusmenu-qt { };

  libdevil = callPackage ../development/libraries/libdevil { };

  libdiscid = callPackage ../development/libraries/libdiscid { };

  libdmtx = callPackage ../development/libraries/libdmtx { };

  libdnet = callPackage ../development/libraries/libdnet { };

  libdrm = callPackage ../development/libraries/libdrm {
    inherit fetchurl stdenv pkgconfig;
    inherit (xorg) libpthreadstubs;
  };

  libdv = callPackage ../development/libraries/libdv { };

  libdvbpsi = callPackage ../development/libraries/libdvbpsi { };

  libdwg = callPackage ../development/libraries/libdwg { };

  libdvdcss = callPackage ../development/libraries/libdvdcss { };

  libdvdnav = callPackage ../development/libraries/libdvdnav { };

  libdvdread = callPackage ../development/libraries/libdvdread { };

  libebml = callPackage ../development/libraries/libebml { };

  libedit = callPackage ../development/libraries/libedit { };

  libelf = callPackage ../development/libraries/libelf { };

  libgadu = callPackage ../development/libraries/libgadu { };

  libgdata = (newScope gnome) ../development/libraries/libgdata {};
  libgdata_0_6 = (newScope gnome) ../development/libraries/libgdata/0.6.nix {};

  liblo = callPackage ../development/libraries/liblo { };

  liblrdf = callPackage ../development/libraries/liblrdf {};

  libev = builderDefsPackage ../development/libraries/libev {
  };

  libevent = callPackage ../development/libraries/libevent { };

  libewf = callPackage ../development/libraries/libewf { };

  libexif = callPackage ../development/libraries/libexif { };

  libexosip = callPackage ../development/libraries/exosip {};

  libextractor = callPackage ../development/libraries/libextractor {
    inherit (gnome) gtk;
    libmpeg2 = mpeg2dec;
  };

  libf2c = callPackage ../development/libraries/libf2c {};

  libfixposix = callPackage ../development/libraries/libfixposix {};

  libffcall = builderDefsPackage (import ../development/libraries/libffcall) {
    inherit fetchcvs;
  };

  libffi = callPackage ../development/libraries/libffi { };

  libftdi = callPackage ../development/libraries/libftdi { };

  libgcrypt = callPackage ../development/libraries/libgcrypt { };

  libgdiplus = callPackage ../development/libraries/libgdiplus {
  };

  libgpgerror = callPackage ../development/libraries/libgpg-error { };

  libgphoto2 = callPackage ../development/libraries/libgphoto2 { };

  libgpod = callPackage ../development/libraries/libgpod {
    inherit (pkgs.pythonPackages) mutagen;
  };

  libharu = callPackage ../development/libraries/libharu { };

  libical = callPackage ../development/libraries/libical { };

  libimobiledevice = callPackage ../development/libraries/libimobiledevice { };

  libiodbc = callPackage ../development/libraries/libiodbc {
    useGTK = getConfig [ "libiodbc" "gtk" ] false;
  };

  liblastfmSF = callPackage ../development/libraries/liblastfmSF { };

  liblastfm = callPackage ../development/libraries/liblastfm { };

  liblqr1 = callPackage ../development/libraries/liblqr-1 {
    inherit (gnome) glib;
  };

  libmhash = callPackage ../development/libraries/libmhash {};

  libmtp = callPackage ../development/libraries/libmtp { };

  libnice = callPackage ../development/libraries/libnice {
    inherit (gnome) glib;
  };

  libplist = callPackage ../development/libraries/libplist { };

  libQGLViewer = callPackage ../development/libraries/libqglviewer { };

  libsamplerate = callPackage ../development/libraries/libsamplerate { };

  libspectre = callPackage ../development/libraries/libspectre { };

  libgsf = callPackage ../development/libraries/libgsf {
    inherit (gnome) glib gnome_vfs libbonobo;
  };

  libiconv = callPackage ../development/libraries/libiconv { };

  libid3tag = callPackage ../development/libraries/libid3tag { };

  libidn = callPackage ../development/libraries/libidn { };

  libiec61883 = callPackage ../development/libraries/libiec61883 { };

  libinfinity = callPackage ../development/libraries/libinfinity {
    inherit (gnome) gtkdoc;
  };

  libiptcdata = callPackage ../development/libraries/libiptcdata { };

  libjingle = callPackage ../development/libraries/libjingle/0.3.11.nix { };

  libjpeg = callPackage ../development/libraries/libjpeg { };

  libjpeg_turbo = callPackage ../development/libraries/libjpeg-turbo { };

  libjpeg62 = callPackage ../development/libraries/libjpeg/62.nix {
    libtool = libtool_1_5;
  };

  libkate = callPackage ../development/libraries/libkate { };

  libksba = callPackage ../development/libraries/libksba { };

  libmad = callPackage ../development/libraries/libmad { };

  libmatchbox = callPackage ../development/libraries/libmatchbox {
    inherit (gtkLibs) pango;
  };

  libmatthew_java = callPackage ../development/libraries/java/libmatthew-java { };

  libmatroska = callPackage ../development/libraries/libmatroska { };

  libmcs = callPackage ../development/libraries/libmcs { };

  libmicrohttpd = callPackage ../development/libraries/libmicrohttpd { };

  libmikmod = callPackage ../development/libraries/libmikmod { };

  libmilter = callPackage ../development/libraries/libmilter { };

  libmms = callPackage ../development/libraries/libmms { };

  libmowgli = callPackage ../development/libraries/libmowgli { };

  libmng = callPackage ../development/libraries/libmng { };

  libmodplug = callPackage ../development/libraries/libmodplug {};

  libmpcdec = callPackage ../development/libraries/libmpcdec { };

  libmrss = callPackage ../development/libraries/libmrss { };

  libmsn = callPackage ../development/libraries/libmsn { };

  libmspack = callPackage ../development/libraries/libmspack { };

  libmusclecard = callPackage ../development/libraries/libmusclecard { };

  libmusicbrainz2 = callPackage ../development/libraries/libmusicbrainz/2.x.nix { };

  libmusicbrainz3 = callPackage ../development/libraries/libmusicbrainz { };

  libmusicbrainz = libmusicbrainz3;

  libnih = callPackage ../development/libraries/libnih { };

  libnova = callPackage ../development/libraries/libnova { };

  libnxml = callPackage ../development/libraries/libnxml { };

  libofa = callPackage ../development/libraries/libofa { };

  libofx = callPackage ../development/libraries/libofx { };

  libogg = callPackage ../development/libraries/libogg { };

  liboggz = callPackage ../development/libraries/liboggz { };

  liboil = callPackage ../development/libraries/liboil { };

  liboop = callPackage ../development/libraries/liboop { };

  libosip = callPackage ../development/libraries/osip {};

  libotr = callPackage ../development/libraries/libotr { };

  libp11 = callPackage ../development/libraries/libp11 { };

  libpar2 = callPackage ../development/libraries/libpar2 { };

  libpcap = callPackage ../development/libraries/libpcap { };

  libpng = callPackage ../development/libraries/libpng { };
  libpng_apng = callPackage ../development/libraries/libpng/libpng-apng.nix { };

  libproxy = callPackage ../development/libraries/libproxy { };

  libpseudo = callPackage ../development/libraries/libpseudo { };

  libqalculate = callPackage ../development/libraries/libqalculate { };

  librsync = callPackage ../development/libraries/librsync { };

  libsigcxx = callPackage ../development/libraries/libsigcxx { };

  libsigcxx12 = callPackage ../development/libraries/libsigcxx/1.2.nix { };

  libsigsegv = callPackage ../development/libraries/libsigsegv { };

  # To bootstrap SBCL, I need CLisp 2.44.1; it needs libsigsegv 2.5
  libsigsegv_25 = callPackage ../development/libraries/libsigsegv/2.5.nix { };

  libsndfile = callPackage ../development/libraries/libsndfile { };

  libssh = callPackage ../development/libraries/libssh { };

  libssh2 = callPackage ../development/libraries/libssh2 { };

  libstartup_notification = callPackage ../development/libraries/startup-notification { };

  libtasn1 = callPackage ../development/libraries/libtasn1 { };

  libtheora = callPackage ../development/libraries/libtheora { };

  libtiff = callPackage ../development/libraries/libtiff { };

  libtiger = callPackage ../development/libraries/libtiger { };

  libtommath = callPackage ../development/libraries/libtommath { };

  libtorrentRasterbar = callPackage ../development/libraries/libtorrent-rasterbar { };

  libtunepimp = callPackage ../development/libraries/libtunepimp { };

  libgeotiff = callPackage ../development/libraries/libgeotiff { };

  libunistring = callPackage ../development/libraries/libunistring { };

  libupnp = callPackage ../development/libraries/pupnp { };

  giflib = callPackage ../development/libraries/giflib { };

  libungif = callPackage ../development/libraries/giflib/libungif.nix { };

  libusb = callPackage ../development/libraries/libusb { };

  libusb1 = callPackage ../development/libraries/libusb1 { };

  libunwind = callPackage ../development/libraries/libunwind { };

  libv4l = callPackage ../development/libraries/libv4l { };

  libva = callPackage ../development/libraries/libva { };

  libvdpau = callPackage ../development/libraries/libvdpau { };

  libvirt = callPackage ../development/libraries/libvirt { };

  libvncserver = builderDefsPackage (import ../development/libraries/libvncserver) {
    inherit libtool libjpeg openssl zlib;
    inherit (xlibs) xproto libX11 damageproto libXdamage
      libXext xextproto fixesproto libXfixes xineramaproto
      libXinerama libXrandr randrproto libXtst;
  };

  libviper = callPackage ../development/libraries/libviper { };

  libvpx = callPackage ../development/libraries/libvpx { };

  libvterm = callPackage ../development/libraries/libvterm { };

  libvorbis = callPackage ../development/libraries/libvorbis { };

  libwmf = callPackage ../development/libraries/libwmf { };

  libwpd = callPackage ../development/libraries/libwpd {
    inherit (gnome) glib;
  };

  libwpd_08 = callPackage ../development/libraries/libwpd/0.8.nix {
    inherit (gnome) glib;
  };

  libwpg = callPackage ../development/libraries/libwpg { };

  libx86 = builderDefsPackage ../development/libraries/libx86 {};

  libxcrypt = callPackage ../development/libraries/libxcrypt { };

  libxdg_basedir = callPackage ../development/libraries/libxdg-basedir { };

  libxklavier = callPackage ../development/libraries/libxklavier { };

  libxmi = callPackage ../development/libraries/libxmi { };

  libxml2 = callPackage ../development/libraries/libxml2 {
    pythonSupport = false;
  };

  libxml2Python = libxml2.override {
    pythonSupport = true;
  };

  libxmlxx = callPackage ../development/libraries/libxmlxx {
    inherit (gtkLibs) glibmm;
  };

  libxslt = callPackage ../development/libraries/libxslt { };

  libixp_for_wmii = lowPrio (import ../development/libraries/libixp_for_wmii {
    inherit fetchurl stdenv;
  });

  libyaml = callPackage ../development/libraries/libyaml { };

  libzip = callPackage ../development/libraries/libzip { };

  libzrtpcpp = callPackage ../development/libraries/libzrtpcpp { };
  libzrtpcpp_1_6 = callPackage ../development/libraries/libzrtpcpp/1.6.nix {
    ccrtp = ccrtp_1_8;
  };

  lightning = callPackage ../development/libraries/lightning { };

  lirc = callPackage ../development/libraries/lirc { };

  liquidwar = builderDefsPackage ../games/liquidwar {
    inherit (xlibs) xproto libX11 libXrender;
    inherit gmp mesa libjpeg libpng
      expat gettext perl
      SDL SDL_image SDL_mixer SDL_ttf
      curl sqlite
      libogg libvorbis
      ;
   guile = guile_1_8;
  };

  log4cxx = callPackage ../development/libraries/log4cxx { };

  log4cplus = callPackage ../development/libraries/log4cplus { };

  loudmouth = callPackage ../development/libraries/loudmouth { };

  lzo = callPackage ../development/libraries/lzo { };

  # failed to build
  mediastreamer = callPackage ../development/libraries/mediastreamer { };

  mesaSupported =
    system == "i686-linux" ||
    system == "x86_64-linux" ||
    system == "x86_64-darwin" ||
    system == "i686-darwin";

  mesa = callPackage ../development/libraries/mesa {
    lipo = if stdenv.isDarwin then darwinLipoUtility else null;
  };

  metaEnvironment = recurseIntoAttrs (let callPackage = newScope pkgs.metaEnvironment; in rec {
    sdfLibrary    = callPackage ../development/libraries/sdf-library { aterm = aterm28; };
    toolbuslib    = callPackage ../development/libraries/toolbuslib { aterm = aterm28; inherit (windows) w32api; };
    cLibrary      = callPackage ../development/libraries/c-library { aterm = aterm28; };
    errorSupport  = callPackage ../development/libraries/error-support { aterm = aterm28; };
    ptSupport     = callPackage ../development/libraries/pt-support { aterm = aterm28; };
    ptableSupport = callPackage ../development/libraries/ptable-support { aterm = aterm28; };
    configSupport = callPackage ../development/libraries/config-support { aterm = aterm28; };
    asfSupport    = callPackage ../development/libraries/asf-support { aterm = aterm28; };
    tideSupport   = callPackage ../development/libraries/tide-support { aterm = aterm28; };
    rstoreSupport = callPackage ../development/libraries/rstore-support { aterm = aterm28; };
    sdfSupport    = callPackage ../development/libraries/sdf-support { aterm = aterm28; };
    sglr          = callPackage ../development/libraries/sglr { aterm = aterm28; };
    ascSupport    = callPackage ../development/libraries/asc-support { aterm = aterm28; };
    pgen          = callPackage ../development/libraries/pgen { aterm = aterm28; };
  });

  ming = callPackage ../development/libraries/ming { };

  mkvtoolnix = callPackage ../applications/video/mkvtoolnix { };

  mlt = callPackage ../development/libraries/mlt { };

  libmpeg2 = callPackage ../development/libraries/libmpeg2 { };

  mpeg2dec = libmpeg2;

  msilbc = callPackage ../development/libraries/msilbc { };

  mp4v2 = callPackage ../development/libraries/mp4v2 { };

  mpc = callPackage ../development/libraries/mpc { };

  mpich2 = callPackage ../development/libraries/mpich2 { };

  mtdev = callPackage ../development/libraries/mtdev { };

  muparser = callPackage ../development/libraries/muparser { };

  mygui = callPackage ../development/libraries/mygui {};

  myguiSvn = callPackage ../development/libraries/mygui/svn.nix {};

  ncurses = makeOverridable (import ../development/libraries/ncurses) {
    inherit fetchurl stdenv;
    unicode = system != "i686-cygwin";
  };

  neon = neon029;

  neon026 = callPackage ../development/libraries/neon/0.26.nix {
    compressionSupport = true;
    sslSupport = true;
  };

  neon028 = callPackage ../development/libraries/neon/0.28.nix {
    compressionSupport = true;
    sslSupport = true;
  };

  neon029 = callPackage ../development/libraries/neon/0.29.nix {
    compressionSupport = true;
    sslSupport = true;
  };

  nethack = builderDefsPackage (import ../games/nethack) {
    inherit ncurses flex bison;
  };

  nettle = callPackage ../development/libraries/nettle { };

  newt = callPackage ../development/libraries/newt { };

  nspr = callPackage ../development/libraries/nspr { };

  nss = callPackage ../development/libraries/nss { };

  nssTools = callPackage ../development/libraries/nss {
    includeTools = true;
  };

  ntrack = callPackage ../development/libraries/ntrack { };

  ode = builderDefsPackage (import ../development/libraries/ode) {
  };

  ogre = callPackage ../development/libraries/ogre {};

  openal = callPackage ../development/libraries/openal { };

  # added because I hope that it has been easier to compile on x86 (for blender)
  openalSoft = callPackage ../development/libraries/openal-soft { };

  openbabel = callPackage ../development/libraries/openbabel { };

  opencascade = callPackage ../development/libraries/opencascade { };

  openct = callPackage ../development/libraries/openct { };

  opencv = callPackage ../development/libraries/opencv {
    ffmpeg = ffmpeg_0_6_90;
    inherit (gst_all) gstreamer;
  };

  opencv_2_1 = callPackage ../development/libraries/opencv/2.1.nix {
    ffmpeg = ffmpeg_0_6_90;
    inherit (gst_all) gstreamer;
  };

  # this ctl version is needed by openexr_viewers
  openexr_ctl = callPackage ../development/libraries/openexr_ctl { };

  openexr = callPackage ../development/libraries/openexr { };

  openldap = callPackage ../development/libraries/openldap { };

  openlierox = builderDefsPackage ../games/openlierox {
    inherit (xlibs) libX11 xproto;
    inherit gd SDL SDL_image SDL_mixer zlib libxml2
      pkgconfig;
  };

  libopensc_dnie = callPackage ../development/libraries/libopensc-dnie {
    opensc = opensc_0_11_7;
  };

  ois = callPackage ../development/libraries/ois {};

  opal = callPackage ../development/libraries/opal {};

  openjpeg = callPackage ../development/libraries/openjpeg { };

  openscenegraph = callPackage ../development/libraries/openscenegraph {};

  openssl = callPackage ../development/libraries/openssl {
    fetchurl = fetchurlBoot;
  };

  ortp = callPackage ../development/libraries/ortp { };

  p11_kit = callPackage ../development/libraries/p11-kit { };

  pangoxsl = callPackage ../development/libraries/pangoxsl {
    inherit (gtkLibs) glib pango;
  };

  pcre = callPackage ../development/libraries/pcre {
    unicodeSupport = getConfig ["pcre" "unicode"] true;
    cplusplusSupport = !stdenv ? isDietLibC;
  };

  pdf2xml = callPackage ../development/libraries/pdf2xml {} ;

  phonon = callPackage ../development/libraries/phonon { };

  phonon_backend_gstreamer = callPackage ../development/libraries/phonon-backend-gstreamer { };

  phonon_backend_vlc = callPackage ../development/libraries/phonon-backend-vlc { };

  physfs = callPackage ../development/libraries/physfs { };

  plib = callPackage ../development/libraries/plib { };

  pocketsphinx = callPackage ../development/libraries/pocketsphinx { };

  podofo = callPackage ../development/libraries/podofo { };

  polkit = callPackage ../development/libraries/polkit { };

  polkit_qt_1 = callPackage ../development/libraries/polkit-qt-1 { };

  policykit = callPackage ../development/libraries/policykit { };

  poppler = callPackage ../development/libraries/poppler {
    gtkSupport = true;
    qt4Support = false;
  };

  popplerQt4 = poppler.override {
    gtkSupport = false;
    qt4Support = true;
  };

  popt = callPackage ../development/libraries/popt { };

  portaudio = callPackage ../development/libraries/portaudio { };
  portaudioSVN = callPackage ../development/libraries/portaudio/svn-head.nix { };

  prison = callPackage ../development/libraries/prison { };

  proj = callPackage ../development/libraries/proj { };

  postgis = callPackage ../development/libraries/postgis { };

  protobuf = callPackage ../development/libraries/protobuf { };

  pth = callPackage ../development/libraries/pth { };

  ptlib = callPackage ../development/libraries/ptlib {};

  qca2 = callPackage ../development/libraries/qca2 {};

  qca2_ossl = callPackage ../development/libraries/qca2/ossl.nix {};

  qimageblitz = callPackage ../development/libraries/qimageblitz {};

  qjson = callPackage ../development/libraries/qjson { };

  qt3 = callPackage ../development/libraries/qt-3 {
    openglSupport = mesaSupported;
  };

  qt4 = pkgs.kde4.qt4;

  qt46 = callPackage ../development/libraries/qt-4.x/4.6 {
    inherit (gnome) glib;
  };

  qt47 = callPackage ../development/libraries/qt-4.x/4.7 {
    inherit (pkgs.gnome) glib;
  };

  qt48 = callPackage ../development/libraries/qt-4.x/4.8 {
    # GNOME dependencies are not used unless gtkStyle == true
    inherit (pkgs.gnome) gtk libgnomeui GConf gnome_vfs;
    # GStreamer is required for HTML5 video in QtWebKit
    inherit (pkgs.gst_all) gstreamer gstPluginsBase;
  };

  qtscriptgenerator = callPackage ../development/libraries/qtscriptgenerator { };

  quesoglc = callPackage ../development/libraries/quesoglc { };

  qwt = callPackage ../development/libraries/qwt {};

  readline = readline6;

  readline4 = callPackage ../development/libraries/readline/readline4.nix { };

  readline5 = callPackage ../development/libraries/readline/readline5.nix { };

  readline6 = callPackage ../development/libraries/readline/readline6.nix { };

  librdf_raptor = callPackage ../development/libraries/librdf/raptor.nix { };

  librdf_raptor2 = callPackage ../development/libraries/librdf/raptor2.nix { };

  librdf_rasqal = callPackage ../development/libraries/librdf/rasqal.nix { };

  librdf_redland = callPackage ../development/libraries/librdf/redland.nix { };

  librdf = callPackage ../development/libraries/librdf { };

  qrupdate = callPackage ../development/libraries/qrupdate { };

  redland = pkgs.librdf_redland;

  rhino = callPackage ../development/libraries/java/rhino {
    ant = apacheAntGcj;
    javac = gcj;
    jvm = gcj;
  };

  rlog = callPackage ../development/libraries/rlog { };

  rte = callPackage ../development/libraries/rte { };

  rubberband = callPackage ../development/libraries/rubberband {
    fftw = fftwSinglePrec;
    inherit (vamp) vampSDK;
  };

  schroedinger = callPackage ../development/libraries/schroedinger { };

  SDL = callPackage ../development/libraries/SDL {
    openglSupport = mesaSupported;
    alsaSupport = true;
    x11Support = true;
    pulseaudioSupport = false; # better go through ALSA
  };

  SDL_gfx = callPackage ../development/libraries/SDL_gfx { };

  SDL_image = callPackage ../development/libraries/SDL_image { };

  SDL_mixer = callPackage ../development/libraries/SDL_mixer { };

  SDL_net = callPackage ../development/libraries/SDL_net { };

  SDL_sound = callPackage ../development/libraries/SDL_sound { };

  SDL_ttf = callPackage ../development/libraries/SDL_ttf { };

  simgear = callPackage ../development/libraries/simgear {};

  sfml_git = callPackage ../development/libraries/sfml { };

  slang = callPackage ../development/libraries/slang { };

  slibGuile = callPackage ../development/libraries/slib {
    scheme = guile_1_8;
  };

  smpeg = callPackage ../development/libraries/smpeg { };

  snack = callPackage ../development/libraries/snack {
        # optional
  };

  soprano = callPackage ../development/libraries/soprano { };

  soqt = callPackage ../development/libraries/soqt { };

  speechd = callPackage ../development/libraries/speechd { };

  speech_tools = callPackage ../development/libraries/speech-tools {};

  speex = callPackage ../development/libraries/speex { };

  sphinxbase = callPackage ../development/libraries/sphinxbase { };

  srtp = callPackage ../development/libraries/srtp {};

  sqlite = callPackage ../development/libraries/sqlite {
    readline = null;
    ncurses = null;
  };

  sqlite36 = callPackage ../development/libraries/sqlite/3.6.x.nix {
    readline = null;
    ncurses = null;
  };

  sqliteInteractive = appendToName "interactive" (sqlite.override {
    inherit readline ncurses;
  });

  stlport = callPackage ../development/libraries/stlport { };

  strigi = callPackage ../development/libraries/strigi {};

  suitesparse = callPackage ../development/libraries/suitesparse { };

  sword = callPackage ../development/libraries/sword { };

  szip = callPackage ../development/libraries/szip { };

  t1lib = callPackage ../development/libraries/t1lib { };

  taglib = callPackage ../development/libraries/taglib { };

  taglib_extras = callPackage ../development/libraries/taglib-extras { };

  talloc = callPackage ../development/libraries/talloc { };

##  tapioca_qt = import ../development/libraries/tapioca-qt {
##    inherit stdenv fetchurl cmake qt4 telepathy_qt;
##  };

  tcp_wrappers = callPackage ../development/libraries/tcp-wrappers {};

  tdb = callPackage ../development/libraries/tdb { };

  tecla = callPackage ../development/libraries/tecla { };

  telepathy_gabble = callPackage ../development/libraries/telepathy-gabble { };

  telepathy_glib = callPackage ../development/libraries/telepathy-glib { };

  telepathy_qt = callPackage ../development/libraries/telepathy-qt { };

  tk = callPackage ../development/libraries/tk { };

  tnt = callPackage ../development/libraries/tnt { };

  tokyocabinet = callPackage ../development/libraries/tokyo-cabinet { };
  tokyotyrant = callPackage ../development/libraries/tokyo-tyrant { };

  tremor = callPackage ../development/libraries/tremor { };

  unicap = callPackage ../development/libraries/unicap {};

  unixODBC = callPackage ../development/libraries/unixODBC { };

  unixODBCDrivers = recurseIntoAttrs (import ../development/libraries/unixODBCDrivers {
    inherit fetchurl stdenv unixODBC glibc libtool openssl zlib;
    inherit postgresql mysql sqlite;
  });

  urt = callPackage ../development/libraries/urt { };

  ustr = callPackage ../development/libraries/ustr { };

  ucommon = callPackage ../development/libraries/ucommon { };

  vamp = callPackage ../development/libraries/audio/vamp { };

  vcdimager = callPackage ../development/libraries/vcdimager { };

  vigra = callPackage ../development/libraries/vigra { };

  vmime = callPackage ../development/libraries/vmime { };

  vtk = callPackage ../development/libraries/vtk { };

  vxl = callPackage ../development/libraries/vxl { };

  webkit =
    builderDefsPackage ../development/libraries/webkit {
      inherit (gnome) gtkdoc libsoup;
      inherit (gtkLibs) gtk atk pango glib;
      inherit freetype fontconfig gettext gperf curl
        libjpeg libtiff libpng libxml2 libxslt sqlite
        icu cairo perl intltool automake libtool
        pkgconfig autoconf bison libproxy enchant
        python ruby which flex geoclue;
      inherit (gst_all) gstreamer gstPluginsBase gstFfmpeg
        gstPluginsGood;
      inherit (xlibs) libXt renderproto libXrender;
    };

  webkitSVN =
    builderDefsPackage ../development/libraries/webkit/svn.nix {
      inherit (gnome) gtkdoc libsoup;
      inherit (gtkLibs) gtk atk pango glib;
      inherit freetype fontconfig gettext gperf curl
        libjpeg libtiff libpng libxml2 libxslt sqlite
        icu cairo perl intltool automake libtool
        pkgconfig autoconf bison libproxy enchant
        python ruby which flex geoclue;
      inherit (gst_all) gstreamer gstPluginsBase gstFfmpeg
        gstPluginsGood;
      inherit (xlibs) libXt renderproto libXrender;
    };

  wvstreams = callPackage ../development/libraries/wvstreams { };

  wxGTK = wxGTK28;

  wxGTK28 = callPackage ../development/libraries/wxGTK-2.8 {
    inherit (gtkLibs) gtk;
    inherit (gst_all) gstreamer gstPluginsBase;
    inherit (gnome) GConf;
  };

  wxGTK290 = callPackage ../development/libraries/wxGTK-2.9/2.9.0.nix {
    inherit (gtkLibs) gtk;
    inherit (gst_all) gstreamer gstPluginsBase;
    inherit (gnome) GConf;
  };

  wxGTK291 = callPackage ../development/libraries/wxGTK-2.9/2.9.1.nix {
    inherit (gtkLibs) gtk;
    inherit (gst_all) gstreamer gstPluginsBase;
    inherit (gnome) GConf;
  };

  wtk = callPackage ../development/libraries/wtk { };

  x264 = callPackage ../development/libraries/x264 { };

  xapian = callPackage ../development/libraries/xapian { };

  xapianBindings = callPackage ../development/libraries/xapian/bindings {  # TODO perl php Java, tcl, C#, python
  };

  xapian10 = callPackage ../development/libraries/xapian/1.0.x.nix { };

  xapianBindings10 = callPackage ../development/libraries/xapian/bindings/1.0.x.nix {  # TODO perl php Java, tcl, C#, python
  };

  Xaw3d = callPackage ../development/libraries/Xaw3d { };

  xbase = callPackage ../development/libraries/xbase { };

  xineLib = callPackage ../development/libraries/xine-lib { };

  xautolock = callPackage ../misc/screensavers/xautolock { };

  xercesc = callPackage ../development/libraries/xercesc {};

  xercesJava = callPackage ../development/libraries/java/xerces {
    ant   = apacheAntGcj;  # for bootstrap purposes
    javac = gcj;
    jvm   = gcj;
  };

  xlibsWrapper = callPackage ../development/libraries/xlibs-wrapper {
    packages = [
      freetype fontconfig xlibs.xproto xlibs.libX11 xlibs.libXt
      xlibs.libXft xlibs.libXext xlibs.libSM xlibs.libICE
      xlibs.xextproto
    ];
  };

  xvidcore = callPackage ../development/libraries/xvidcore { };

  yajl = callPackage ../development/libraries/yajl { };

  zangband = builderDefsPackage (import ../games/zangband) {
    inherit ncurses flex bison autoconf automake m4 coreutils;
  };

  zlib = callPackage ../development/libraries/zlib {
    fetchurl = fetchurlBoot;
  };

  zlibStatic = lowPrio (appendToName "static" (import ../development/libraries/zlib {
    inherit fetchurl stdenv;
    static = true;
  }));

  zeromq = callPackage ../development/libraries/zeromq {};

  zvbi = callPackage ../development/libraries/zvbi {
    pngSupport = true;
  };


  ### DEVELOPMENT / LIBRARIES / JAVA


  atermjava = callPackage ../development/libraries/java/aterm {
    stdenv = overrideInStdenv stdenv [gnumake380];

  };

  commonsFileUpload = callPackage ../development/libraries/java/jakarta-commons/file-upload { };

  fastjar = callPackage ../development/tools/java/fastjar { };

  httpunit = callPackage ../development/libraries/java/httpunit { };

  gwtdragdrop = callPackage ../development/libraries/java/gwt-dragdrop { };

  gwtwidgets = callPackage ../development/libraries/java/gwt-widgets { };

  jakartabcel = callPackage ../development/libraries/java/jakarta-bcel {
    regexp = jakartaregexp;
  };

  jakartaregexp = callPackage ../development/libraries/java/jakarta-regexp { };

  javaCup = callPackage ../development/libraries/java/cup { };

  javasvn = callPackage ../development/libraries/java/javasvn { };

  jclasslib = callPackage ../development/tools/java/jclasslib {
    ant = apacheAnt14;
  };

  jdom = callPackage ../development/libraries/java/jdom { };

  jflex = callPackage ../development/libraries/java/jflex { };

  jjtraveler = callPackage ../development/libraries/java/jjtraveler {
    stdenv = overrideInStdenv stdenv [gnumake380];
  };

  junit = callPackage ../development/libraries/java/junit { };

  lucene = callPackage ../development/libraries/java/lucene { };

  mockobjects = callPackage ../development/libraries/java/mockobjects { };

  saxon = callPackage ../development/libraries/java/saxon { };

  saxonb = callPackage ../development/libraries/java/saxon/default8.nix { };

  sharedobjects = callPackage ../development/libraries/java/shared-objects {
    stdenv = overrideInStdenv stdenv [gnumake380];
  };

  smack = callPackage ../development/libraries/java/smack { };

  swt = callPackage ../development/libraries/java/swt { };

  v8 = callPackage ../development/libraries/v8 { };

  xalanj = xalanJava;
  xalanJava = callPackage ../development/libraries/java/xalanj {
    ant    = apacheAntGcj;  # for bootstrap purposes
    javac  = gcj;
    jvm    = gcj;
    xerces = xercesJava;  };

  zziplib = callPackage ../development/libraries/zziplib { };


  ### DEVELOPMENT / LIBRARIES / JAVASCRIPT

  jquery_ui = callPackage ../development/libraries/javascript/jquery-ui { };


  ### DEVELOPMENT / PERL MODULES

  buildPerlPackage = import ../development/perl-modules/generic perl;

  perlPackages = recurseIntoAttrs (import ./perl-packages.nix {
    inherit pkgs;
  });

  perlXMLParser = perlPackages.XMLParser;

  ack = perlPackages.ack;

  perlcritic = perlPackages.PerlCritic;


  ### DEVELOPMENT / PYTHON MODULES

  buildPythonPackage = pythonPackages.buildPythonPackage;

  pythonPackages = python27Packages;

  python26Packages = recurseIntoAttrs (import ./python-packages.nix {
    inherit pkgs;
    python = python26;
  });

  python27Packages = recurseIntoAttrs (import ./python-packages.nix {
    inherit pkgs;
    python = python27;
  });

  foursuite = callPackage ../development/python-modules/4suite { };

  bsddb3 = callPackage ../development/python-modules/bsddb3 { };

  numeric = callPackage ../development/python-modules/numeric { };

  pil = callPackage ../development/python-modules/pil { };

  psyco = callPackage ../development/python-modules/psyco { };

  pycairo = callPackage ../development/python-modules/pycairo { };

  pycrypto = callPackage ../development/python-modules/pycrypto { };

  pycups = callPackage ../development/python-modules/pycups { };

  pyexiv2 = callPackage ../development/python-modules/pyexiv2 { };

  pygame = callPackage ../development/python-modules/pygame { };

  pygobject = callPackage ../development/python-modules/pygobject { };

  pygtk = callPackage ../development/python-modules/pygtk { };

  pyGtkGlade = callPackage ../development/python-modules/pygtk {
    inherit (gnome) libglade;
  };

  pyopenssl = builderDefsPackage (import ../development/python-modules/pyopenssl) {
    inherit python openssl;
  };

  rhpl = callPackage ../development/python-modules/rhpl { };

  sip = callPackage ../development/python-modules/python-sip { };

  pyqt4 = callPackage ../development/python-modules/pyqt { };

  pysideApiextractor = callPackage ../development/python-modules/pyside/apiextractor.nix { };

  pysideGeneratorrunner = callPackage ../development/python-modules/pyside/generatorrunner.nix { };

  pyside = callPackage ../development/python-modules/pyside { };

  pysideTools = callPackage ../development/python-modules/pyside/tools.nix { };

  pysideShiboken = callPackage ../development/python-modules/pyside/shiboken.nix { };

  pyx = callPackage ../development/python-modules/pyx { };

  pyxml = callPackage ../development/python-modules/pyxml { };

  setuptools = pythonPackages.setuptools;

  wxPython = pythonPackages.wxPython;
  wxPython28 = pythonPackages.wxPython28;

  twisted = pythonPackages.twisted;

  ZopeInterface = pythonPackages.zopeInterface;

  /*
  zope = callPackage ../development/python-modules/zope {
    python = python24;
  };
  */


  ### SERVERS

  rdf4store = callPackage ../servers/http/4store { };

  apacheHttpd = callPackage ../servers/http/apache-httpd {
    sslSupport = true;
  };

  sabnzbd = callPackage ../servers/sabnzbd { };

  bind = callPackage ../servers/dns/bind {
    inherit openssl libtool perl;
  };

  dico = callPackage ../servers/dico { };

  dict = callPackage ../servers/dict { };

  dictdDBs = recurseIntoAttrs (import ../servers/dict/dictd-db.nix {
    inherit builderDefs;
  });

  dictDBCollector = import ../servers/dict/dictd-db-collector.nix {
    inherit stdenv lib dict;
  };

  dovecot = callPackage ../servers/mail/dovecot { };
  dovecot_1_1_1 = callPackage ../servers/mail/dovecot/1.1.1.nix { };
  dovecot_2_0 = callPackage ../servers/mail/dovecot/2.0.nix { };

  ejabberd = callPackage ../servers/xmpp/ejabberd {
    erlang = erlangR13B ;
  };

  couchdb = callPackage ../servers/http/couchdb {
    spidermonkey = spidermonkey_185;
  };

  felix = callPackage ../servers/felix { };

  felix_remoteshell = callPackage ../servers/felix/remoteshell.nix { };

  fingerd_bsd = callPackage ../servers/fingerd/bsd-fingerd { };

  firebird = callPackage ../servers/firebird { };

  freepops = callPackage ../servers/mail/freepops { };

  freeswitch = callPackage ../servers/sip/freeswitch { };

  ghostOne = callPackage ../servers/games/ghost-one {
    boost = boostFull;
  };

  ircdHybrid = callPackage ../servers/irc/ircd-hybrid { };

  jboss = callPackage ../servers/http/jboss { };

  jboss_mysql_jdbc = callPackage ../servers/http/jboss/jdbc/mysql { };

  jetty = callPackage ../servers/http/jetty { };

  jetty61 = callPackage ../servers/http/jetty/6.1 { };

  joseki = callPackage ../servers/http/joseki {};

  lighttpd = callPackage ../servers/http/lighttpd { };

  mediatomb = callPackage ../servers/mediatomb {
    ffmpeg = ffmpeg_0_6_90;
  };

  mod_python = callPackage ../servers/http/apache-modules/mod_python { };

  mod_fastcgi = callPackage ../servers/http/apache-modules/mod_fastcgi { };

  mod_wsgi = callPackage ../servers/http/apache-modules/mod_wsgi { };

  mpd = callPackage ../servers/mpd { };
  mpd_clientlib = callPackage ../servers/mpd/clientlib.nix { };

  miniHttpd = callPackage ../servers/http/mini-httpd {};

  myserver = callPackage ../servers/http/myserver { };

  nginx = callPackage ../servers/http/nginx { };

  postfix = callPackage ../servers/mail/postfix { };

  pulseaudio = callPackage ../servers/pulseaudio {
    gconf = gnome.GConf;
    # The following are disabled in the default build, because if this
    # functionality is desired, they are only needed in the PulseAudio
    # server.
    bluez = null;
    avahi = null;
  };

  tomcat_connectors = callPackage ../servers/http/apache-modules/tomcat-connectors { };

  pies = callPackage ../servers/pies { };

  portmap = callPackage ../servers/portmap { };

  monetdb = callPackage ../servers/sql/monetdb { };

  mysql4 = import ../servers/sql/mysql {
    inherit fetchurl stdenv ncurses zlib perl;
    ps = procps; /* !!! Linux only */
  };

  mysql5 = import ../servers/sql/mysql5 {
    inherit fetchurl stdenv ncurses zlib perl openssl;
    ps = procps; /* !!! Linux only */
  };

  mysql51 = import ../servers/sql/mysql51 {
    inherit fetchurl ncurses zlib perl openssl stdenv;
    ps = procps; /* !!! Linux only */
  };

  mysql55 = callPackage ../servers/sql/mysql55 { };

  mysql = mysql51;

  mysql_jdbc = callPackage ../servers/sql/mysql/jdbc { };

  nagios = callPackage ../servers/monitoring/nagios {
    gdSupport = true;
  };

  nagiosPluginsOfficial = callPackage ../servers/monitoring/nagios/plugins/official { };

  oidentd = callPackage ../servers/identd/oidentd { };

  openfire = callPackage ../servers/xmpp/openfire { };

  postgresql = postgresql83;

  postgresql83 = callPackage ../servers/sql/postgresql/8.3.x.nix { };

  postgresql84 = callPackage ../servers/sql/postgresql/8.4.x.nix { };

  postgresql90 = callPackage ../servers/sql/postgresql/9.0.x.nix { };

  postgresql_jdbc = callPackage ../servers/sql/postgresql/jdbc { };

  pyIRCt = builderDefsPackage (import ../servers/xmpp/pyIRCt) {
    inherit xmpppy pythonIRClib python makeWrapper;
  };

  pyMAILt = builderDefsPackage (import ../servers/xmpp/pyMAILt) {
    inherit xmpppy python makeWrapper fetchcvs;
  };

  rabbitmq_server = callPackage ../servers/amqp/rabbitmq-server { };

  radius = callPackage ../servers/radius { };

  redstore = callPackage ../servers/http/redstore { };

  samba = callPackage ../servers/samba { };

  # A lightweight Samba, useful for non-Linux-based OSes.
  samba_light = callPackage ../servers/samba {
    pam = null;
    fam = null;
    cups = null;
    acl = null;
    openldap = null;
  };

  shishi = callPackage ../servers/shishi {
    # GNU Shishi 1.0.0 fails to build with GnuTLS 3.x.
    gnutls = gnutls2;
  };

  sipwitch = callPackage ../servers/sip/sipwitch { };

  squids = recurseIntoAttrs( import ../servers/squid/squids.nix {
    inherit fetchurl stdenv perl lib composableDerivation
      openldap pam db4 cyrus_sasl kerberos libcap expat libxml2 libtool
      openssl;
  });
  squid = squids.squid31; # has ipv6 support

  tomcat5 = callPackage ../servers/http/tomcat/5.0.nix { };

  tomcat6 = callPackage ../servers/http/tomcat/6.0.nix { };

  tomcat_mysql_jdbc = callPackage ../servers/http/tomcat/jdbc/mysql { };

  axis2 = callPackage ../servers/http/tomcat/axis2 { };

  virtuoso = callPackage ../servers/sql/virtuoso { };

  vsftpd = callPackage ../servers/ftp/vsftpd { };

  xinetd = callPackage ../servers/xinetd { };

  xorg = recurseIntoAttrs (import ../servers/x11/xorg/default.nix {
    inherit fetchurl fetchsvn stdenv pkgconfig freetype fontconfig
      libxslt expat libdrm libpng zlib perl mesa
      xkeyboard_config dbus libuuid openssl gperf m4
      autoconf libtool xmlto asciidoc udev flex bison python;
    automake = automake110x;
  });

  xorgReplacements = callPackage ../servers/x11/xorg/replacements.nix { };

  xorgVideoUnichrome = callPackage ../servers/x11/xorg/unichrome/default.nix { };

  zabbix = recurseIntoAttrs (import ../servers/monitoring/zabbix {
    inherit fetchurl stdenv pkgconfig postgresql curl openssl zlib;
  });


  ### OS-SPECIFIC

  afuse = callPackage ../os-specific/linux/afuse { };

  autofs5 = callPackage ../os-specific/linux/autofs/autofs-v5.nix { };

  _915resolution = callPackage ../os-specific/linux/915resolution { };

  nfsUtils = callPackage ../os-specific/linux/nfs-utils { };

  acpi = callPackage ../os-specific/linux/acpi { };

  acpid = callPackage ../os-specific/linux/acpid { };

  acpitool = callPackage ../os-specific/linux/acpitool { };

  alsaLib = callPackage ../os-specific/linux/alsa-lib { };

  alsaPlugins = callPackage ../os-specific/linux/alsa-plugins {
    jackaudio = null;
  };

  alsaPluginWrapper = callPackage ../os-specific/linux/alsa-plugins/wrapper.nix { };

  alsaUtils = callPackage ../os-specific/linux/alsa-utils { };

  bcm43xx = callPackage ../os-specific/linux/firmware/bcm43xx { };

  bluez = callPackage ../os-specific/linux/bluez { };

  beret = callPackage ../games/beret { };

  bridge_utils = callPackage ../os-specific/linux/bridge-utils { };

  checkpolicy = callPackage ../os-specific/linux/checkpolicy { };

  cifs_utils = callPackage ../os-specific/linux/cifs-utils { };

  conky = callPackage ../os-specific/linux/conky { };

  cpufrequtils = callPackage ../os-specific/linux/cpufrequtils { };

  cryopid = callPackage ../os-specific/linux/cryopid { };

  cryptsetup = callPackage ../os-specific/linux/cryptsetup { };

  cramfsswap = callPackage ../os-specific/linux/cramfsswap { };

  darwinArchUtility = callPackage ../os-specific/darwin/arch { };

  darwinSwVersUtility = callPackage ../os-specific/darwin/sw_vers { };

  darwinLipoUtility = callPackage ../os-specific/darwin/lipo { };

  darwinInstallNameToolUtility = callPackage ../os-specific/darwin/install_name_tool { };

  devicemapper = lvm2;

  dmidecode = callPackage ../os-specific/linux/dmidecode { };

  dmtcp = callPackage ../os-specific/linux/dmtcp { };

  dietlibc = callPackage ../os-specific/linux/dietlibc {
    # Dietlibc 0.30 doesn't compile on PPC with GCC 4.1, bus GCC 3.4 works.
    stdenv = if stdenv.system == "powerpc-linux" then overrideGCC stdenv gcc34 else stdenv;
  };

  directvnc = builderDefsPackage ../os-specific/linux/directvnc {
    inherit libjpeg pkgconfig zlib directfb;
    inherit (xlibs) xproto;
  };

  dmraid = builderDefsPackage ../os-specific/linux/dmraid {
    inherit devicemapper;
  };

  drbd = callPackage ../os-specific/linux/drbd { };

  libuuid =
    if crossSystem != null && crossSystem.config == "i586-pc-gnu"
    then (utillinux // {
      hostDrv = lib.overrideDerivation utillinux.hostDrv (args: {
        # `libblkid' fails to build on GNU/Hurd.
        configureFlags = args.configureFlags
          + " --disable-libblkid --disable-mount --disable-libmount"
          + " --disable-fsck --enable-static";
        doCheck = false;
        CPPFLAGS =                    # ugly hack for ugly software!
          lib.concatStringsSep " "
            (map (v: "-D${v}=4096")
                 [ "PATH_MAX" "MAXPATHLEN" "MAXHOSTNAMELEN" ]);
      });
    })
    else if stdenv.isLinux
    then utillinux
    else null;

  e3cfsprogs = callPackage ../os-specific/linux/e3cfsprogs { };

  ebtables = callPackage ../os-specific/linux/ebtables { };

  eject = callPackage ../os-specific/linux/eject { };

  fbterm = builderDefsPackage (import ../os-specific/linux/fbterm) {
    inherit fontconfig gpm freetype pkgconfig ncurses;
  };

  fbtermStdenv = callPackage ../os-specific/linux/fbterm/stdenv.nix { };

  fuse = callPackage ../os-specific/linux/fuse { };

  fxload = callPackage ../os-specific/linux/fxload { };

  gpm = callPackage ../servers/gpm { };

  hal = callPackage ../os-specific/linux/hal { };

  halevt = callPackage ../os-specific/linux/hal/hal-evt.nix { };

  hal_info = callPackage ../os-specific/linux/hal/info.nix { };

  hal_info_synaptics = callPackage ../os-specific/linux/hal/synaptics.nix { };

  hdparm = callPackage ../os-specific/linux/hdparm { };

  hibernate = callPackage ../os-specific/linux/hibernate { };

  hostapd = callPackage ../os-specific/linux/hostapd { };

  htop = callPackage ../os-specific/linux/htop { };

  # GNU/Hurd core packages.
  gnu = recurseIntoAttrs (callPackage ../os-specific/gnu {
    callPackage = newScope pkgs.gnu;
    inherit platform crossSystem;
  });

  hwdata = callPackage ../os-specific/linux/hwdata { };

  ifplugd = callPackage ../os-specific/linux/ifplugd { };

  iotop = callPackage ../os-specific/linux/iotop { };

  iproute = callPackage ../os-specific/linux/iproute { };

  iputils = callPackage ../os-specific/linux/iputils { };

  iptables = callPackage ../os-specific/linux/iptables { };

  ipw2100fw = callPackage ../os-specific/linux/firmware/ipw2100 { };

  ipw2200fw = callPackage ../os-specific/linux/firmware/ipw2200 { };

  iwlwifi1000ucode = callPackage ../os-specific/linux/firmware/iwlwifi-1000-ucode { };

  iwlwifi3945ucode = callPackage ../os-specific/linux/firmware/iwlwifi-3945-ucode { };

  iwlwifi4965ucodeV1 = callPackage ../os-specific/linux/firmware/iwlwifi-4965-ucode { };

  iwlwifi4965ucodeV2 = callPackage ../os-specific/linux/firmware/iwlwifi-4965-ucode/version-2.nix { };

  iwlwifi5000ucode = callPackage ../os-specific/linux/firmware/iwlwifi-5000-ucode { };

  iwlwifi5150ucode = callPackage ../os-specific/linux/firmware/iwlwifi-5150-ucode { };

  iwlwifi6000ucode = callPackage ../os-specific/linux/firmware/iwlwifi-6000-ucode { };

  iwlwifi6000g2aucode = callPackage ../os-specific/linux/firmware/iwlwifi-6000g2a-ucode { };

  iwlwifi6000g2bucode = callPackage ../os-specific/linux/firmware/iwlwifi-6000g2b-ucode { };

  kbd = callPackage ../os-specific/linux/kbd { };

  libaio = callPackage ../os-specific/linux/libaio { };

  libatasmart = callPackage ../os-specific/linux/libatasmart { };

  libcgroup = callPackage ../os-specific/linux/libcgroup { };

  libnl = callPackage ../os-specific/linux/libnl { };

  libnl2 = callPackage ../os-specific/linux/libnl/v2.nix { };

  libnl1 = callPackage ../os-specific/linux/libnl/v1.nix { };

  linuxHeaders = callPackage ../os-specific/linux/kernel-headers { };

  linuxHeaders26Cross = forceBuildDrv (import ../os-specific/linux/kernel-headers/2.6.32.nix {
    inherit stdenv fetchurl perl;
    cross = assert crossSystem != null; crossSystem;
  });

  linuxHeaders24Cross = forceBuildDrv (import ../os-specific/linux/kernel-headers/2.4.nix {
    inherit stdenv fetchurl perl;
    cross = assert crossSystem != null; crossSystem;
  });

  # We can choose:
  linuxHeadersCrossChooser = ver : if (ver == "2.4") then linuxHeaders24Cross
    else if (ver == "2.6") then linuxHeaders26Cross
    else throw "Unknown linux kernel version";

  linuxHeadersCross = assert crossSystem != null;
    linuxHeadersCrossChooser crossSystem.platform.kernelMajor;

  linuxHeaders_2_6_28 = callPackage ../os-specific/linux/kernel-headers/2.6.28.nix { };

  kernelPatches = callPackage ../os-specific/linux/kernel/patches.nix { };

  linux_2_6_15 = makeOverridable (import ../os-specific/linux/kernel/linux-2.6.15.nix) {
    inherit fetchurl perl mktemp module_init_tools;
    stdenv = overrideInStdenv stdenv [gcc34 gnumake381];
    kernelPatches =
      [ kernelPatches.cifs_timeout_2_6_15
      ];
  };

  linux_2_6_25 = makeOverridable (import ../os-specific/linux/kernel/linux-2.6.25.nix) {
    inherit fetchurl perl mktemp module_init_tools;
    extraConfig = "KMOD y";
    stdenv = overrideInStdenv stdenv [gnumake381];
    kernelPatches =
      [ kernelPatches.fbcondecor_2_6_25
        kernelPatches.sec_perm_2_6_24
        kernelPatches.glibc_getline
        kernelPatches.cifs_timeout_2_6_25
      ];
  };

  linux_2_6_26 = makeOverridable (import ../os-specific/linux/kernel/linux-2.6.26.nix) {
    inherit fetchurl perl mktemp module_init_tools;
    stdenv = overrideInStdenv stdenv [gnumake381];
    kernelPatches =
      [ kernelPatches.fbcondecor_2_6_25
        kernelPatches.sec_perm_2_6_24
        kernelPatches.glibc_getline
        kernelPatches.cifs_timeout_2_6_25
      ];
  };

  linux_2_6_27 = makeOverridable (import ../os-specific/linux/kernel/linux-2.6.27.nix) {
    inherit fetchurl perl mktemp module_init_tools;
    stdenv = overrideInStdenv stdenv [gnumake381];
    kernelPatches =
      [ kernelPatches.fbcondecor_2_6_27
        kernelPatches.sec_perm_2_6_24
        kernelPatches.cifs_timeout_2_6_25
      ];
  };

  linux_2_6_28 = makeOverridable (import ../os-specific/linux/kernel/linux-2.6.28.nix) {
    inherit fetchurl perl mktemp module_init_tools;
    stdenv = overrideInStdenv stdenv [gnumake381];
    kernelPatches =
      [ kernelPatches.fbcondecor_2_6_28
        kernelPatches.sec_perm_2_6_24
        kernelPatches.ext4_softlockups_2_6_28
        kernelPatches.glibc_getline
        kernelPatches.cifs_timeout_2_6_25
      ];
  };

  linux_2_6_29 = makeOverridable (import ../os-specific/linux/kernel/linux-2.6.29.nix) {
    inherit fetchurl stdenv perl mktemp module_init_tools;
    kernelPatches =
      [ kernelPatches.fbcondecor_2_6_29
        kernelPatches.sec_perm_2_6_24
        kernelPatches.cifs_timeout_2_6_29
      ];
  };

  linux_2_6_31 = makeOverridable (import ../os-specific/linux/kernel/linux-2.6.31.nix) {
    inherit fetchurl stdenv perl mktemp module_init_tools platform;
    kernelPatches =
      [ kernelPatches.cifs_timeout_2_6_29
      ];
  };

  linux_2_6_32 = makeOverridable (import ../os-specific/linux/kernel/linux-2.6.32.nix) {
    inherit fetchurl stdenv perl mktemp module_init_tools ubootChooser;
    kernelPatches =
      [ kernelPatches.fbcondecor_2_6_31
        kernelPatches.sec_perm_2_6_24
        kernelPatches.aufs2_2_6_32
        kernelPatches.cifs_timeout_2_6_29
        kernelPatches.no_xsave
        kernelPatches.dell_rfkill
      ];
  };

  linux_2_6_32_xen = makeOverridable (import ../os-specific/linux/kernel/linux-2.6.32-xen.nix) {
    inherit fetchurl stdenv perl mktemp module_init_tools ubootChooser;
    kernelPatches =
      [ kernelPatches.fbcondecor_2_6_31
        kernelPatches.sec_perm_2_6_24
        kernelPatches.aufs2_2_6_32
        kernelPatches.cifs_timeout
        kernelPatches.no_xsave
        kernelPatches.dell_rfkill
      ];
  };

  linux_2_6_32_systemtap = makeOverridable (import ../os-specific/linux/kernel/linux-2.6.32.nix) {
    inherit fetchurl stdenv perl mktemp module_init_tools ubootChooser;
    extraConfig =
      ''
        DEBUG_KERNEL y
        KPROBES y # kernel probes (needs `utrace' for process probes)
        DEBUG_INFO y
        RELAY y
        DEBUG_FS y
      '';
    dontStrip = true;
    kernelPatches =
      [ kernelPatches.fbcondecor_2_6_31
        kernelPatches.sec_perm_2_6_24
        kernelPatches.aufs2_2_6_32
        kernelPatches.tracehook_2_6_32
        kernelPatches.utrace_2_6_32
      ];
  };

  linux_2_6_32_zen4 = makeOverridable (import ../os-specific/linux/zen-kernel/2.6.32-zen4.nix) {
    inherit fetchurl stdenv perl mktemp module_init_tools runCommand xz;
  };

  linux_2_6_32_zen4_oldi686 = linux_2_6_32_zen4.override {
    features = {
      oldI686 = true;
    };
  };

  linux_2_6_32_zen4_bfs = linux_2_6_32_zen4.override {
    features = {
      ckSched = true;
    };
  };

  linux_2_6_33 = makeOverridable (import ../os-specific/linux/kernel/linux-2.6.33.nix) {
    inherit fetchurl stdenv perl mktemp module_init_tools ubootChooser;
    kernelPatches =
      [ kernelPatches.fbcondecor_2_6_33
        kernelPatches.aufs2_2_6_33
        kernelPatches.sec_perm_2_6_24
        kernelPatches.cifs_timeout_2_6_29
      ];
  };

  linux_2_6_33_zen1 = makeOverridable (import ../os-specific/linux/zen-kernel/2.6.33-zen1.nix) {
    inherit fetchurl stdenv perl mktemp module_init_tools runCommand xz;
  };

  linux_2_6_33_zen1_oldi686 = linux_2_6_33_zen1.override {
    features = {
      oldI686 = true;
    };
  };

  linux_2_6_33_zen1_bfs = linux_2_6_33_zen1.override {
    features = {
      ckSched = true;
    };
  };

  linux_2_6_34 = makeOverridable (import ../os-specific/linux/kernel/linux-2.6.34.nix) {
    inherit fetchurl stdenv perl mktemp module_init_tools ubootChooser;
    kernelPatches =
      [ /*kernelPatches.fbcondecor_2_6_33*/
        kernelPatches.sec_perm_2_6_24
        kernelPatches.aufs2_2_6_34
        kernelPatches.cifs_timeout_2_6_29
      ];
  };

  linux_2_6_35 = makeOverridable (import ../os-specific/linux/kernel/linux-2.6.35.nix) {
    inherit fetchurl stdenv perl mktemp module_init_tools ubootChooser;
    kernelPatches =
      [ kernelPatches.fbcondecor_2_6_35
        kernelPatches.sec_perm_2_6_24
        kernelPatches.aufs2_2_6_35
        kernelPatches.cifs_timeout_2_6_35
      ] ++ lib.optional (platform.kernelArch == "arm")
        kernelPatches.sheevaplug_modules_2_6_35;
  };

  linux_nanonote_jz_2_6_34 = makeOverridable
    (import ../os-specific/linux/kernel/linux-nanonote-jz-2.6.34.nix) {
      inherit fetchurl fetchsvn stdenv perl mktemp module_init_tools ubootChooser;
      kernelPatches =
        [ kernelPatches.aufs2_2_6_34
        ];
    };

  linux_nanonote_jz_2_6_35 = makeOverridable
    (import ../os-specific/linux/kernel/linux-nanonote-jz-2.6.35.nix) {
      inherit fetchurl fetchsvn stdenv perl mktemp module_init_tools ubootChooser;
      kernelPatches =
        [ kernelPatches.aufs2_2_6_35
        ];
    };

  linux_nanonote_jz_2_6_36 = makeOverridable
    (import ../os-specific/linux/kernel/linux-nanonote-jz-2.6.36.nix) {
      inherit fetchurl fetchsvn stdenv perl mktemp module_init_tools ubootChooser;
      kernelPatches =
        [ #kernelPatches.fbcondecor_2_6_35
          kernelPatches.sec_perm_2_6_24
          kernelPatches.aufs2_2_6_36
          kernelPatches.mips_restart_2_6_36
          kernelPatches.cifs_timeout_2_6_35
        ];
    };

  linux_2_6_35_oldI686 = linux_2_6_35.override {
      extraConfig = ''
          HIGHMEM64G? n
          XEN? n
      '';
      extraMeta = {
        platforms = ["i686-linux"];
        maintainers = [lib.maintainers.raskin];
      };
  };

  linux_2_6_36 = makeOverridable (import ../os-specific/linux/kernel/linux-2.6.36.nix) {
    inherit fetchurl stdenv perl mktemp module_init_tools ubootChooser;
    kernelPatches =
      [ #kernelPatches.fbcondecor_2_6_35
        kernelPatches.sec_perm_2_6_24
        kernelPatches.aufs2_2_6_36
        kernelPatches.mips_restart_2_6_36
        kernelPatches.cifs_timeout_2_6_35
        kernelPatches.mips_restart_2_6_36
      ];
  };

  linux_2_6_37 = makeOverridable (import ../os-specific/linux/kernel/linux-2.6.37.nix) {
    inherit fetchurl stdenv perl mktemp module_init_tools ubootChooser;
    kernelPatches =
      [ kernelPatches.fbcondecor_2_6_37
        kernelPatches.sec_perm_2_6_24
        kernelPatches.aufs2_1_2_6_37
        kernelPatches.cifs_timeout_2_6_35
        #kernelPatches.mips_restart_2_6_36
      ];
  };

  linux_2_6_38 = makeOverridable (import ../os-specific/linux/kernel/linux-2.6.38.nix) {
    inherit fetchurl stdenv perl mktemp module_init_tools ubootChooser;
    kernelPatches =
      [ kernelPatches.fbcondecor_2_6_38
        kernelPatches.sec_perm_2_6_24
        kernelPatches.aufs2_1_2_6_38
        kernelPatches.cifs_timeout_2_6_38
        #kernelPatches.mips_restart_2_6_36
      ];
  };

  linux_2_6_38_ati = linux_2_6_38.override { extraConfig="DRM_RADEON_KMS y"; };

  linux_2_6_39 = makeOverridable (import ../os-specific/linux/kernel/linux-2.6.39.nix) {
    inherit fetchurl stdenv perl mktemp module_init_tools ubootChooser;
    kernelPatches =
      [ #kernelPatches.fbcondecor_2_6_38
        kernelPatches.sec_perm_2_6_24
        kernelPatches.aufs2_1_2_6_39
        #kernelPatches.mips_restart_2_6_36
      ];
  };

  linux_2_6_39_powertop = linux_2_6_39.override {
    extraConfig = ''
        DEBUG_KERNEL y
        PM_ADVANCED_DEBUG y
        PM_RUNTIME y
        TIMER_STATS y
        USB_SUSPEND y
        BACKTRACE_SELF_TEST n
        CPU_NOTIFIER_ERROR_INJECT n
        DEBUG_DEVRES n
        DEBUG_NX_TEST n
        DEBUG_STACK_USAGE n
        DEBUG_STACKOVERFLOW n
        RCU_TORTURE_TEST n
        SCHEDSTATS n
    '';
  };

  linux_3_0 = makeOverridable (import ../os-specific/linux/kernel/linux-3.0.nix) {
    inherit fetchurl stdenv perl mktemp module_init_tools ubootChooser;
    kernelPatches =
      [ #kernelPatches.fbcondecor_2_6_38
        kernelPatches.sec_perm_2_6_24
        kernelPatches.aufs3_0
        #kernelPatches.aufs2_1_3_0
        #kernelPatches.mips_restart_2_6_36
      ];
  };

  linux_3_0_powertop = linux_3_0.override {
    extraConfig = ''
        DEBUG_KERNEL y
        PM_ADVANCED_DEBUG y
        PM_RUNTIME y
        TIMER_STATS y
        USB_SUSPEND y
        BACKTRACE_SELF_TEST n
        CPU_NOTIFIER_ERROR_INJECT n
        DEBUG_DEVRES n
        DEBUG_NX_TEST n
        DEBUG_STACK_USAGE n
        DEBUG_STACKOVERFLOW n
        RCU_TORTURE_TEST n
        SCHEDSTATS n
    '';
  };

  linux_3_1 = makeOverridable (import ../os-specific/linux/kernel/linux-3.1.nix) {
    inherit fetchurl stdenv perl mktemp module_init_tools ubootChooser;
    kernelPatches =
      [ #kernelPatches.fbcondecor_2_6_38
        kernelPatches.sec_perm_2_6_24
        kernelPatches.aufs3_1
        #kernelPatches.mips_restart_2_6_36
      ];
  };

  linux_3_1_powertop = linux_3_1.override {
    extraConfig = ''
        DEBUG_KERNEL y
        PM_ADVANCED_DEBUG y
        PM_RUNTIME y
        TIMER_STATS y
        USB_SUSPEND y
        BACKTRACE_SELF_TEST n
        CPU_NOTIFIER_ERROR_INJECT n
        DEBUG_DEVRES n
        DEBUG_NX_TEST n
        DEBUG_STACK_USAGE n
        DEBUG_STACKOVERFLOW n
        RCU_TORTURE_TEST n
        SCHEDSTATS n
    '';
  };

  linux_3_2 = makeOverridable (import ../os-specific/linux/kernel/linux-3.2.nix) {
    inherit fetchurl stdenv perl mktemp module_init_tools ubootChooser;
    kernelPatches =
      [ #kernelPatches.fbcondecor_2_6_38
        kernelPatches.sec_perm_2_6_24
        #kernelPatches.aufs3_1
        #kernelPatches.mips_restart_2_6_36
      ];
  };

  linux_3_2_powertop = linux_3_2.override {
    extraConfig = ''
        DEBUG_KERNEL y
        PM_ADVANCED_DEBUG y
        PM_RUNTIME y
        TIMER_STATS y
        USB_SUSPEND y
        BACKTRACE_SELF_TEST n
        CPU_NOTIFIER_ERROR_INJECT n
        DEBUG_DEVRES n
        DEBUG_NX_TEST n
        DEBUG_STACK_USAGE n
        DEBUG_STACKOVERFLOW n
        RCU_TORTURE_TEST n
        SCHEDSTATS n
    '';
  };

  /* Linux kernel modules are inherently tied to a specific kernel.  So
     rather than provide specific instances of those packages for a
     specific kernel, we have a function that builds those packages
     for a specific kernel.  This function can then be called for
     whatever kernel you're using. */

  linuxPackagesFor = kernel: self: let callPackage = newScope self; in rec {

    inherit kernel;

    acpi_call = callPackage ../os-specific/linux/acpi-call {};

    ati_drivers_x11 = callPackage ../os-specific/linux/ati-drivers { };

    aufs =
      if kernel.features ? aufs2 then
        callPackage ../os-specific/linux/aufs/2.nix { }
      else if kernel.features ? aufs2_1 then
        callPackage ../os-specific/linux/aufs/2.1.nix { }
      else if kernel.features ? aufs3 then
        callPackage ../os-specific/linux/aufs/3.nix { }
      else null;

    aufs_util =
      if kernel.features ? aufs2 then
        callPackage ../os-specific/linux/aufs-util/2.nix { }
      else if kernel.features ? aufs2_1 then
        callPackage ../os-specific/linux/aufs-util/2.1.nix { }
      else if kernel.features ? aufs3 then
        callPackage ../os-specific/linux/aufs-util/3.nix { }
      else null;

    blcr = callPackage ../os-specific/linux/blcr {
      #libtool = libtool_1_5; # libtool 2 causes a fork bomb
    };

    e1000e = callPackage ../os-specific/linux/e1000e {};

    exmap = callPackage ../os-specific/linux/exmap {
      inherit (gtkLibs) gtkmm;
    };

    iscsitarget = callPackage ../os-specific/linux/iscsitarget { };

    iwlwifi = callPackage ../os-specific/linux/iwlwifi { };

    iwlwifi4965ucode =
      (if (builtins.compareVersions kernel.version "2.6.27" == 0)
          || (builtins.compareVersions kernel.version "2.6.27" == 1)
       then iwlwifi4965ucodeV2
       else iwlwifi4965ucodeV1);

    atheros = callPackage ../os-specific/linux/atheros/0.9.4.nix { };

    broadcom_sta = callPackage ../os-specific/linux/broadcom-sta/default.nix { };

    kernelHeaders = callPackage ../os-specific/linux/kernel-headers { };

    nvidia_x11 = callPackage ../os-specific/linux/nvidia-x11 { };

    nvidia_x11_legacy96 = callPackage ../os-specific/linux/nvidia-x11/legacy96.nix { };
    nvidia_x11_legacy173 = callPackage ../os-specific/linux/nvidia-x11/legacy173.nix { };

    openafsClient = callPackage ../servers/openafs-client { };

    openiscsi = callPackage ../os-specific/linux/open-iscsi { };

    wis_go7007 = callPackage ../os-specific/linux/wis-go7007 { };

    kqemu = builderDefsPackage ../os-specific/linux/kqemu/1.4.0pre1.nix {
      inherit kernel perl;
    };

    klibc = callPackage ../os-specific/linux/klibc {
      linuxHeaders = glibc.kernelHeaders;
    };

    splashutils =
      if kernel.features ? fbConDecor then pkgs.splashutils else null;

    ext3cowtools = callPackage ../os-specific/linux/ext3cow-tools {
      kernel_ext3cowpatched = kernel;
    };

    /* compiles but has to be integrated into the kernel somehow
      Let's have it uncommented and finish it..
    */
    ndiswrapper = callPackage ../os-specific/linux/ndiswrapper { };

    ov511 = callPackage ../os-specific/linux/ov511 {
      stdenv = overrideGCC stdenv gcc34;
    };

    perf = callPackage ../os-specific/linux/kernel/perf.nix { };

    # State Nix
    snix = callPackage ../tools/package-management/snix {

      aterm = aterm25;
      db4 = db45;

      flex = flex2533;
      ext3cow_kernel = kernel;    };

    sysprof = callPackage ../development/tools/profiling/sysprof {
      inherit (gnome) gtk glib pango libglade;
    };

    systemtap = callPackage ../development/tools/profiling/systemtap {
      linux = kernel;
      inherit (gnome) gtkmm libglademm;
    };

    v86d = callPackage ../os-specific/linux/v86d { };

    virtualbox = callPackage ../applications/virtualization/virtualbox {
      stdenv = stdenv_32bit;
      inherit (gnome) libIDL;
    };

    virtualboxGuestAdditions = callPackage ../applications/virtualization/virtualbox/guest-additions { };
  };

  # Build the kernel modules for the some of the kernels.
  linuxPackages_2_6_25 = recurseIntoAttrs (linuxPackagesFor linux_2_6_25 pkgs.linuxPackages_2_6_25);
  linuxPackages_2_6_27 = recurseIntoAttrs (linuxPackagesFor linux_2_6_27 pkgs.linuxPackages_2_6_27);
  linuxPackages_2_6_28 = recurseIntoAttrs (linuxPackagesFor linux_2_6_28 pkgs.linuxPackages_2_6_28);
  linuxPackages_2_6_29 = recurseIntoAttrs (linuxPackagesFor linux_2_6_29 pkgs.linuxPackages_2_6_29);
  linuxPackages_2_6_31 = recurseIntoAttrs (linuxPackagesFor linux_2_6_31 pkgs.linuxPackages_2_6_31);
  linuxPackages_2_6_32 = recurseIntoAttrs (linuxPackagesFor linux_2_6_32 pkgs.linuxPackages_2_6_32);
  linuxPackages_2_6_32_systemtap =
    recurseIntoAttrs (linuxPackagesFor linux_2_6_32_systemtap pkgs.linuxPackages_2_6_32_systemtap);
  linuxPackages_2_6_32_xen =
    recurseIntoAttrs (linuxPackagesFor linux_2_6_32_xen pkgs.linuxPackages_2_6_32_xen);
  linuxPackages_2_6_33 = recurseIntoAttrs (linuxPackagesFor linux_2_6_33 pkgs.linuxPackages_2_6_33);
  linuxPackages_2_6_34 = recurseIntoAttrs (linuxPackagesFor linux_2_6_34 pkgs.linuxPackages_2_6_34);
  linuxPackages_2_6_35 = recurseIntoAttrs (linuxPackagesFor linux_2_6_35 pkgs.linuxPackages_2_6_35);
  linuxPackages_2_6_36 = recurseIntoAttrs (linuxPackagesFor linux_2_6_36 pkgs.linuxPackages_2_6_36);
  linuxPackages_2_6_37 = recurseIntoAttrs (linuxPackagesFor linux_2_6_37 pkgs.linuxPackages_2_6_37);
  linuxPackages_2_6_38 = recurseIntoAttrs (linuxPackagesFor linux_2_6_38 pkgs.linuxPackages_2_6_38);
  linuxPackages_2_6_38_ati = recurseIntoAttrs (linuxPackagesFor linux_2_6_38_ati pkgs.linuxPackages_2_6_38);
  linuxPackages_2_6_39 = recurseIntoAttrs (linuxPackagesFor linux_2_6_39 pkgs.linuxPackages_2_6_39);
  linuxPackages_2_6_39_powertop = recurseIntoAttrs (linuxPackagesFor linux_2_6_39_powertop pkgs.linuxPackages_2_6_39_powertop);
  linuxPackages_3_0 = recurseIntoAttrs (linuxPackagesFor linux_3_0 pkgs.linuxPackages_3_0);
  linuxPackages_3_0_powertop = recurseIntoAttrs (linuxPackagesFor linux_3_0_powertop pkgs.linuxPackages_3_0_powertop);
  linuxPackages_3_1 = recurseIntoAttrs (linuxPackagesFor linux_3_1 pkgs.linuxPackages_3_1);
  linuxPackages_3_1_powertop = recurseIntoAttrs (linuxPackagesFor linux_3_1_powertop pkgs.linuxPackages_3_1_powertop);
  linuxPackages_nanonote_jz_2_6_34 = recurseIntoAttrs (linuxPackagesFor linux_nanonote_jz_2_6_34 pkgs.linuxPackages_nanonote_jz_2_6_34);
  linuxPackages_nanonote_jz_2_6_35 = recurseIntoAttrs (linuxPackagesFor linux_nanonote_jz_2_6_35 pkgs.linuxPackages_nanonote_jz_2_6_35);
  linuxPackages_nanonote_jz_2_6_36 = recurseIntoAttrs (linuxPackagesFor linux_nanonote_jz_2_6_36 pkgs.linuxPackages_nanonote_jz_2_6_36);
  linuxPackages_3_2 = recurseIntoAttrs (linuxPackagesFor linux_3_2 pkgs.linuxPackages_3_2);
  linuxPackages_3_2_powertop = recurseIntoAttrs (linuxPackagesFor linux_3_2_powertop pkgs.linuxPackages_3_2_powertop);

  # The current default kernel / kernel modules.
  linux = linuxPackages.kernel;
  linuxPackages = linuxPackages_2_6_35;

  keyutils = callPackage ../os-specific/linux/keyutils { };

  libselinux = callPackage ../os-specific/linux/libselinux { };

  libsemanage = callPackage ../os-specific/linux/libsemanage { };

  libraw1394 = callPackage ../development/libraries/libraw1394 { };

  libsexy = callPackage ../development/libraries/libsexy { };

  librsvg = gnome.librsvg;

  libsepol = callPackage ../os-specific/linux/libsepol { };

  libsmbios = callPackage ../os-specific/linux/libsmbios { };

  lm_sensors = callPackage ../os-specific/linux/lm-sensors { };

  lsiutil = callPackage ../os-specific/linux/lsiutil { };

  klibc = callPackage ../os-specific/linux/klibc {
    linuxHeaders = glibc.kernelHeaders;
  };

  klibcShrunk = callPackage ../os-specific/linux/klibc/shrunk.nix { };

  kvm = qemu_kvm;

  libcap = callPackage ../os-specific/linux/libcap { };

  libcap_progs = callPackage ../os-specific/linux/libcap/progs.nix { };

  libcap_pam = callPackage ../os-specific/linux/libcap/pam.nix { };

  libcap_manpages = callPackage ../os-specific/linux/libcap/man.nix { };

  libnscd = callPackage ../os-specific/linux/libnscd { };

  libnotify = callPackage ../development/libraries/libnotify { };

  libvolume_id = callPackage ../os-specific/linux/libvolume_id { };

  lsscsi = callPackage ../os-specific/linux/lsscsi { };

  lvm2 = callPackage ../os-specific/linux/lvm2 { };

  mdadm = callPackage ../os-specific/linux/mdadm { };

  mingetty = callPackage ../os-specific/linux/mingetty { };

  module_init_tools = callPackage ../os-specific/linux/module-init-tools { };

  mountall = callPackage ../os-specific/linux/mountall {
    automake = automake111x;
  };

  aggregateModules = modules:
    import ../os-specific/linux/module-init-tools/aggregator.nix {
      inherit stdenv module_init_tools modules buildEnv;
    };

  modutils = callPackage ../os-specific/linux/modutils {
    stdenv = overrideGCC stdenv gcc34;
  };

  multipath_tools = callPackage ../os-specific/linux/multipath-tools { };

  nettools = callPackage ../os-specific/linux/net-tools { };

  neverball = callPackage ../games/neverball { };

  numactl = callPackage ../os-specific/linux/numactl { };

  gw6c = builderDefsPackage (import ../os-specific/linux/gw6c) {
    inherit fetchurl stdenv nettools openssl procps iproute;
  };

  nss_ldap = callPackage ../os-specific/linux/nss_ldap { };

  pam = callPackage ../os-specific/linux/pam { };

  # pam_bioapi ( see http://www.thinkwiki.org/wiki/How_to_enable_the_fingerprint_reader )

  pam_ccreds = callPackage ../os-specific/linux/pam_ccreds {
    db = db4;
  };

  pam_console = callPackage ../os-specific/linux/pam_console {
    libtool = libtool_1_5;
  };

  pam_devperm = callPackage ../os-specific/linux/pam_devperm { };

  pam_krb5 = callPackage ../os-specific/linux/pam_krb5 { };

  pam_ldap = callPackage ../os-specific/linux/pam_ldap { };

  pam_login = callPackage ../os-specific/linux/pam_login { };

  pam_unix2 = callPackage ../os-specific/linux/pam_unix2 { };

  pam_usb = callPackage ../os-specific/linux/pam_usb { };

  pcmciaUtils = callPackage ../os-specific/linux/pcmciautils {
    firmware = getConfig ["pcmciaUtils" "firmware"] [];
    config = getConfig ["pcmciaUtils" "config"] null;
  };

  phat = callPackage ../development/libraries/phat {
    inherit (gnome) gtk libgnomecanvas;
  };

  pmount = callPackage ../os-specific/linux/pmount { };

  pmutils = callPackage ../os-specific/linux/pm-utils { };

  policycoreutils = callPackage ../os-specific/linux/policycoreutils { };

  powertop = callPackage ../os-specific/linux/powertop { };

  prayer = callPackage ../servers/prayer { };

  procps = callPackage ../os-specific/linux/procps { };

  pwdutils = callPackage ../os-specific/linux/pwdutils { };

  qemu_kvm = callPackage ../os-specific/linux/qemu-kvm { };

  firmwareLinuxNonfree = callPackage ../os-specific/linux/firmware/firmware-linux-nonfree { };

  radeontools = callPackage ../os-specific/linux/radeontools { };

  radeonR700 = callPackage ../os-specific/linux/firmware/radeon-r700 { };
  radeonR600 = callPackage ../os-specific/linux/firmware/radeon-r600 { };
  radeonJuniper = callPackage ../os-specific/linux/firmware/radeon-juniper { };

  regionset = callPackage ../os-specific/linux/regionset { };

  rfkill = callPackage ../os-specific/linux/rfkill { };

  ralink_fw = callPackage ../os-specific/linux/firmware/ralink { };

  rt2860fw = callPackage ../os-specific/linux/firmware/rt2860 { };

  rt2870fw = callPackage ../os-specific/linux/firmware/rt2870 { };

  rt73fw = callPackage ../os-specific/linux/firmware/rt73 { };

  rtkit = callPackage ../os-specific/linux/rtkit { };

  rtl8192cfw = callPackage ../os-specific/linux/firmware/rtl8192c { };

  rtl8168e2fw = callPackage ../os-specific/linux/firmware/rtl8168e-2 { };

  sdparm = callPackage ../os-specific/linux/sdparm { };

  shadow = callPackage ../os-specific/linux/shadow { };

  splashutils = callPackage ../os-specific/linux/splashutils/default.nix { };

  statifier = builderDefsPackage (import ../os-specific/linux/statifier) { };

  sysfsutils = callPackage ../os-specific/linux/sysfsutils { };

  # Provided with sysfsutils.
  libsysfs = sysfsutils;
  systool = sysfsutils;

  sysklogd = callPackage ../os-specific/linux/sysklogd { };

  syslinux = callPackage ../os-specific/linux/syslinux { };

  sysstat = callPackage ../os-specific/linux/sysstat { };

  sysvinit = callPackage ../os-specific/linux/sysvinit { };

  sysvtools = callPackage ../os-specific/linux/sysvinit {
    withoutInitTools = true;
  };

  # FIXME: `tcp-wrapper' is actually not OS-specific.
  tcpWrapper = callPackage ../os-specific/linux/tcp-wrapper { };

  trackballs = callPackage ../games/trackballs {
    debug = false;
    guile = guile_1_8;
  };

  tunctl = callPackage ../os-specific/linux/tunctl { };

  /*tuxracer = builderDefsPackage (import ../games/tuxracer) {
    inherit mesa tcl freeglut;
    inherit (xlibs) libX11 xproto;
  };*/

  ubootChooser = name : if (name == "upstream") then ubootUpstream
    else if (name == "sheevaplug") then ubootSheevaplug
    else if (name == "guruplug") then ubootGuruplug
    else if (name == "nanonote") then ubootNanonote
    else throw "Unknown uboot";

  ubootUpstream = callPackage ../misc/uboot { };

  ubootSheevaplug = callPackage ../misc/uboot/sheevaplug.nix { };

  ubootNanonote = callPackage ../misc/uboot/nanonote.nix { };

  ubootGuruplug = callPackage ../misc/uboot/guruplug.nix { };

  uclibc = callPackage ../os-specific/linux/uclibc { };

  uclibcCross = import ../os-specific/linux/uclibc {
    inherit fetchurl stdenv libiconv;
    linuxHeaders = linuxHeadersCross;
    gccCross = gccCrossStageStatic;
    cross = assert crossSystem != null; crossSystem;
  };

  udev145 = callPackage ../os-specific/linux/udev/145.nix { };
  udev173 = callPackage ../os-specific/linux/udev/173.nix { };
  udev = pkgs.udev173;

  udisks = callPackage ../os-specific/linux/udisks { };

  uml = import ../os-specific/linux/kernel/linux-2.6.29.nix {
    inherit fetchurl stdenv perl mktemp module_init_tools;
    userModeLinux = true;
  };

  umlutilities = callPackage ../os-specific/linux/uml-utilities {
    tunctl = true; mconsole = true;
  };

  untie = callPackage ../os-specific/linux/untie { };

  upower = callPackage ../os-specific/linux/upower { };

  upstart = callPackage ../os-specific/linux/upstart { };

  usbutils = callPackage ../os-specific/linux/usbutils { };

  utillinux = lowPrio (callPackage ../os-specific/linux/util-linux {
    ncurses = null;
    perl = null;
  });

  utillinuxCurses = utillinux.override {
    inherit ncurses perl;
  };

  v4l_utils = callPackage ../os-specific/linux/v4l-utils {};

  windows = rec {
    w32api = callPackage ../os-specific/windows/w32api {
      gccCross = gccCrossStageStatic;
      binutilsCross = binutilsCross;
    };

    w32api_headers = w32api.override {
      onlyHeaders = true;
    };

    mingw_runtime = callPackage ../os-specific/windows/mingwrt {
      gccCross = gccCrossMingw2;
      binutilsCross = binutilsCross;
    };

    mingw_runtime_headers = mingw_runtime.override {
      onlyHeaders = true;
    };

    mingw_headers1 = buildEnv {
      name = "mingw-headers-1";
      paths = [ w32api_headers mingw_runtime_headers ];
    };

    mingw_headers2 = buildEnv {
      name = "mingw-headers-2";
      paths = [ w32api mingw_runtime_headers ];
    };

    mingw_headers3 = buildEnv {
      name = "mingw-headers-3";
      paths = [ w32api mingw_runtime ];
    };

    wxMSW = callPackage ../os-specific/windows/wxMSW-2.8 { };
  };

  wesnoth = callPackage ../games/wesnoth {
    inherit (gtkLibs) pango;
    lua = lua5;
    boost = boost147;
  };

  wirelesstools = callPackage ../os-specific/linux/wireless-tools { };

  wpa_supplicant = callPackage ../os-specific/linux/wpa_supplicant {
  };

  wpa_supplicant_gui = pkgs.wpa_supplicant.gui;

  xf86_input_multitouch =
    callPackage ../os-specific/linux/xf86-input-multitouch { };

  xf86_input_wacom = callPackage ../os-specific/linux/xf86-input-wacom { };

  xmoto = builderDefsPackage (import ../games/xmoto) {
    inherit chipmunk sqlite curl zlib bzip2 libjpeg libpng
      freeglut mesa SDL SDL_mixer SDL_image SDL_net SDL_ttf
      lua5 ode libxdg_basedir libxml2;
  };

  xorg_sys_opengl = callPackage ../os-specific/linux/opengl/xorg-sys { };

  zd1211fw = callPackage ../os-specific/linux/firmware/zd1211 { };

  ### DATA

  andagii = callPackage ../data/fonts/andagii {};

  anonymousPro = callPackage ../data/fonts/anonymous-pro {};

  arkpandora_ttf = builderDefsPackage (import ../data/fonts/arkpandora) {
  };

  bakoma_ttf = callPackage ../data/fonts/bakoma-ttf { };

  cacert = callPackage ../data/misc/cacert { };

  cantarell_fonts = callPackage ../data/fonts/cantarell-fonts { };

  corefonts = callPackage ../data/fonts/corefonts { };

  wrapFonts = paths : ((import ../data/fonts/fontWrap) {
    inherit fetchurl stdenv builderDefs paths;
    inherit (xorg) mkfontdir mkfontscale;
  });

  clearlyU = callPackage ../data/fonts/clearlyU { };

  cm_unicode = callPackage ../data/fonts/cm-unicode {};

  dejavu_fonts = callPackage ../data/fonts/dejavu-fonts {
    inherit (perlPackages) FontTTF;
  };

  docbook5 = callPackage ../data/sgml+xml/schemas/docbook-5.0 { };

  docbook_sgml_dtd_41 = callPackage ../data/sgml+xml/schemas/sgml-dtd/docbook/4.1.nix { };

  docbook_xml_dtd_412 = callPackage ../data/sgml+xml/schemas/xml-dtd/docbook/4.1.2.nix { };

  docbook_xml_dtd_42 = callPackage ../data/sgml+xml/schemas/xml-dtd/docbook/4.2.nix { };

  docbook_xml_dtd_43 = callPackage ../data/sgml+xml/schemas/xml-dtd/docbook/4.3.nix { };

  docbook_xml_dtd_45 = callPackage ../data/sgml+xml/schemas/xml-dtd/docbook/4.5.nix { };

  docbook_xml_ebnf_dtd = callPackage ../data/sgml+xml/schemas/xml-dtd/docbook-ebnf { };

  docbook_xml_xslt = docbook_xsl;

  docbook_xsl = callPackage ../data/sgml+xml/stylesheets/xslt/docbook-xsl { };

  docbook5_xsl = docbook_xsl_ns;

  docbook_xsl_ns = callPackage ../data/sgml+xml/stylesheets/xslt/docbook-xsl-ns { };

  freefont_ttf = callPackage ../data/fonts/freefont-ttf { };

  gentium = callPackage ../data/fonts/gentium {};

  hicolor_icon_theme = callPackage ../data/misc/hicolor-icon-theme { };

  inconsolata = callPackage ../data/fonts/inconsolata {};

  junicode = callPackage ../data/fonts/junicode { };

  liberation_ttf = callPackage ../data/fonts/redhat-liberation-fonts { };

  libertine = builderDefsPackage (import ../data/fonts/libertine) {
    inherit fontforge;
  };

  lmodern = callPackage ../data/fonts/lmodern { };

  manpages = callPackage ../data/documentation/man-pages { };

  miscfiles = callPackage ../data/misc/miscfiles { };

  mobile_broadband_provider_info = callPackage ../data/misc/mobile-broadband-provider-info { };

  mph_2b_damase = callPackage ../data/fonts/mph-2b-damase { };

  oldstandard = callPackage ../data/fonts/oldstandard { };

  posix_man_pages = callPackage ../data/documentation/man-pages-posix { };

  pthreadmanpages = callPackage ../data/documentation/pthread-man-pages { };

  shared_mime_info = callPackage ../data/misc/shared-mime-info { };

  shared_desktop_ontologies = callPackage ../data/misc/shared-desktop-ontologies { };

  stdmanpages = callPackage ../data/documentation/std-man-pages { };

  iana_etc = callPackage ../data/misc/iana-etc { };

  poppler_data = callPackage ../data/misc/poppler-data { };

  r3rs = callPackage ../data/documentation/rnrs/r3rs.nix { };

  r4rs = callPackage ../data/documentation/rnrs/r4rs.nix { };

  r5rs = callPackage ../data/documentation/rnrs/r5rs.nix { };

  themes = name: import (../data/misc/themes + ("/" + name + ".nix")) {
    inherit fetchurl;
  };

  theano = callPackage ../data/fonts/theano { };

  tempora_lgc = callPackage ../data/fonts/tempora-lgc { };

  terminus_font = callPackage ../data/fonts/terminus-font { };

  ttf_bitstream_vera = callPackage ../data/fonts/ttf-bitstream-vera { };

  ucsFonts = callPackage ../data/fonts/ucs-fonts { };

  unifont = callPackage ../data/fonts/unifont { };

  vistafonts = callPackage ../data/fonts/vista-fonts { };

  wqy_zenhei = callPackage ../data/fonts/wqy-zenhei { };

  xhtml1 = callPackage ../data/sgml+xml/schemas/xml-dtd/xhtml1 { };

  xkeyboard_config = callPackage ../data/misc/xkeyboard-config { };


  ### APPLICATIONS


  aangifte2005 = callPackage_i686 ../applications/taxes/aangifte-2005 { };

  aangifte2006 = callPackage_i686 ../applications/taxes/aangifte-2006 { };

  aangifte2007 = callPackage_i686 ../applications/taxes/aangifte-2007 { };

  aangifte2008 = callPackage_i686 ../applications/taxes/aangifte-2008 { };

  aangifte2009 = callPackage_i686 ../applications/taxes/aangifte-2009 { };

  aangifte2010 = callPackage_i686 ../applications/taxes/aangifte-2010 { };

  abcde = callPackage ../applications/audio/abcde { };

  abiword = callPackage ../applications/office/abiword {
    inherit (gnome) libglade libgnomecanvas;
  };

  adobeReader = callPackage_i686 ../applications/misc/adobe-reader { };

  amsn = callPackage ../applications/networking/instant-messengers/amsn { };

  antiword = callPackage ../applications/office/antiword {};

  ardour = callPackage ../applications/audio/ardour {
    inherit (gtkLibs) glib pango gtk glibmm gtkmm;
    inherit (gnome) libgnomecanvas;
  };

  ardour3 =  lowPrio (callPackage ../applications/audio/ardour/ardour3.nix {
    inherit (gtkLibs) glib pango gtk glibmm gtkmm;
    inherit (gnome) libgnomecanvas libgnomecanvasmm;
  });

  arora = callPackage ../applications/networking/browsers/arora { };

  audacious = callPackage ../applications/audio/audacious { };

  audacity = callPackage ../applications/audio/audacity {
    portaudio = portaudioSVN;
    ffmpeg = ffmpeg_0_6_90;
  };

  aumix = callPackage ../applications/audio/aumix {
    gtkGUI = false;
  };

  autopanosiftc = callPackage ../applications/graphics/autopanosiftc { };

  avidemux = callPackage ../applications/video/avidemux {
  };

  avogadro = callPackage ../applications/science/chemistry/avogadro { };

  awesome = callPackage ../applications/window-managers/awesome {
    inherit (gtkLibs) glib pango;
    lua = lua5;
    cairo = cairo.override { xcbSupport = true; };
  };

  batik = callPackage ../applications/graphics/batik { };

  bazaar = callPackage ../applications/version-management/bazaar { };

  bazaarTools = builderDefsPackage (import ../applications/version-management/bazaar/tools.nix) {
    inherit bazaar;
  };

  beast = callPackage ../applications/audio/beast {
    inherit (gnome) libgnomecanvas libart_lgpl;
    guile = guile_1_8;
  };

  bibletime = callPackage ../applications/misc/bibletime { };

  bitcoin = callPackage ../applications/misc/bitcoin {
    boost = boost144;
    db4 = db48;
  };

  bitlbee = callPackage ../applications/networking/instant-messengers/bitlbee {
    # For some reason, TLS support is broken when using GnuTLS 3.0 (can't
    # connect to jabber.org, for instance.)
    gnutls = gnutls2;
  };

  blender = callPackage ../applications/misc/blender/2.49.nix { };

  blender_2_57 = lowPrio (import ../applications/misc/blender {
    inherit stdenv fetchurl SDL cmake gettext ilmbase libjpeg libpng
      libsamplerate libtiff mesa openal openexr openjpeg zlib;
    inherit (xlibs) libXi;
    python = python32;
  });

  bvi = callPackage ../applications/editors/bvi { };

  calibre = callPackage ../applications/misc/calibre { };

  carrier = builderDefsPackage (import ../applications/networking/instant-messengers/carrier/2.5.0.nix) {
    inherit fetchurl stdenv pkgconfig perl perlXMLParser libxml2 openssl nss
      gtkspell aspell gettext ncurses avahi dbus dbus_glib python
      libtool automake autoconf;
    GStreamer = gst_all.gstreamer;
    inherit (gtkLibs) gtk glib;
    inherit (gnome) startupnotification GConf ;
    inherit (xlibs) libXScrnSaver scrnsaverproto libX11 xproto kbproto;
  };
  funpidgin = carrier;

  cddiscid = callPackage ../applications/audio/cd-discid { };

  cdparanoia = cdparanoiaIII;

  cdparanoiaIII = callPackage ../applications/audio/cdparanoia { };

  cdrtools = callPackage ../applications/misc/cdrtools { };

  centerim = callPackage ../applications/networking/instant-messengers/centerim { };

  chatzilla = callPackage ../applications/networking/irc/chatzilla {
    xulrunner = firefox36Pkgs.xulrunner;
  };

  chrome = lowPrio (callPackage ../applications/networking/browsers/chromium {
    inherit (gnome) GConf;
<<<<<<< HEAD
  };
=======
    patchelf = patchelf06;
  });
>>>>>>> 5fe8b64c

  chromeWrapper = wrapFirefox
    { browser = chrome; browserName = "chrome"; desktopName = "Chrome";
      icon = "${chrome}/libexec/chrome/product_logo_48.png";
    };

  cinelerra = callPackage ../applications/video/cinelerra {
    inherit (gnome) esound;
  };

  cmus = callPackage ../applications/audio/cmus { };

  compiz = callPackage ../applications/window-managers/compiz/core.nix { };

  compiz_ccsm = callPackage ../applications/window-managers/compiz/ccsm.nix { };

  compizconfig_python = callPackage ../applications/window-managers/compiz/config-python.nix { };

  libcompizconfig = callPackage ../applications/window-managers/compiz/libcompizconfig.nix { };

  compiz_bcop = callPackage ../applications/window-managers/compiz/bcop.nix { };

  compiz_plugins_main = callPackage ../applications/window-managers/compiz/plugins-main.nix { };

  compiz_plugins_extra = callPackage ../applications/window-managers/compiz/plugins-extra.nix { };

  cinepaint = callPackage ../applications/graphics/cinepaint { };

  codeville = builderDefsPackage (import ../applications/version-management/codeville/0.8.0.nix) {
    inherit makeWrapper;
    python = pythonFull;
  };

  comical = callPackage ../applications/graphics/comical { };

  conkeror = callPackage ../applications/networking/browsers/conkeror { };

  cuneiform = builderDefsPackage (import ../tools/graphics/cuneiform) {
    inherit cmake patchelf;
    imagemagick=imagemagick;
  };

  cvs = callPackage ../applications/version-management/cvs { };

  cvsps = callPackage ../applications/version-management/cvsps { };

  cvs2svn = callPackage ../applications/version-management/cvs2svn { };

  d4x = callPackage ../applications/misc/d4x { };

  darcs = haskellPackages.darcs;

  darktable = callPackage ../applications/graphics/darktable {
    inherit (gnome) GConf gnome_keyring libglade atk;
    inherit (xlibs) libxcb pixman libpthreadstubs libXau;
  };

  dia = callPackage ../applications/graphics/dia {
    inherit (pkgs.gnome) libart_lgpl libgnomeui;
  };

  djvulibre = callPackage ../applications/misc/djvulibre { };

  djview4 = callPackage ../applications/graphics/djview { };

  dmenu = callPackage ../applications/misc/dmenu { };

  dmtx = builderDefsPackage (import ../tools/graphics/dmtx) {
    inherit libpng libtiff libjpeg imagemagick librsvg
      pkgconfig bzip2 zlib libtool freetype fontconfig
      ghostscript jasper xz;
    inherit (xlibs) libX11;
  };

  dvb_apps  = callPackage ../applications/video/dvb-apps { };

  dvdauthor = callPackage ../applications/video/dvdauthor { };

  dvswitch = callPackage ../applications/video/dvswitch {
    inherit (gtkLibs) gtkmm;
    inherit (xlibs) libXau libXdmcp libXv libpthreadstubs pixman;
  };

  dwm = callPackage ../applications/window-managers/dwm {
    patches = getConfig [ "dwm" "patches" ] [];
  };

  eaglemode = callPackage ../applications/misc/eaglemode { };

  eclipses = recurseIntoAttrs (callPackage ../applications/editors/eclipse { });

  ed = callPackage ../applications/editors/ed { };

  elinks = callPackage ../applications/networking/browsers/elinks { };

  elvis = callPackage ../applications/editors/elvis { };

  emacs = emacs23;

  emacs22 = callPackage ../applications/editors/emacs-22 {
    /* Using cpp 4.5, we get:

         make[1]: Entering directory `/tmp/nix-build-dhbj8qqmqxwp3iw6sjcgafsrwlwrix1f-emacs-22.3.drv-0/emacs-22.3/lib-src'
         Makefile:148: *** recipe commences before first target.  Stop.

       Apparently, this is because `lib-src/Makefile' is generated by
       processing `lib-src/Makefile.in' with cpp, and the escaping rules for
       literal backslashes have changed.  */
    stdenv = overrideGCC stdenv gcc44;
    xaw3dSupport = getConfig [ "emacs" "xaw3dSupport" ] false;
    gtkGUI = getConfig [ "emacs" "gtkSupport" ] true;
  };

  emacs23 = callPackage ../applications/editors/emacs-23 {
    # use override to select the appropriate gui toolkit
    libXaw = if stdenv.isDarwin then xlibs.libXaw else null;
    Xaw3d = null;
    gtk = if stdenv.isDarwin then null else gtkLibs.gtk;
    # TODO: these packages don't build on Darwin.
    gconf = null /* if stdenv.isDarwin then null else gnome.GConf */;
    librsvg = null /* if stdenv.isDarwin then null else librsvg */;
  };

  emacsSnapshot = lowPrio (callPackage ../applications/editors/emacs-snapshot {
    xawSupport = getConfig [ "emacs" "xawSupport" ] false;
    xaw3dSupport = getConfig [ "emacs" "xaw3dSupport" ] false;
    gtkGUI = getConfig [ "emacs" "gtkSupport" ] true;
    xftSupport = getConfig [ "emacs" "xftSupport" ] true;
    dbusSupport = getConfig [ "emacs" "dbusSupport" ] true;
  });

  emacsPackages = emacs: self: let callPackage = newScope self; in rec {
    inherit emacs;

    bbdb = callPackage ../applications/editors/emacs-modes/bbdb { };

    cedet = callPackage ../applications/editors/emacs-modes/cedet { };

    cua = callPackage ../applications/editors/emacs-modes/cua { };

    ecb = callPackage ../applications/editors/emacs-modes/ecb { };

    jabber = callPackage ../applications/editors/emacs-modes/jabber { };

    emacsSessionManagement = callPackage ../applications/editors/emacs-modes/session-management-for-emacs { };

    emacsw3m = callPackage ../applications/editors/emacs-modes/emacs-w3m { };

    emms = callPackage ../applications/editors/emacs-modes/emms { };

    jdee = callPackage ../applications/editors/emacs-modes/jdee {
      # Requires Emacs 23, for `avl-tree'.
    };

    stratego = callPackage ../applications/editors/emacs-modes/stratego { };

    haskellMode = callPackage ../applications/editors/emacs-modes/haskell { };

    hol_light_mode = callPackage ../applications/editors/emacs-modes/hol_light { };

    htmlize = callPackage ../applications/editors/emacs-modes/htmlize { };

    magit = callPackage ../applications/editors/emacs-modes/magit { };

    maudeMode = callPackage ../applications/editors/emacs-modes/maude { };

    nxml = callPackage ../applications/editors/emacs-modes/nxml { };

    # This is usually a newer version of Org-Mode than that found in GNU Emacs, so
    # we want it to have higher precedence.
    org = hiPrio (callPackage ../applications/editors/emacs-modes/org { });

    phpMode = callPackage ../applications/editors/emacs-modes/php { };

    prologMode = callPackage ../applications/editors/emacs-modes/prolog { };

    proofgeneral = callPackage ../applications/editors/emacs-modes/proofgeneral { };

    quack = callPackage ../applications/editors/emacs-modes/quack { };

    remember = callPackage ../applications/editors/emacs-modes/remember { };

    rudel = callPackage ../applications/editors/emacs-modes/rudel { };

    scalaMode = callPackage ../applications/editors/emacs-modes/scala-mode { };
  };

  emacs22Packages = emacsPackages emacs22 pkgs.emacs22Packages;
  emacs23Packages = recurseIntoAttrs (emacsPackages emacs23 pkgs.emacs23Packages);

  epdfview = callPackage ../applications/misc/epdfview { };

  espeak = callPackage ../applications/audio/espeak { };

  esniper = callPackage ../applications/networking/esniper { };

  etherape = callPackage ../applications/networking/sniffers/etherape {
    inherit (gnome) gnomedocutils libgnome libglade gtk libgnomeui scrollkeeper;
  };

  evopedia = callPackage ../applications/misc/evopedia { };

  keepassx = callPackage ../applications/misc/keepassx { };

  # FIXME: Evince and other GNOME/GTK+ apps (e.g., Viking) provide
  # `share/icons/hicolor/icon-theme.cache'.  Arbitrarily give this one a
  # higher priority.
  evince = hiPrio (callPackage ../applications/misc/evince {
    inherit (gnome) gnomedocutils gnomeicontheme libgnome
      libgnomeui libglade glib gtk scrollkeeper gnome_keyring;
  });

  evolution_data_server = newScope (gnome // gtkLibs) ../servers/evolution-data-server { };

  exrdisplay = callPackage ../applications/graphics/exrdisplay {
    fltk = fltk20;
  };

  fbpanel = callPackage ../applications/window-managers/fbpanel { };

  fetchmail = import ../applications/misc/fetchmail {
    inherit stdenv fetchurl openssl;
  };

  fossil = callPackage ../applications/version-management/fossil { };

  grass = import ../applications/misc/grass {
    inherit (xlibs) libXmu libXext libXp libX11 libXt libSM libICE libXpm
      libXaw libXrender;
    inherit getConfig composableDerivation stdenv fetchurl
      lib flex bison cairo fontconfig
      gdal zlib ncurses gdbm proj pkgconfig swig
      blas liblapack libjpeg libpng mysql unixODBC mesa postgresql python
      readline sqlite tcl tk libtiff freetype ffmpeg makeWrapper wxGTK;
    fftw = fftwSinglePrec;
    motif = lesstif;
    opendwg = libdwg;
    wxPython = wxPython28;
  };

  grip = callPackage ../applications/misc/grip {
    inherit (gnome) libgnome libgnomeui vte;
  };

  wavesurfer = callPackage ../applications/misc/audio/wavesurfer { };

  wireshark = callPackage ../applications/networking/sniffers/wireshark { };

  wvdial = callPackage ../os-specific/linux/wvdial { };

  fbida = callPackage ../applications/graphics/fbida { };

  fdupes = callPackage ../tools/misc/fdupes { };

  feh = callPackage ../applications/graphics/feh { };

  firefox = pkgs.firefoxPkgs.firefox;

  firefoxWrapper = wrapFirefox { browser = pkgs.firefox; };

  firefoxPkgs = pkgs.firefox90Pkgs;

  firefox36Pkgs = callPackage ../applications/networking/browsers/firefox/3.6.nix {
    inherit (gtkLibs) gtk pango;
    inherit (gnome) libIDL;
  };

  firefox36Wrapper = wrapFirefox { browser = firefox36Pkgs.firefox; };

  firefox80Pkgs = callPackage ../applications/networking/browsers/firefox/8.0.nix {
    inherit (gtkLibs) gtk pango;
    inherit (gnome) libIDL;
  };

  firefox80Wrapper = wrapFirefox { browser = firefox80Pkgs.firefox; };

  firefox90Pkgs = callPackage ../applications/networking/browsers/firefox/9.0.nix {
    inherit (gtkLibs) gtk pango;
    inherit (gnome) libIDL;
  };

  firefox90Wrapper = wrapFirefox { browser = firefox90Pkgs.firefox; };

  flac = callPackage ../applications/audio/flac { };

  flashplayer = flashplayer11;

  flashplayer9 = callPackage ../applications/networking/browsers/mozilla-plugins/flashplayer-9 {
    inherit (gtkLibs) atk;
  };

  flashplayer10 = callPackage ../applications/networking/browsers/mozilla-plugins/flashplayer-10 {
    inherit (gtkLibs) atk gdk_pixbuf;
    debug = getConfig ["flashplayer" "debug"] false;
  };

  flashplayer11 = callPackage ../applications/networking/browsers/mozilla-plugins/flashplayer-11 {
    inherit (gtkLibs) atk gdk_pixbuf;
    debug = getConfig ["flashplayer" "debug"] false;
  };

  freecad = callPackage ../applications/graphics/freecad {
    boost = boost146;
  };

  freemind = callPackage ../applications/misc/freemind {
    jdk = jdk;
    jre = jdk;
  };

  freepv = callPackage ../applications/graphics/freepv { };

  xfontsel = callPackage ../applications/misc/xfontsel { };
  xlsfonts = callPackage ../applications/misc/xlsfonts { };

  freerdp = callPackage ../applications/networking/remote/freerdp { };

  freerdpUnstable = callPackage ../applications/networking/remote/freerdp/unstable.nix { };

  fspot = callPackage ../applications/graphics/f-spot {
    inherit (gnome) libgnome libgnomeui;
    gtksharp = gtksharp1;
  };

  get_iplayer = callPackage ../applications/misc/get_iplayer {};

  gimp = callPackage ../applications/graphics/gimp {
    inherit (gnome) gtk libart_lgpl;
  };

  gimpPlugins = recurseIntoAttrs (import ../applications/graphics/gimp/plugins {
    inherit pkgs gimp;
  });

  gitAndTools = recurseIntoAttrs (import ../applications/version-management/git-and-tools {
    inherit pkgs;
  });
  git = gitAndTools.git;
  gitFull = gitAndTools.gitFull;
  gitSVN = gitAndTools.gitSVN;

  giv = callPackage ../applications/graphics/giv {
    inherit (gtkLibs) gdk_pixbuf gtk gob2;
    pcre = pcre.override { unicodeSupport = true; };
  };

  gnucash = callPackage ../applications/office/gnucash {
    inherit (gnome) gtk glib libgnomeui libgtkhtml gtkhtml
      libbonoboui libgnomeprint;
    gconf = gnome.GConf;
    guile = guile_1_8;
    slibGuile = slibGuile.override { scheme = guile_1_8; };
  };

  qcad = callPackage ../applications/misc/qcad { };

  libquvi = callPackage ../applications/video/quvi/library.nix { };

  quvi = callPackage ../applications/video/quvi/tool.nix { };

  quvi_scripts = callPackage ../applications/video/quvi/scripts.nix { };

  qjackctl = callPackage ../applications/audio/qjackctl { };

  gkrellm = callPackage ../applications/misc/gkrellm { };

  gmu = callPackage ../applications/audio/gmu { };

  gnash = callPackage ../applications/video/gnash {
    xulrunner = icecatXulrunner3;
    inherit (gnome) gtkglext;
    inherit (gst_all) gstreamer gstPluginsBase gstPluginsGood gstFfmpeg;
  };

  gnome_mplayer = callPackage ../applications/video/gnome-mplayer {
    inherit (gnome) GConf;
  };

  gnunet08 = callPackage ../applications/networking/p2p/gnunet/0.8.nix {
    inherit (gnome) gtk libglade;
    guile = guile_1_8;
    gtkSupport = getConfig [ "gnunet" "gtkSupport" ] true;
  };

  gnunet = callPackage ../applications/networking/p2p/gnunet { };

  gocr = callPackage ../applications/graphics/gocr { };

  gobby5 = callPackage ../applications/editors/gobby {
    inherit (gtkLibs) gtkmm;
    inherit (gnome) gtksourceview;
  };

  gphoto2 = callPackage ../applications/misc/gphoto2 { };

  gphoto2fs = builderDefsPackage ../applications/misc/gphoto2/gphotofs.nix {
    inherit libgphoto2 fuse pkgconfig glib;
  };

  graphicsmagick = callPackage ../applications/graphics/graphicsmagick { };

  graphicsmagick137 = callPackage ../applications/graphics/graphicsmagick/1.3.7.nix { };

  gtkpod = callPackage ../applications/audio/gtkpod {
    inherit (gnome) libglade;
  };

  jbidwatcher = callPackage ../applications/misc/jbidwatcher {
    java = if stdenv.isLinux then jre else jdk;
  };

  qrdecode = builderDefsPackage (import ../tools/graphics/qrdecode) {
    inherit libpng;
    opencv = opencv_2_1;
  };

  qrencode = callPackage ../tools/graphics/qrencode { };

  gecko_mediaplayer = callPackage ../applications/networking/browsers/mozilla-plugins/gecko-mediaplayer {
    inherit (gnome) GConf;
    browser = firefox;
  };

  geeqie = callPackage ../applications/graphics/geeqie { };

  gqview = callPackage ../applications/graphics/gqview { };

  googleearth = callPackage_i686 ../applications/misc/googleearth { };

  google_talk_plugin = callPackage ../applications/networking/browsers/mozilla-plugins/google-talk-plugin {
    inherit pkgsi686Linux;
  };

  gosmore = builderDefsPackage ../applications/misc/gosmore {
    inherit fetchsvn curl pkgconfig libxml2;
    inherit (gtkLibs) gtk;
  };

  gpsbabel = callPackage ../applications/misc/gpsbabel { };

  gpscorrelate = callPackage ../applications/misc/gpscorrelate { };

  gpsd = callPackage ../servers/gpsd { };

  guitone = callPackage ../applications/version-management/guitone { };

  gv = callPackage ../applications/misc/gv { };

  hello = callPackage ../applications/misc/hello/ex-2 { };

  homebank = callPackage ../applications/office/homebank { };

  htmldoc = callPackage ../applications/misc/htmldoc {
    fltk = fltk13;
  };

  hugin = callPackage ../applications/graphics/hugin {
  };

  hydrogen = callPackage ../applications/audio/hydrogen { };

  i810switch = callPackage ../os-specific/linux/i810switch { };

  icecat3 = lowPrio (import ../applications/networking/browsers/icecat-3 {
    inherit fetchurl stdenv xz pkgconfig perl zip libjpeg libpng zlib cairo
      python dbus dbus_glib freetype fontconfig bzip2 xlibs alsaLib libnotify
      wirelesstools;
    inherit (gnome) libIDL libgnomeui gnome_vfs gtk pango;
    inherit (xlibs) pixman;
    inherit (pythonPackages) ply;
  });

  icecatXulrunner3 = lowPrio (import ../applications/networking/browsers/icecat-3 {
    application = "xulrunner";
    inherit fetchurl stdenv xz pkgconfig perl zip libjpeg libpng zlib cairo
      python dbus dbus_glib freetype fontconfig bzip2 xlibs alsaLib libnotify
      wirelesstools;
    inherit (gnome) libIDL libgnomeui gnome_vfs gtk pango;
    inherit (xlibs) pixman;
    inherit (pythonPackages) ply;
  });

  icecat3Xul =
    (symlinkJoin "icecat-with-xulrunner-${icecat3.version}"
       [ icecat3 icecatXulrunner3 ])
    // { inherit (icecat3) gtk isFirefox3Like meta; };

  icecat3Wrapper = wrapFirefox { browser = icecat3Xul; browserName = "icecat"; desktopName = "IceCat"; };

  icewm = callPackage ../applications/window-managers/icewm {
    inherit (gtkLibs) gtk;
  };

  id3v2 = callPackage ../applications/audio/id3v2 { };

  ikiwiki = callPackage ../applications/misc/ikiwiki {
    inherit (perlPackages) TextMarkdown URI HTMLParser HTMLScrubber
      HTMLTemplate TimeDate CGISession DBFile CGIFormBuilder LocaleGettext
      RpcXML XMLSimple PerlMagick YAML;
    gitSupport = false;
    monotoneSupport = false;
    extraUtils = [];
  };

  imagemagick = callPackage ../applications/graphics/ImageMagick {
    tetex = null;
    librsvg = null;
  };

  imagemagickBig = callPackage ../applications/graphics/ImageMagick { };

  # Impressive, formerly known as "KeyJNote".
  impressive = callPackage ../applications/office/impressive {
    # XXX These are the PyOpenGL dependencies, which we need here.
    inherit (pythonPackages) pyopengl;
  };

  inkscape = callPackage ../applications/graphics/inkscape {
    inherit (pythonPackages) lxml;
    inherit (gtkLibs) gtk glib glibmm gtkmm;
  };

  ion3 = callPackage ../applications/window-managers/ion-3 {
    lua = lua5;
  };

  iptraf = callPackage ../applications/networking/iptraf { };

  irssi = callPackage ../applications/networking/irc/irssi { };

  jackmeter = callPackage ../applications/audio/jackmeter { };

  jedit = callPackage ../applications/editors/jedit { };

  jigdo = callPackage ../applications/misc/jigdo { };

  joe = callPackage ../applications/editors/joe { };

  jbrout = callPackage ../applications/graphics/jbrout {
    inherit (pythonPackages) lxml;
  };

  jwm = callPackage ../applications/window-managers/jwm { };

  keepnote = callPackage ../applications/office/keepnote {
    pygtk = pyGtkGlade;
  };

  kermit = callPackage ../tools/misc/kermit { };

  kino = callPackage ../applications/video/kino {
    inherit (gnome) libglade;
  };

  lame = callPackage ../applications/audio/lame { };

  larswm = callPackage ../applications/window-managers/larswm { };

  lash = callPackage ../applications/audio/lash {
    inherit (gtkLibs) gtk;
  };

  ladspaH = callPackage ../applications/audio/ladspa-plugins/ladspah.nix { };

  ladspaPlugins = callPackage ../applications/audio/ladspa-plugins {
    fftw = fftwSinglePrec;
  };

  ldcpp = callPackage ../applications/networking/p2p/ldcpp {
    inherit (gnome) libglade;
  };

  librecad = callPackage ../applications/misc/librecad { };

  lingot = callPackage ../applications/audio/lingot {
    inherit (gnome) libglade;
  };

  links = callPackage ../applications/networking/browsers/links { };

  ledger = callPackage ../applications/office/ledger { };
  ledger3 = callPackage ../applications/office/ledger/3.0.nix { };

  links2 = (builderDefsPackage ../applications/networking/browsers/links2) {
    inherit fetchurl stdenv bzip2 zlib libjpeg libpng libtiff
      gpm openssl SDL SDL_image SDL_net pkgconfig;
    inherit (xlibs) libX11 libXau xproto libXt;
  };

  links2Stdenv = callPackage ../applications/networking/browsers/links2/stdenv.nix { };

  linphone = callPackage ../applications/networking/linphone {
    inherit (gnome) libglade gtk;
  };

  lmms = callPackage ../applications/audio/lmms { };

  lxdvdrip = callPackage ../applications/video/lxdvdrip { };

  lynx = callPackage ../applications/networking/browsers/lynx { };

  lyx = callPackage ../applications/misc/lyx {
   qt = qt4;
  };

  makeself = callPackage ../applications/misc/makeself { };

  matchbox = callPackage ../applications/window-managers/matchbox { };

  meld = callPackage ../applications/version-management/meld {
    inherit (gnome) scrollkeeper;
    pygtk = pyGtkGlade;
  };

  mercurial = callPackage ../applications/version-management/mercurial {
    guiSupport = getConfig ["mercurial" "guiSupport"] false; # for hgk (gitk gui for hg)
    inherit (pythonPackages) ssl curses;
    # when used with hg-fast-export (git) mercurials files are using
    # httplib.FakeSocket which is not provided after python 2.6.  (httplib2
    # has removed it from its interface).
    python = python27;
  };

  merkaartor = callPackage ../applications/misc/merkaartor { };

  meshlab = callPackage ../applications/graphics/meshlab {
    qt = qt4;
  };

  midori = builderDefsPackage (import ../applications/networking/browsers/midori) {
    inherit imagemagick intltool python pkgconfig webkit libxml2
      which gettext makeWrapper file libidn sqlite docutils libnotify
      vala dbus_glib;
    inherit (gtkLibs) gtk glib;
    inherit (gnome) gtksourceview;
    inherit (webkit.passthru.args) libsoup;
    inherit (xlibs) kbproto xproto libXScrnSaver scrnsaverproto;
  };

  minicom = callPackage ../tools/misc/minicom { };

  minidjvu = callPackage ../applications/graphics/minidjvu { };

  mmex = callPackage ../applications/office/mmex { };

  monodevelop = callPackage ../applications/editors/monodevelop {
    inherit (gnome) gnome_vfs libbonobo libglade libgnome GConf glib gtk;
    mozilla = firefox;
    gtksharp = gtksharp2;
  };

  monodoc = callPackage ../applications/editors/monodoc {
    gtksharp = gtksharp1;
  };

  monotone = callPackage ../applications/version-management/monotone {
    lua = lua5;
  };

  monotoneViz = builderDefsPackage (import ../applications/version-management/monotone-viz/mtn-head.nix) {
    inherit ocaml graphviz pkgconfig autoconf automake libtool;
    inherit (ocamlPackages) lablgtk;
    inherit (gnome) gtk libgnomecanvas glib;
  };

  mozilla = callPackage ../applications/networking/browsers/mozilla {
    inherit (gnome) libIDL;
  };

  mozplugger = builderDefsPackage (import ../applications/networking/browsers/mozilla-plugins/mozplugger) {
    inherit firefox;
    inherit (xlibs) libX11 xproto;
  };

  mp3info = callPackage ../applications/audio/mp3info { };

  mpc123 = callPackage ../applications/audio/mpc123 { };

  mpg123 = callPackage ../applications/audio/mpg123 { };

  mpg321 = callPackage ../applications/audio/mpg321 { };

  ncmpcpp = callPackage ../applications/audio/ncmpcpp { };

  MPlayer = callPackage ../applications/video/MPlayer { };

  MPlayerPlugin = browser:
    import ../applications/networking/browsers/mozilla-plugins/mplayerplug-in {
      inherit browser;
      inherit fetchurl stdenv pkgconfig gettext;
      inherit (xlibs) libXpm;
      # !!! should depend on MPlayer
    };

  mrxvt = callPackage ../applications/misc/mrxvt { };

  multisync = callPackage ../applications/misc/multisync {
    inherit (gnome) gtk glib ORBit2 libbonobo libgnomeui GConf;
  };

  mumble = callPackage ../applications/networking/mumble {
    avahi = avahi.override {
      withLibdnssdCompat = true;
    };
    jackSupport = getConfig [ "mumble" "jackSupport" ] false;
  };

  mutt = callPackage ../applications/networking/mailreaders/mutt { };

  msmtp = callPackage ../applications/networking/msmtp { };

  mupdf = callPackage ../applications/misc/mupdf {
  };

  mythtv = callPackage ../applications/video/mythtv { };

  nano = callPackage ../applications/editors/nano { };

  navipowm = callPackage ../applications/misc/navipowm {
  };

  navit = callPackage ../applications/misc/navit { };

  nedit = callPackage ../applications/editors/nedit {
      motif = lesstif;
  };

  netsurfBrowser = netsurf.browser;
  netsurf = recurseIntoAttrs (import ../applications/networking/browsers/netsurf { inherit pkgs; });

  notmuch = callPackage ../applications/networking/mailreaders/notmuch { };

  nova = callPackage ../applications/virtualization/nova { };

  novaclient = callPackage ../applications/virtualization/nova/client.nix { };

  nvi = callPackage ../applications/editors/nvi { };

  ocrad = callPackage ../applications/graphics/ocrad { };

  offrss = callPackage ../applications/networking/offrss { };

  oneteam = callPackage ../applications/networking/instant-messengers/oneteam {};

  openbox = callPackage ../applications/window-managers/openbox { };

  openjump = callPackage ../applications/misc/openjump { };

  openoffice = callPackage ../applications/office/openoffice {
    inherit (perlPackages) ArchiveZip CompressZlib;
    inherit (gnome) GConf ORBit2;
    neon = neon029;
    libwpd = libwpd_08;
  };

  go_oo = callPackage ../applications/office/openoffice/go-oo.nix {
    inherit (perlPackages) ArchiveZip CompressZlib;
    inherit (gnome) GConf ORBit2;
    neon = neon029;
  };

  opera = callPackage ../applications/networking/browsers/opera {
    inherit (pkgs.gtkLibs) gdk_pixbuf atk;
    inherit (pkgs.kde4) kdelibs;
    inherit (pkgs.gst_all) gstreamer gstPluginsBase;
  };

  pan = callPackage ../applications/networking/newsreaders/pan {
    spellChecking = false;
  };

  panotools = callPackage ../applications/graphics/panotools { };

  pavucontrol = callPackage ../applications/audio/pavucontrol {
    inherit (gtkLibs) gtkmm;
    inherit (gnome) libglademm;
  };

  paraview = callPackage ../applications/graphics/paraview {
  };

  pdftk = callPackage ../tools/typesetting/pdftk { };

  pidgin = callPackage ../applications/networking/instant-messengers/pidgin {
    openssl = if (getConfig ["pidgin" "openssl"] true) then openssl else null;
    gnutls = if (getConfig ["pidgin" "gnutls"] false) then gnutls else null;
    libgcrypt = if (getConfig ["pidgin" "gnutls"] false) then libgcrypt else null;
    GStreamer = gst_all.gstreamer;
    inherit (gnome) startupnotification;
    inherit (gst_all) gstPluginsBase;
  };

  pidginlatex = callPackage ../applications/networking/instant-messengers/pidgin-plugins/pidgin-latex {
    imagemagick = imagemagickBig;
  };

  pidginlatexSF = builderDefsPackage
    (import ../applications/networking/instant-messengers/pidgin-plugins/pidgin-latex/pidgin-latex-sf.nix)
    {
      inherit pkgconfig pidgin texLive imagemagick which;
      inherit (gtkLibs) glib gtk;
    };

  pidginmsnpecan = callPackage ../applications/networking/instant-messengers/pidgin-plugins/msn-pecan { };

  pidginotr = callPackage ../applications/networking/instant-messengers/pidgin-plugins/otr { };

  pidginsipe = callPackage ../applications/networking/instant-messengers/pidgin-plugins/sipe { };

  pinfo = callPackage ../applications/misc/pinfo { };

  pinta = callPackage ../applications/graphics/pinta {
    gtksharp = gtksharp2;
  };

  pqiv = callPackage ../applications/graphics/pqiv { };

  # perhaps there are better apps for this task? It's how I had configured my preivous system.
  # And I don't want to rewrite all rules
  procmail = callPackage ../applications/misc/procmail { };

  pstree = callPackage ../applications/misc/pstree { };

  puredata = callPackage ../applications/audio/puredata {
    inherit (gtkLibs) glib;
    inherit (xlibs) libX11;
  };

  pythonmagick = callPackage ../applications/graphics/PythonMagick { };

  qemu = callPackage ../applications/virtualization/qemu/0.15.nix { };

  qemu_0_13 = callPackage ../applications/virtualization/qemu/0.13.nix { };

  qemuSVN = callPackage ../applications/virtualization/qemu/svn-6642.nix { };

  qemuImage = callPackage ../applications/virtualization/qemu/linux-img { };

  qtpfsgui = callPackage ../applications/graphics/qtpfsgui { };

  qtractor = callPackage ../applications/audio/qtractor {
    inherit (gtkLibs) gtk;
  };

  rakarrack = callPackage ../applications/audio/rakarrack {
    inherit (xorg) libXpm libXft;
    fltk = fltk13;
  };

  rapidsvn = callPackage ../applications/version-management/rapidsvn { };

  ratpoison = callPackage ../applications/window-managers/ratpoison { };

  rawtherapee = callPackage ../applications/graphics/rawtherapee {
    inherit (gtkLibs) gtk gtkmm;
  };

  rcs = callPackage ../applications/version-management/rcs { };

  rdesktop = callPackage ../applications/networking/remote/rdesktop { };

  RealPlayer = callPackage ../applications/video/RealPlayer {
    inherit (gtkLibs) glib pango atk gtk;
    libstdcpp5 = gcc33.gcc;
  };

  recode = callPackage ../tools/text/recode { };

  retroshare = callPackage ../applications/networking/p2p/retroshare {
    qt = qt4;
    inherit (gnome) gnome_keyring;
  };

  rsync = callPackage ../applications/networking/sync/rsync {
    enableACLs = !(stdenv.isDarwin || stdenv.isSunOS);
  };

  rxvt = callPackage ../applications/misc/rxvt { };

  # = urxvt
  rxvt_unicode = callPackage ../applications/misc/rxvt_unicode {
    perlSupport = false;
  };

  sakura = callPackage ../applications/misc/sakura {
    inherit (gnome) vte;
  };

  sbagen = callPackage ../applications/misc/sbagen { };

  scribus = callPackage ../applications/office/scribus {
    inherit (gnome) libart_lgpl;
    qt = qt4;
  };

  seeks = callPackage ../tools/networking/p2p/seeks {
    opencv = opencv_2_1;
  };

  seg3d = callPackage ../applications/graphics/seg3d {
    wxGTK = wxGTK28.override { unicode = false; };
  };

  seq24 = callPackage ../applications/audio/seq24 {
    inherit (gtkLibs) gtkmm;
  };

  siproxd = callPackage ../applications/networking/siproxd { };

  skype_linux = callPackage_i686 ../applications/networking/skype { };

  slim = callPackage ../applications/display-managers/slim { };

  sndBase = builderDefsPackage (import ../applications/audio/snd) {
    inherit fetchurl stdenv stringsWithDeps lib fftw;
    inherit pkgconfig gmp gettext;
    inherit (xlibs) libXpm libX11;
    inherit (gtkLibs) gtk glib;
  };

  snd = sndBase.passthru.function {
    inherit mesa libtool jackaudio alsaLib;
    guile = guile_1_8;
  };

  sonic_visualiser = callPackage ../applications/audio/sonic-visualiser {
    inherit (pkgs.vamp) vampSDK;
    inherit (pkgs.xlibs) libX11;
    fftw = pkgs.fftwSinglePrec;
  };

  sox = callPackage ../applications/misc/audio/sox { };

  specimen = callPackage ../applications/audio/specimen {
    inherit (gnome) gtk libgnomecanvas;
  };

  spotify = callPackage ../applications/audio/spotify { };

  stalonetray = callPackage ../applications/window-managers/stalonetray {};

  stumpwm = builderDefsPackage (import ../applications/window-managers/stumpwm) {
    inherit texinfo;
    clisp = clisp_2_44_1;
  };

  subversion = callPackage ../applications/version-management/subversion/default.nix {
    neon = pkgs.neon029;
    bdbSupport = true;
    httpServer = false;
    httpSupport = true;
    sslSupport = true;
    pythonBindings = false;
    perlBindings = false;
    javahlBindings = false;
    saslSupport = false;
    compressionSupport = true;
    httpd = apacheHttpd;
    sasl = cyrus_sasl;
  };

  subversionClient = lowPrio (appendToName "client" (subversion.override {
    bdbSupport = false;
    perlBindings = true;
    pythonBindings = true;
  }));

  surf = callPackage ../applications/misc/surf {
    inherit (gtkLibs) gtk glib;
    libsoup = gnome.libsoup;
  };

  svk = perlPackages.SVK;

  sylpheed = callPackage ../applications/networking/mailreaders/sylpheed {
    sslSupport = true;
    gpgSupport = true;
  };

  # linux only by now
  synergy = callPackage ../applications/misc/synergy { };

  tahoelafs = callPackage ../tools/networking/p2p/tahoe-lafs {
    inherit (pythonPackages) twisted foolscap simplejson nevow zfec
      pycryptopp pysqlite darcsver setuptoolsTrial setuptoolsDarcs
      numpy pyasn1 mock;
  };

  tailor = builderDefsPackage (import ../applications/version-management/tailor) {
    inherit makeWrapper python;
  };

  tangogps = callPackage ../applications/misc/tangogps {
    gconf = gnome.GConf;
  };

  teamspeak_client = callPackage ../applications/networking/instant-messengers/teamspeak/client.nix { };

  taskjuggler = callPackage ../applications/misc/taskjuggler {
    # KDE support is not working yet.
    inherit (kde3) kdelibs kdebase;
    withKde = getConfig [ "taskJuggler" "kde" ] false;
  };

  taskwarrior = callPackage ../applications/misc/taskwarrior { };

  taskwarrior_unstable = callPackage ../applications/misc/taskwarrior/unstable.nix { };

  tesseract = callPackage ../applications/graphics/tesseract { };

  thinkingRock = callPackage ../applications/misc/thinking-rock { };

  thunderbird = callPackage ../applications/networking/mailreaders/thunderbird/7.x.nix {
    inherit (gnome) libIDL;
  };

  timidity = callPackage ../tools/misc/timidity { };

  tkcvs = callPackage ../applications/version-management/tkcvs { };

  tla = callPackage ../applications/version-management/arch { };

  torchat = callPackage ../applications/networking/instant-messengers/torchat {
    wrapPython = pythonPackages.wrapPython;
  };

  transmission = callPackage ../applications/networking/p2p/transmission { };

  trayer = callPackage ../applications/window-managers/trayer {
    inherit (gtkLibs) gdk_pixbuf;
  };

  tree = callPackage ../tools/system/tree { };

  tribler = callPackage ../applications/networking/p2p/tribler { };

  twinkle = callPackage ../applications/networking/twinkle {
    boost = boostFull;
    ccrtp = ccrtp_1_8;
    libzrtpcpp = libzrtpcpp_1_6;
  };

  unison = callPackage ../applications/networking/sync/unison {
    inherit (ocamlPackages) lablgtk;
    enableX11 = getConfig [ "unison" "enableX11" ] true;
  };

  uucp = callPackage ../tools/misc/uucp { };

  uwimap = callPackage ../tools/networking/uwimap { };

  uzbl = builderDefsPackage (import ../applications/networking/browsers/uzbl) {
    inherit pkgconfig webkit makeWrapper;
    inherit (gtkLibs) gtk glib;
    inherit (xlibs) libX11 kbproto;
    inherit (gnome) glib_networking libsoup;
  };

  valknut = callPackage ../applications/networking/p2p/valknut { };

  vdpauinfo = callPackage ../tools/X11/vdpauinfo { };

  veracity = callPackage ../applications/version-management/veracity {};

  viewMtn = builderDefsPackage (import ../applications/version-management/viewmtn/0.10.nix)
  {
    inherit monotone cheetahTemplate highlight ctags
      makeWrapper graphviz which python;
    flup = pythonPackages.flup;
  };

  vim = callPackage ../applications/editors/vim { };

  vimHugeX = vim_configurable;

  vim_configurable = import ../applications/editors/vim/configurable.nix {
    inherit (pkgs) fetchurl stdenv ncurses pkgconfig gettext composableDerivation lib
      getConfig;
    inherit (pkgs.xlibs) libX11 libXext libSM libXpm
        libXt libXaw libXau libXmu libICE;
    inherit (pkgs.gtkLibs) glib gtk;
    features = "huge"; # one of  tiny, small, normal, big or huge
    # optional features by passing
    # python
    # TODO mzschemeinterp perlinterp
    inherit (pkgs) python perl tcl ruby /*x11*/;

    lua = pkgs.lua5;

    # optional features by flags
    flags = [ "X11" ]; # only flag "X11" by now
  };

  virtviewer = callPackage ../applications/virtualization/virt-viewer {};

  virtualgl = callPackage ../tools/X11/virtualgl { };

  vkeybd = callPackage ../applications/audio/vkeybd {
    inherit (xlibs) libX11;
  };

  vlc = callPackage ../applications/video/vlc {
    lua = lua5;
  };

  vnstat = callPackage ../applications/networking/vnstat { };

  vorbisTools = callPackage ../applications/audio/vorbis-tools { };

  vue = callPackage ../applications/misc/vue {};

  vwm = callPackage ../applications/window-managers/vwm { };

  w3m = callPackage ../applications/networking/browsers/w3m {
    graphicsSupport = false;
  };

  weechat = callPackage ../applications/networking/irc/weechat { };

  wings = callPackage ../applications/graphics/wings { };

  # I'm keen on wmiimenu only  >wmii-3.5 no longer has it...
  wmiimenu = import ../applications/window-managers/wmii31 {
    libixp = libixp_for_wmii;
    inherit fetchurl /* fetchhg */ stdenv gawk;
    inherit (xlibs) libX11;
  };

  wmiiSnap = import ../applications/window-managers/wmii {
    libixp = libixp_for_wmii;
    inherit fetchurl /* fetchhg */ stdenv gawk;
    inherit (xlibs) libX11 xextproto libXt libXext;
    includeUnpack = getConfig ["stdenv" "includeUnpack"] false;
  };

  wordnet = callPackage ../applications/misc/wordnet { };

  wrapFirefox =
    { browser, browserName ? "firefox", desktopName ? "Firefox", nameSuffix ? ""
    , icon ? "${browser}/lib/${browser.name}/icons/mozicon128.png" }:
    import ../applications/networking/browsers/firefox/wrapper.nix {
      inherit stdenv makeWrapper makeDesktopItem browser browserName desktopName nameSuffix icon;
      plugins =
        let
          enableAdobeFlash = getConfig [ browserName "enableAdobeFlash" ] true;
          enableGnash = getConfig [ browserName "enableGnash" ] false;
        in
         assert !(enableGnash && enableAdobeFlash);
         ([ ]
          ++ lib.optional enableGnash gnash
          ++ lib.optional enableAdobeFlash flashplayer
          # RealPlayer is disabled by default for legal reasons.
          ++ lib.optional (system != "i686-linux" && getConfig [browserName "enableRealPlayer"] false) RealPlayer
          ++ lib.optional (getConfig [browserName "enableDjvu"] false) (djview4)
          ++ lib.optional (getConfig [browserName "enableMPlayer"] false) (MPlayerPlugin browser)
          ++ lib.optional (getConfig [browserName "enableGeckoMediaPlayer"] false) gecko_mediaplayer
          ++ lib.optional (supportsJDK && getConfig [browserName "jre"] false && jrePlugin ? mozillaPlugin) jrePlugin
          ++ lib.optional (getConfig [browserName "enableGoogleTalkPlugin"] false) google_talk_plugin
         );
      libs =
        if getConfig [ browserName "enableQuakeLive" ] false
        then with xlibs; [ stdenv.gcc libX11 libXxf86dga libXxf86vm libXext libXt alsaLib zlib ]
        else [ ];
    };

  x11vnc = callPackage ../tools/X11/x11vnc { };

  x2vnc = callPackage ../tools/X11/x2vnc { };

  xaos = builderDefsPackage (import ../applications/graphics/xaos) {
    inherit (xlibs) libXt libX11 libXext xextproto xproto;
    inherit gsl aalib zlib libpng intltool gettext perl;
  };

  xara = callPackage ../applications/graphics/xara { };

  xawtv = callPackage ../applications/video/xawtv { };

  xbindkeys = callPackage ../tools/X11/xbindkeys { };

  xchat = callPackage ../applications/networking/irc/xchat { };

  xchm = callPackage ../applications/misc/xchm { };

  xcompmgr = callPackage ../applications/window-managers/xcompmgr { };

  xdaliclock = callPackage ../tools/misc/xdaliclock {};

  xdg_utils = callPackage ../tools/X11/xdg-utils { };

  xdotool = callPackage ../tools/X11/xdotool { };

  xen = callPackage ../applications/virtualization/xen { };

  xfig = callPackage ../applications/graphics/xfig {
    stdenv = overrideGCC stdenv gcc34;
  };

  xineUI = callPackage ../applications/video/xine-ui { };

  xmms = callPackage ../applications/audio/xmms {
    inherit (gnome) esound;
    inherit (gtkLibs1x) glib gtk;
    stdenv = overrideGCC stdenv gcc34; # due to problems with gcc 4.x
  };

  xneur = callPackage ../applications/misc/xneur {
    GStreamer=gst_all.gstreamer;
    inherit (gtkLibs) glib gtk pango atk gdk_pixbuf;
  };

  xneur_0_8 = callPackage ../applications/misc/xneur/0.8.nix {
    GStreamer = gst_all.gstreamer;
  };

  xournal = callPackage ../applications/graphics/xournal {
    inherit (gtkLibs) gtk atk pango glib;
    inherit (gnome) libgnomeprint libgnomeprintui
      libgnomecanvas;
  };

  xpdf = callPackage ../applications/misc/xpdf {
    motif = lesstif;
    base14Fonts = "${ghostscript}/share/ghostscript/fonts";
  };

  libxpdf = callPackage ../applications/misc/xpdf/libxpdf.nix {
  };

  xpra = callPackage ../tools/X11/xpra {
    pyrex = pyrex095;
  };

  xscreensaver = callPackage ../applications/graphics/xscreensaver {
    inherit (gnome) libglade;
  };

  xsynth_dssi = callPackage ../applications/audio/xsynth-dssi {
    inherit (gtkLibs) gtk;
  };

  xterm = callPackage ../applications/misc/xterm { };

  xtrace = callPackage ../tools/X11/xtrace { };

  xlaunch = callPackage ../tools/X11/xlaunch { };

  xmacro = callPackage ../tools/X11/xmacro { };

  xmove = callPackage ../applications/misc/xmove { };

  xnee = callPackage ../tools/X11/xnee {
    # Work around "missing separator" error.
    stdenv = overrideInStdenv stdenv [ gnumake381 ];
  };

  xvidcap = callPackage ../applications/video/xvidcap {
    inherit (gnome) scrollkeeper libglade;
  };

  yate = callPackage ../applications/misc/yate { };

  qgis = callPackage ../applications/misc/qgis {};

  yoshimi = callPackage ../applications/audio/yoshimi {
    fltk = fltk13;
  };

  zapping = callPackage ../applications/video/zapping {
    inherit (gnome) scrollkeeper libgnomeui libglade esound;
    teletextSupport = true;
    jpegSupport = true;
    pngSupport = true;
    recordingSupport = true;
  };

  zathura = callPackage ../applications/misc/zathura { };

  zynaddsubfx = callPackage ../applications/audio/zynaddsubfx { };

  ### GAMES

  alienarena = callPackage ../games/alienarena { };

  asc = callPackage ../games/asc {
    lua = lua5;
    libsigcxx = libsigcxx12;
  };

  atanks = callPackage ../games/atanks {};

  ballAndPaddle = callPackage ../games/ball-and-paddle {
    guile = guile_1_8;
  };

  blackshades = callPackage ../games/blackshades { };

  blackshadeselite = callPackage ../games/blackshadeselite { };

  bsdgames = callPackage ../games/bsdgames { };

  btanks = callPackage ../games/btanks { };

  bzflag = callPackage ../games/bzflag { };

  castle_combat = callPackage ../games/castle-combat { };

  construoBase = callPackage ../games/construo {
    mesa = null;
    freeglut = null;
  };

  construo = construoBase.override {
    inherit mesa freeglut;
  };

  crack_attack = callPackage ../games/crack-attack { };

  crrcsim = callPackage ../games/crrcsim {};

  dwarf_fortress = callPackage_i686 ../games/dwarf-fortress {
    gnomegtk = pkgsi686Linux.gnome.gtk;
  };

  eduke32 = callPackage ../games/eduke32 { };

  egoboo = callPackage ../games/egoboo { };

  exult = callPackage ../games/exult {
    stdenv = overrideGCC stdenv gcc42;
  };

  /*
  exultSnapshot = lowPrio (import ../games/exult/snapshot.nix {
    inherit fetchurl stdenv SDL SDL_mixer zlib libpng unzip
      autoconf automake libtool flex bison;
  });
  */

  flightgear = callPackage ../games/flightgear {};

  freeciv = callPackage ../games/freeciv { };

  freedink = callPackage ../games/freedink { };

  fsg = callPackage ../games/fsg {
    wxGTK = wxGTK28.override { unicode = false; };
  };

  gemrb = callPackage ../games/gemrb { };

  gl117 = callPackage ../games/gl-117 {};

  glestae = callPackage ../games/glestae {};

  globulation2 = callPackage ../games/globulation {};

  gltron = callPackage ../games/gltron { };

  gnuchess = callPackage ../games/gnuchess { };

  gnugo = callPackage ../games/gnugo { };

  gparted = callPackage ../tools/misc/gparted {
    parted = parted_2_3;
    inherit (gtkLibs) gtk glib gtkmm;
    inherit (gnome) gnomedocutils;
  };

  hexen = callPackage ../games/hexen { };

  icbm3d = callPackage ../games/icbm3d { };

  instead = callPackage ../games/instead {
    lua = lua5;
  };

  kobodeluxe = callPackage ../games/kobodeluxe { };

  lincity = builderDefsPackage (import ../games/lincity) {
    inherit (xlibs) libX11 libXext xextproto
      libICE libSM xproto;
    inherit libpng zlib;
  };

  mars = callPackage ../games/mars { };

  micropolis = callPackage ../games/micropolis { };

  naev = callPackage ../games/naev { };

  njam = callPackage ../games/njam { };

  openttd = callPackage ../games/openttd {
    zlib = zlibStatic;
  };

  pioneers = callPackage ../games/pioneers { };

  pong3d = callPackage ../games/pong3d { };

  prboom = callPackage ../games/prboom { };

  quake3demo = callPackage ../games/quake3/wrapper {
    name = "quake3-demo-${quake3game.name}";
    description = "Demo of Quake 3 Arena, a classic first-person shooter";
    game = quake3game;
    paks = [quake3demodata];
  };

  quake3demodata = callPackage ../games/quake3/demo { };

  quake3game = callPackage ../games/quake3/game { };

  racer = callPackage ../games/racer { };

  rigsofrods = callPackage ../games/rigsofrods {
    mygui = myguiSvn;
  };

  rogue = callPackage ../games/rogue { };

  sauerbraten = callPackage ../games/sauerbraten {};

  scummvm = callPackage ../games/scummvm { };

  scorched3d = callPackage ../games/scorched3d {
  };

  sgtpuzzles = builderDefsPackage (import ../games/sgt-puzzles) {
    inherit (gtkLibs) gtk;
    inherit pkgconfig fetchsvn perl;
    inherit (xlibs) libX11;
  };

  simutrans = callPackage ../games/simutrans { };

  six = callPackage ../games/six {
    inherit (kde3) arts kdelibs;
  };

  soi = callPackage ../games/soi {};

  # You still can override by passing more arguments.
  spaceOrbit = callPackage ../games/orbit { };

  spring = callPackage ../games/spring { };

  springLobby = callPackage ../games/spring/spring-lobby.nix { };

  stardust = callPackage ../games/stardust {};

  superTux = callPackage ../games/super-tux { };

  superTuxKart = callPackage ../games/super-tux-kart {
    /* With GNU Make 3.82, the build process is stuck in the `data'
       directory, after displaying "Making all in tracks", and `pstree'
       indicates that `make' doesn't launch any new process.  */
    stdenv = overrideInStdenv stdenv [ gnumake381 ];
  };

  tbe = callPackage ../games/the-butterfly-effect {};

  teetertorture = callPackage ../games/teetertorture { };

  teeworlds = callPackage ../games/teeworlds { };

  tennix = callPackage ../games/tennix { };

  tpm = callPackage ../games/thePenguinMachine { };

  tremulous = callPackage ../games/tremulous { };

  speed_dreams = callPackage ../games/speed-dreams {
    # Torcs wants to make shared libraries linked with plib libraries (it provides static).
    # i686 is the only platform I know than can do that linking without plib built with -fPIC
    plib = plib.override { enablePIC = if stdenv.isi686 then false else true; };
  };

  torcs = callPackage ../games/torcs {
    # Torcs wants to make shared libraries linked with plib libraries (it provides static).
    # i686 is the only platform I know than can do that linking without plib built with -fPIC
    plib = plib.override { enablePIC = if stdenv.isi686 then false else true; };
  };

  trigger = callPackage ../games/trigger { };

  ufoai = callPackage ../games/ufoai {
    inherit (gnome) gtksourceview gtkglext;
  };

  ultimatestunts = callPackage ../games/ultimatestunts { };

  ultrastardx = callPackage ../games/ultrastardx {
    lua = lua5;
  };

  urbanterror = callPackage ../games/urbanterror { };

  ut2004demo = callPackage ../games/ut2004demo { };

  vdrift = callPackage ../games/vdrift { };

  vectoroids = callPackage ../games/vectoroids { };

  warmux = callPackage ../games/warmux { };

  warsow = callPackage ../games/warsow {
    libjpeg = libjpeg62;
  };

  warzone2100 = callPackage ../games/warzone2100 { };

  widelands = callPackage ../games/widelands {};

  xboard = builderDefsPackage (import ../games/xboard) {
    inherit (xlibs) libX11 xproto libXt libXaw libSM
      libICE libXmu libXext libXpm;
    inherit gnuchess texinfo;
  };

  xconq = callPackage ../games/xconq {};

  # TODO: the corresponding nix file is missing
  # xracer = callPackage ../games/xracer { };

  xonotic = callPackage ../games/xonotic { };

  xsokoban = builderDefsPackage (import ../games/xsokoban) {
    inherit (xlibs) libX11 xproto libXpm libXt;
  };

  zdoom = callPackage ../games/zdoom { };

  zod = callPackage ../games/zod { };

  zoom = callPackage ../games/zoom { };

  keen4 = callPackage ../games/keen4 { };


  ### DESKTOP ENVIRONMENTS


  enlightenment = callPackage ../desktops/enlightenment { };

  # e17 = recurseIntoAttrs (
  #   let callPackage = newScope pkgs.e17; in
  #   import ../desktops/e17 { inherit callPackage pkgs; }
  # );

  gnome2 = (callPackage ../desktops/gnome-2 {
    callPackage = pkgs.newScope pkgs.gnome2;
    self = pkgs.gnome2;
  }  // pkgs.gtkLibs);

  gnome3 = (import ../desktops/gnome-3 {
    callPackage = pkgs.newScope pkgs.gnome3;
  } // pkgs.gtkLibs3x);

  gnome = recurseIntoAttrs gnome2;

  kde3 = recurseIntoAttrs {

    kdelibs = callPackage ../desktops/kde-3/kdelibs {
      stdenv = overrideGCC stdenv gcc43;
    };

    arts = callPackage ../development/libraries/arts {
      inherit (pkgs.kde3) kdelibs;
    };

    k3b = callPackage ../applications/misc/k3b/1.0.nix {
      inherit (kde3) kdelibs;
    };

    kphone = callPackage ../applications/networking/kphone {
      stdenv = overrideGCC stdenv gcc42; # I'm to lazy to clean up header files
    };

  };

  kde4 = recurseIntoAttrs pkgs.kde47;

  kde47 = kdePackagesFor pkgs.kde47 "4.7";

  kde48 = kdePackagesFor pkgs.kde48 "4.8";

  kdePackagesFor = self: version:
    let callPackageOrig = callPackage; in
    let
      callPackage = newScope self;
      kde4 = callPackageOrig (../desktops/kde- + version) {
        inherit callPackage callPackageOrig;
      };
    in kde4 // {
      inherit kde4;

      recurseForRelease = true;

      akunambol = callPackage ../applications/networking/sync/akunambol { };

      amarok = callPackage ../applications/audio/amarok { };

      bangarang = callPackage ../applications/video/bangarang { };

      basket = callPackage ../applications/office/basket { };

      bluedevil = callPackage ../tools/bluetooth/bluedevil { };

      digikam = callPackage ../applications/graphics/digikam {
        boost = boost147;
      };

      k3b = callPackage ../applications/misc/k3b { };

      kadu = callPackage ../applications/networking/instant-messengers/kadu { };

      kbluetooth = callPackage ../tools/bluetooth/kbluetooth { };

      kde_wacomtablet = callPackage ../applications/misc/kde-wacomtablet { };

      kdenlive = callPackage ../applications/video/kdenlive { };

      kdesvn = callPackage ../applications/version-management/kdesvn { };

      kdevelop = callPackage ../applications/editors/kdevelop { };

      kdevplatform = callPackage ../development/libraries/kdevplatform { };

      kdiff3 = callPackage ../tools/text/kdiff3 { };

      kile = callPackage ../applications/editors/kile { };

      kmplayer = callPackage ../applications/video/kmplayer {
        inherit (pkgs.gtkLibs) pango;
      };

      kmymoney = callPackage ../applications/office/kmymoney { };

      kipi_plugins = callPackage ../applications/graphics/kipi-plugins {
        inherit (pkgs.gtkLibs) gdk_pixbuf;
      };

      koffice = callPackage ../applications/office/koffice {
        boost = boost147;
      };

      konq_plugins = callPackage ../applications/networking/browsers/konq-plugins { };

      konversation = callPackage ../applications/networking/irc/konversation { };

      krename = callPackage ../applications/misc/krename { };

      krusader = callPackage ../applications/misc/krusader { };

      ktorrent = callPackage ../applications/networking/p2p/ktorrent { };

      kuickshow = callPackage ../applications/graphics/kuickshow { };

      libalkimia = callPackage ../development/libraries/libalkimia { };

      libktorrent = callPackage ../development/libraries/libktorrent { };

      libkvkontakte = callPackage ../development/libraries/libkvkontakte { };

      liblikeback = callPackage ../development/libraries/liblikeback { };

      networkmanagement = callPackage ../tools/networking/networkmanagement { };

      partitionManager = callPackage ../tools/misc/partition-manager { };

      polkit_kde_agent = callPackage ../tools/security/polkit-kde-agent { };

      psi = callPackage ../applications/networking/instant-messengers/psi { };

      quassel = callPackage ../applications/networking/irc/quassel { };

      quasselDaemon = appendToName "daemon" (self.quassel.override {
        monolithic = false;
        daemon = true;
      });

      quasselClient = appendToName "client" (self.quassel.override {
        monolithic = false;
        client = true;
      });

      rekonq = callPackage ../applications/networking/browsers/rekonq { };

      rsibreak = callPackage ../applications/misc/rsibreak { };

      semnotes = callPackage ../applications/misc/semnotes { };

      skrooge = callPackage ../applications/office/skrooge { };

      yakuake = callPackage ../applications/misc/yakuake { };

      zanshin = callPackage ../applications/office/zanshin { };
    };

  redshift = callPackage ../applications/misc/redshift {
    inherit (xorg) libX11 libXrandr libxcb randrproto libXxf86vm
      xf86vidmodeproto;
  };

  oxygen_gtk = callPackage ../misc/themes/gtk2/oxygen-gtk {
    inherit (gtkLibs) glib gtk;
  };

  xfce = xfce46;

  xfce46 = recurseIntoAttrs
    (let callPackage = newScope pkgs.xfce46; in
     import ../desktops/xfce-4.6 { inherit callPackage pkgs; });

  xfce48 = recurseIntoAttrs
    (let callPackage = newScope pkgs.xfce48; in
     import ../desktops/xfce-4.8 { inherit callPackage pkgs; });


  ### SCIENCE

  xplanet = callPackage ../applications/science/astronomy/xplanet {
    inherit (gtkLibs) pango;
  };

  gravit = callPackage ../applications/science/astronomy/gravit { };

  stellarium = callPackage ../applications/science/astronomy/stellarium { };

  ### SCIENCE/GEOMETRY

  drgeo = builderDefsPackage (import ../applications/science/geometry/drgeo) {
    inherit (gnome) libglade gtk;
    inherit libxml2 perl intltool libtool pkgconfig;
    guile = guile_1_8;
  };

  tetgen = callPackage ../applications/science/geometry/tetgen { };


  ### SCIENCE/BIOLOGY

  alliance = callPackage ../applications/science/electronics/alliance {
    motif = lesstif;
  };

  arb = callPackage ../applications/science/biology/arb {
    lesstif = lesstif93;
    stdenv = overrideGCC stdenv gcc42;
  };

  archimedes = callPackage ../applications/science/electronics/archimedes { };

  biolib = callPackage ../development/libraries/science/biology/biolib { };

  emboss = callPackage ../applications/science/biology/emboss { };

  mrbayes = callPackage ../applications/science/biology/mrbayes { };

  ncbiCTools = builderDefsPackage ../development/libraries/ncbi {
    inherit tcsh mesa lesstif;
    inherit (xlibs) libX11 libXaw xproto libXt libSM libICE
      libXmu libXext;
  };

  ncbi_tools = callPackage ../applications/science/biology/ncbi-tools { };

  paml = callPackage ../applications/science/biology/paml { };

  /* slr = import ../applications/science/biology/slr {
    inherit fetchurl stdenv liblapack;
  }; */

  pal2nal = callPackage ../applications/science/biology/pal2nal { };


  ### SCIENCE/MATH

  atlas = callPackage ../development/libraries/science/math/atlas { };

  blas = callPackage ../development/libraries/science/math/blas { };

  content = builderDefsPackage ../applications/science/math/content {
    inherit mesa lesstif;
    inherit (xlibs) libX11 libXaw xproto libXt libSM libICE
      libXmu libXext libXcursor;
  };

  jags = callPackage ../applications/science/math/jags { };

  liblapack = callPackage ../development/libraries/science/math/liblapack { };


  ### SCIENCE/LOGIC

  coq = callPackage ../applications/science/logic/coq {
    inherit (ocamlPackages) findlib lablgtk;
    camlp5 = ocamlPackages.camlp5_5_transitional;
  };

  cvc3 = callPackage ../applications/science/logic/cvc3 {};

  eprover = callPackage ../applications/science/logic/eProver {
    texLive = texLiveAggregationFun {
      paths = [
        texLive texLiveExtra
      ];
  };
  };

  hol = callPackage ../applications/science/logic/hol { };

  hol_light = callPackage ../applications/science/logic/hol_light {
    inherit (ocamlPackages) findlib;
    camlp5 = ocamlPackages.camlp5_strict;
  };

  isabelle = import ../applications/science/logic/isabelle {
    inherit (pkgs) stdenv fetchurl nettools perl polyml;
    inherit (pkgs.emacs23Packages) proofgeneral;
  };

  iprover = callPackage ../applications/science/logic/iprover {};

  leo2 = callPackage ../applications/science/logic/leo2 {};

  matita = callPackage ../applications/science/logic/matita {
    inherit (ocamlPackages) findlib lablgtk ocaml_expat gmetadom ocaml_http
            lablgtkmathview ocaml_mysql ocaml_sqlite3 ocamlnet ulex08 camlzip ocaml_pcre;
  };

  minisat = callPackage ../applications/science/logic/minisat {};

  opensmt = callPackage ../applications/science/logic/opensmt { };

  picosat = callPackage ../applications/science/logic/picosat {};

  prover9 = callPackage ../applications/science/logic/prover9 { };

  satallax = callPackage ../applications/science/logic/satallax {};

  spass = callPackage ../applications/science/logic/spass {};

  ssreflect = callPackage ../applications/science/logic/ssreflect {
    camlp5 = ocamlPackages.camlp5_5_transitional;
  };

  tptp = callPackage ../applications/science/logic/tptp {};

  ### SCIENCE / ELECTRONICS

  caneda = callPackage ../applications/science/electronics/caneda {
    # At the time of writing, it fails to build with qt47
    qt4 = qt46;
  };

  gtkwave = callPackage ../applications/science/electronics/gtkwave { };

  kicad = callPackage ../applications/science/electronics/kicad { };

  ngspice = callPackage ../applications/science/electronics/ngspice { };

  qucs = callPackage ../applications/science/electronics/qucs { };

  xoscope = callPackage ../applications/science/electronics/xoscope { };


  ### SCIENCE / MATH

  ecm = callPackage ../applications/science/math/ecm { };

  eukleides = callPackage ../applications/science/math/eukleides { };

  maxima = callPackage ../applications/science/math/maxima { };

  wxmaxima = callPackage ../applications/science/math/wxmaxima { };

  pari = callPackage ../applications/science/math/pari {};

  singular = callPackage ../applications/science/math/singular {};

  scilab = callPackage ../applications/science/math/scilab {
    withXaw3d = false;
    withTk = true;
    withGtk = false;
    withOCaml = true;
    withX = true;
  };

  msieve = callPackage ../applications/science/math/msieve { };

  yacas = callPackage ../applications/science/math/yacas { };

  ### SCIENCE / MISC

  boinc = callPackage ../applications/science/misc/boinc { };

  golly = callPackage ../applications/science/misc/golly { };

  simgrid = callPackage ../applications/science/misc/simgrid { };

  tulip = callPackage ../applications/science/misc/tulip { };

  vite = callPackage ../applications/science/misc/vite { };

  ### MISC

  atari800 = callPackage ../misc/emulators/atari800 { };

  ataripp = callPackage ../misc/emulators/atari++ { };

  auctex = callPackage ../misc/tex/auctex { };

  busybox = callPackage ../misc/busybox {
    enableStatic = true;
  };

  cups = callPackage ../misc/cups { };

  cups_pdf_filter = callPackage ../misc/cups/pdf-filter.nix { };

  gutenprint = callPackage ../misc/drivers/gutenprint { };

  gutenprintBin = callPackage ../misc/drivers/gutenprint/bin.nix { };

  cupsBjnp = callPackage ../misc/cups/drivers/cups-bjnp { };

  darcnes = callPackage ../misc/emulators/darcnes { };

  dblatex = callPackage ../misc/tex/dblatex { };

  dosbox = callPackage ../misc/emulators/dosbox { };

  dpkg = callPackage ../tools/package-management/dpkg { };

  ekiga = newScope (pkgs.gtkLibs // pkgs.gnome) ../applications/networking/ekiga { };

  electricsheep = callPackage ../misc/screensavers/electricsheep { };

  fakenes = callPackage ../misc/emulators/fakenes { };

  foldingathome = callPackage ../misc/foldingathome { };

  foo2zjs = callPackage ../misc/drivers/foo2zjs {};

  foomatic_filters = callPackage ../misc/drivers/foomatic-filters {};

  freestyle = callPackage ../misc/freestyle {
    #stdenv = overrideGCC stdenv gcc41;
  };

  gajim = builderDefsPackage (import ../applications/networking/instant-messengers/gajim) {
    inherit perl intltool pyGtkGlade gettext pkgconfig makeWrapper pygobject
      pyopenssl gtkspell libsexy pycrypto aspell pythonDBus pythonSexy
      docutils;
    dbus = dbus.libs;
    inherit (gnome) gtk libglade;
    inherit (xlibs) libXScrnSaver libXt xproto libXext xextproto libX11
      scrnsaverproto;
    python = pythonFull;
  };

  generator = callPackage ../misc/emulators/generator {
    inherit (gtkLibs1x) gtk;
  };

  gensgs = callPackage_i686 ../misc/emulators/gens-gs { };

  ghostscript = callPackage ../misc/ghostscript {
    x11Support = false;
    cupsSupport = getConfig [ "ghostscript" "cups" ] true;
    gnuFork = getConfig [ "ghostscript" "gnu" ] true;
  };

  ghostscriptX = appendToName "with-X" (ghostscript.override {
    x11Support = true;
  });

  gxemul = callPackage ../misc/gxemul { };

  hplip = callPackage ../misc/drivers/hplip { };

  # using the new configuration style proposal which is unstable
  jack1d = callPackage ../misc/jackaudio/jack1.nix { };

  jackaudio = callPackage ../misc/jackaudio { };

  keynav = callPackage ../tools/X11/keynav { };

  lazylist = callPackage ../misc/tex/lazylist { };

  lilypond = callPackage ../misc/lilypond {
    inherit (gtkLibs) pango;
    guile = guile_1_8;
  };

  martyr = callPackage ../development/libraries/martyr { };

  maven = callPackage ../misc/maven/maven-1.0.nix { };
  maven2 = callPackage ../misc/maven { };
  maven3 = callPackage ../misc/maven/3.0.nix { };

  mess = callPackage ../misc/emulators/mess { };

  mupen64plus = callPackage ../misc/emulators/mupen64plus { };

  nix = nixStable;

  nixStable = callPackage ../tools/package-management/nix {
    storeDir = getConfig [ "nix" "storeDir" ] "/nix/store";
    stateDir = getConfig [ "nix" "stateDir" ] "/nix/var";
  };

  nixUnstable = callPackage ../tools/package-management/nix/unstable.nix {
    storeDir = getConfig [ "nix" "storeDir" ] "/nix/store";
    stateDir = getConfig [ "nix" "stateDir" ] "/nix/var";
  };

  nixSqlite = nixUnstable;

  nixCustomFun = src: preConfigure: enableScripts: configureFlags:
    import ../tools/package-management/nix/custom.nix {
      inherit fetchurl stdenv perl curl bzip2 openssl src preConfigure automake
        autoconf libtool configureFlags enableScripts lib libxml2 boehmgc
        pkgconfig flex bison sqlite perlPackages;
      aterm = aterm25;
      db4 = db45;
      inherit docbook5_xsl libxslt docbook5 docbook_xml_dtd_43 w3m;
    };

  nut = callPackage ../applications/misc/nut { };

  disnix = callPackage ../tools/package-management/disnix { };

  disnix_activation_scripts = callPackage ../tools/package-management/disnix/activation-scripts {
    enableApacheWebApplication = getConfig ["disnix" "enableApacheWebApplication"] false;
    enableAxis2WebService = getConfig ["disnix" "enableAxis2WebService"] false;
    enableEjabberdDump = getConfig ["disnix" "enableEjabberdDump"] false;
    enableMySQLDatabase = getConfig ["disnix" "enableMySQLDatabase"] false;
    enablePostgreSQLDatabase = getConfig ["disnix" "enablePostgreSQLDatabase"] false;
    enableSubversionRepository = getConfig ["disnix" "enableSubversionRepository"] false;
    enableTomcatWebApplication = getConfig ["disnix" "enableTomcatWebApplication"] false;
  };

  disnixos = callPackage ../tools/package-management/disnix/disnixos { };

  DisnixWebService = callPackage ../tools/package-management/disnix/DisnixWebService { };

  latex2html = callPackage ../misc/tex/latex2html/default.nix {
    tex = tetex;
  };

  lkproof = callPackage ../misc/tex/lkproof { };

  mysqlWorkbench = newScope gnome ../applications/misc/mysql-workbench {
    lua = lua5;
    inherit (pythonPackages) pexpect paramiko;
  };

  opkg = callPackage ../tools/package-management/opkg { };

  pgadmin = callPackage ../applications/misc/pgadmin { };

  pgf = pgf2;

  # Keep the old PGF since some documents don't render properly with
  # the new one.
  pgf1 = callPackage ../misc/tex/pgf/1.x.nix { };

  pgf2 = callPackage ../misc/tex/pgf/2.x.nix { };

  pjsip = callPackage ../applications/networking/pjsip { };

  polytable = callPackage ../misc/tex/polytable { };

  uae = callPackage ../misc/emulators/uae { };

  putty = callPackage ../applications/networking/remote/putty { };

  rssglx = callPackage ../misc/screensavers/rss-glx { };

  xlockmore = callPackage ../misc/screensavers/xlockmore { };

  saneBackends = callPackage ../misc/sane-backends {
    gt68xxFirmware = getConfig ["sane" "gt68xxFirmware"] null;
    hotplugSupport = getConfig ["sane" "hotplugSupport"] true;
  };

  saneBackendsSnapshot = callPackage ../misc/sane-backends/snapshot.nix {
    gt68xxFirmware = getConfig ["sane" "gt68xxFirmware"] null;
  };

  saneFrontends = callPackage ../misc/sane-front { };

  slock = callPackage ../misc/screensavers/slock { };

  sourceAndTags = import ../misc/source-and-tags {
    inherit pkgs stdenv unzip lib ctags;
    hasktags = haskellPackages.myhasktags;
  };

  splix = callPackage ../misc/cups/drivers/splix { };

  tetex = callPackage ../misc/tex/tetex { };

  tex4ht = callPackage ../misc/tex/tex4ht { };

  texFunctions = import ../misc/tex/nix pkgs;

  texLive = builderDefsPackage (import ../misc/tex/texlive) {
    inherit builderDefs zlib bzip2 ncurses libpng ed
      gd t1lib freetype icu perl expat curl
      libjpeg bison python fontconfig flex;
    inherit (xlibs) libXaw libX11 xproto libXt libXpm
      libXmu libXext xextproto libSM libICE;
    ghostscript = ghostscriptX;
    ruby = ruby18;
  };

  /* Look in configurations/misc/raskin.nix for usage example (around revisions
  where TeXLive was added)

  (texLiveAggregationFun {
    paths = [texLive texLiveExtra texLiveCMSuper
      texLiveBeamer
    ];
  })

  You need to use texLiveAggregationFun to regenerate, say, ls-R (TeX-related file list)
  Just installing a few packages doesn't work.
  */
  texLiveAggregationFun =
    (builderDefsPackage (import ../misc/tex/texlive/aggregate.nix));

  texDisser = callPackage ../misc/tex/disser {};

  texLiveContext = builderDefsPackage (import ../misc/tex/texlive/context.nix) {
    inherit texLive;
  };

  texLiveExtra = builderDefsPackage (import ../misc/tex/texlive/extra.nix) {
    inherit texLive;
  };

  texLiveCMSuper = builderDefsPackage (import ../misc/tex/texlive/cm-super.nix) {
    inherit texLive;
  };

  texLiveLatexXColor = builderDefsPackage (import ../misc/tex/texlive/xcolor.nix) {
    inherit texLive;
  };

  texLivePGF = builderDefsPackage (import ../misc/tex/texlive/pgf.nix) {
    inherit texLiveLatexXColor texLive;
  };

  texLiveBeamer = builderDefsPackage (import ../misc/tex/texlive/beamer.nix) {
    inherit texLiveLatexXColor texLivePGF texLive;
  };

  texLiveModerncv = builderDefsPackage (import ../misc/tex/texlive/moderncv.nix) {
    inherit texLive unzip;
  };

  trac = callPackage ../misc/trac {
    inherit (pythonPackages) pysqlite;
  };

  vice = callPackage ../misc/emulators/vice { };

  vimprobable2 = callPackage ../applications/networking/browsers/vimprobable2 {
    inherit stdenv fetchurl makeWrapper perl pkgconfig webkit gtk;
    inherit (xlibs) libX11;
    inherit (gnome) libsoup glib_networking;
  };

  VisualBoyAdvance = callPackage ../misc/emulators/VisualBoyAdvance { };

  # Wine cannot be built in 64-bit; use a 32-bit build instead.
  wine = callPackage_i686 ../misc/emulators/wine { };

  wineWarcraft = callPackage_i686 ../misc/emulators/wine/wine-warcraft.nix { };

  x2x = callPackage ../tools/X11/x2x { };

  xosd = callPackage ../misc/xosd { };

  xsane = callPackage ../misc/xsane { };

  yafc = callPackage ../applications/networking/yafc { };

  myEnvFun = import ../misc/my-env {
    inherit substituteAll pkgs;
    inherit (stdenv) mkDerivation;
  };

  zsnes = callPackage_i686 ../misc/emulators/zsnes { };

  misc = import ../misc/misc.nix { inherit pkgs stdenv; };

}; in pkgs<|MERGE_RESOLUTION|>--- conflicted
+++ resolved
@@ -6461,12 +6461,7 @@
 
   chrome = lowPrio (callPackage ../applications/networking/browsers/chromium {
     inherit (gnome) GConf;
-<<<<<<< HEAD
-  };
-=======
-    patchelf = patchelf06;
   });
->>>>>>> 5fe8b64c
 
   chromeWrapper = wrapFirefox
     { browser = chrome; browserName = "chrome"; desktopName = "Chrome";
