--- conflicted
+++ resolved
@@ -2330,6 +2330,12 @@
       libunistring pkgconfig boehmgc;
   };
 
+  guile_1_9_coverage = import ../development/interpreters/guile/1.9.nix {
+    inherit fetchurl stdenv readline libtool gmp gawk makeWrapper
+      libunistring pkgconfig boehmgc;
+    inherit (releaseTools) coverageAnalysis;
+  };
+
   io = builderDefsPackage (import ../development/interpreters/io) {
     inherit sqlite zlib gmp libffi cairo ncurses freetype mesa
       libpng libtiff libjpeg readline libsndfile libxml2
@@ -3576,13 +3582,6 @@
 
   };
 
-<<<<<<< HEAD
-  gtkLibs216 = import ../development/libraries/gtk-libs/2.16 {
-    inherit fetchurl stdenv pkgconfig gettext perl x11 jasper
-            libtiff libjpeg libpng cairo libsigcxx cairomm;
-    inherit (xlibs) libXinerama libXrandr;
-    xineramaSupport = true;
-=======
   gtkLibs216 = rec {
 
     glib = import ../development/libraries/glib/2.20.x.nix {
@@ -3614,7 +3613,6 @@
       inherit fetchurl stdenv pkgconfig gtk atk glibmm cairomm pangomm;
     };
 
->>>>>>> 25a675da
   };
 
   gtkLibs218 = rec {
