--- conflicted
+++ resolved
@@ -5426,11 +5426,9 @@
 
   netifaces = callPackage ../development/python-modules/netifaces { };
 
-<<<<<<< HEAD
   netmiko = callPackage ../development/python-modules/netmiko { };
-=======
+
   netio = callPackage ../development/python-modules/netio { };
->>>>>>> 37a47a5c
 
   nettigo-air-monitor = callPackage ../development/python-modules/nettigo-air-monitor { };
 
