--- conflicted
+++ resolved
@@ -3233,31 +3233,9 @@
 
   premailer = callPackage ../development/python-modules/premailer { };
 
-<<<<<<< HEAD
   prettytable = callPackage ../development/python-modules/prettytable { };
-=======
-  prettytable = buildPythonPackage rec {
-    name = "prettytable-0.7.1";
-
-    src = pkgs.fetchurl {
-      url = "mirror://pypi/P/PrettyTable/${name}.tar.bz2";
-      sha256 = "599bc5b4b9602e28294cf795733c889c26dd934aa7e0ee9cff9b905d4fbad188";
-    };
-
-    buildInputs = [ pkgs.glibcLocales ];
-
-    preCheck = ''
-      export LANG="en_US.UTF-8"
-    '';
-
-    meta = {
-      description = "Simple Python library for easily displaying tabular data in a visually appealing ASCII table format";
-      homepage = http://code.google.com/p/prettytable/;
-    };
-  };
 
   prompt_toolkit = self.prompt_toolkit_1;
->>>>>>> 3c4f7099
 
   prompt_toolkit_1 = callPackage ../development/python-modules/prompt_toolkit/1.nix { };
 
