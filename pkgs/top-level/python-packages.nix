# This file contains the Python packages set.
# Each attribute is a Python library or a helper function.
# Expressions for Python libraries are supposed to be in `pkgs/development/python-modules/<name>/default.nix`.
# Python packages that do not need to be available for each interpreter version do not belong in this packages set.
# Examples are Python-based cli tools.
#
# For more details, please see the Python section in the Nixpkgs manual.

{ pkgs
, stdenv
, lib
, python
}:

with lib;

self:

let
  inherit (self) callPackage;
  inherit (python.passthru) isPy27 isPy35 isPy36 isPy37 isPy38 isPy39 isPy3k isPyPy pythonAtLeast pythonOlder;

  namePrefix = python.libPrefix + "-";

  bootstrapped-pip = if isPy3k then
    callPackage ../development/python-modules/bootstrapped-pip { }
  else
    callPackage ../development/python-modules/bootstrapped-pip/2.nix { };

  # Derivations built with `buildPythonPackage` can already be overriden with `override`, `overrideAttrs`, and `overrideDerivation`.
  # This function introduces `overridePythonAttrs` and it overrides the call to `buildPythonPackage`.
  makeOverridablePythonPackage = f: origArgs:
    let
      ff = f origArgs;
      overrideWith = newArgs: origArgs // (if pkgs.lib.isFunction newArgs then newArgs origArgs else newArgs);
    in
      if builtins.isAttrs ff then (ff // {
        overridePythonAttrs = newArgs: makeOverridablePythonPackage f (overrideWith newArgs);
      })
      else if builtins.isFunction ff then {
        overridePythonAttrs = newArgs: makeOverridablePythonPackage f (overrideWith newArgs);
        __functor = self: ff;
      }
      else ff;

  buildPythonPackage = makeOverridablePythonPackage ( makeOverridable (callPackage ../development/interpreters/python/mk-python-derivation.nix {
    inherit namePrefix;     # We want Python libraries to be named like e.g. "python3.6-${name}"
    inherit toPythonModule; # Libraries provide modules
  }));

  buildPythonApplication = makeOverridablePythonPackage ( makeOverridable (callPackage ../development/interpreters/python/mk-python-derivation.nix {
    namePrefix = "";        # Python applications should not have any prefix
    toPythonModule = x: x;  # Application does not provide modules.
  }));

  # See build-setupcfg/default.nix for documentation.
  buildSetupcfg = import ../build-support/build-setupcfg self;

  fetchPypi = callPackage ../development/interpreters/python/fetchpypi.nix {};

  # Check whether a derivation provides a Python module.
  hasPythonModule = drv: drv?pythonModule && drv.pythonModule == python;

  # Get list of required Python modules given a list of derivations.
  requiredPythonModules = drvs: let
    modules = filter hasPythonModule drvs;
  in unique ([python] ++ modules ++ concatLists (catAttrs "requiredPythonModules" modules));

  # Create a PYTHONPATH from a list of derivations. This function recurses into the items to find derivations
  # providing Python modules.
  makePythonPath = drvs: lib.makeSearchPath python.sitePackages (requiredPythonModules drvs);

  removePythonPrefix = name:
    removePrefix namePrefix name;

  # Convert derivation to a Python module.
  toPythonModule = drv:
    drv.overrideAttrs( oldAttrs: {
      # Use passthru in order to prevent rebuilds when possible.
      passthru = (oldAttrs.passthru or {})// {
        pythonModule = python;
        pythonPath = [ ]; # Deprecated, for compatibility.
        requiredPythonModules = requiredPythonModules drv.propagatedBuildInputs;
      };
    });

  # Convert a Python library to an application.
  toPythonApplication = drv:
    drv.overrideAttrs( oldAttrs: {
      passthru = (oldAttrs.passthru or {}) // {
        # Remove Python prefix from name so we have a "normal" name.
        # While the prefix shows up in the store path, it won't be
        # used by `nix-env`.
        name = removePythonPrefix oldAttrs.name;
        pythonModule = false;
      };
    });

  disabled = drv: throw "${removePythonPrefix (drv.pname or drv.name)} not supported for interpreter ${python.executable}";

  disabledIf = x: drv: if x then disabled drv else drv;

in {

  inherit pkgs stdenv;

  inherit (python.passthru) isPy27 isPy35 isPy36 isPy37 isPy38 isPy39 isPy3k isPyPy pythonAtLeast pythonOlder;
  inherit python bootstrapped-pip buildPythonPackage buildPythonApplication;
  inherit fetchPypi;
  inherit hasPythonModule requiredPythonModules makePythonPath disabled disabledIf;
  inherit toPythonModule toPythonApplication;
  inherit buildSetupcfg;

  inherit (callPackage ../development/interpreters/python/hooks { })
    eggUnpackHook
    eggBuildHook
    eggInstallHook
    flitBuildHook
    pipBuildHook
    pipInstallHook
    pytestCheckHook
    pythonCatchConflictsHook
    pythonImportsCheckHook
    pythonNamespacesHook
    pythonRecompileBytecodeHook
    pythonRemoveBinBytecodeHook
    pythonRemoveTestsDirHook
    setuptoolsBuildHook
    setuptoolsCheckHook
    venvShellHook
    wheelUnpackHook;

  # Not all packages are compatible with the latest pytest yet.
  # We need to override the hook to select an older pytest, however,
  # it should not override the version of pytest that is used for say
  # Python 2. This is an ugly hack that is needed now because the hook
  # propagates the package.
  pytestCheckHook_6_1 = if isPy3k then
    self.pytestCheckHook.override { pytest = self.pytest_6_1; }
  else
    self.pytestCheckHook;

  # helpers

  # We use build packages because we are making a setup hook to be used as a
  # native build input. The script itself references both the build-time
  # (build) and run-time (host) python from the explicitly passed in `python`
  # attribute, so the `buildPackages` doesn't effect that.
  wrapPython = pkgs.buildPackages.callPackage ../development/interpreters/python/wrap-python.nix {
    inherit python;
  };

  # Dont take pythonPackages from "global" pkgs scope to avoid mixing python versions
  pythonPackages = self;

  # specials

  recursivePthLoader = callPackage ../development/python-modules/recursive-pth-loader { };

  setuptools = callPackage ../development/python-modules/setuptools { };

  aadict = callPackage ../development/python-modules/aadict { };

  aafigure = callPackage ../development/python-modules/aafigure { };

  abodepy = callPackage ../development/python-modules/abodepy { };

  absl-py = callPackage ../development/python-modules/absl-py { };

  accuweather = callPackage ../development/python-modules/accuweather { };

  accupy = callPackage ../development/python-modules/accupy { };

  acebinf = callPackage ../development/python-modules/acebinf { };

  acme = callPackage ../development/python-modules/acme { };

  acme-tiny = callPackage ../development/python-modules/acme-tiny { };

  acoustics = callPackage ../development/python-modules/acoustics { };

  actdiag = callPackage ../development/python-modules/actdiag { };

  adafruit-platformdetect = callPackage ../development/python-modules/adafruit-platformdetect { };

  adafruit-pureio = callPackage ../development/python-modules/adafruit-pureio { };

  adal = callPackage ../development/python-modules/adal { };

  adb-enhanced = callPackage ../development/python-modules/adb-enhanced { };

  adb-homeassistant = callPackage ../development/python-modules/adb-homeassistant { };

  adb-shell = callPackage ../development/python-modules/adb-shell { };

  adblock = callPackage ../development/python-modules/adblock {
    inherit (pkgs.darwin.apple_sdk.frameworks) CoreFoundation Security;
  };

  addic7ed-cli = callPackage ../development/python-modules/addic7ed-cli { };

  adext = callPackage ../development/python-modules/adext { };

  adguardhome = callPackage ../development/python-modules/adguardhome { };

  advantage-air = callPackage ../development/python-modules/advantage-air { };

  aenum = callPackage ../development/python-modules/aenum { };

  afdko = callPackage ../development/python-modules/afdko { };

  affine = callPackage ../development/python-modules/affine { };

  agate = callPackage ../development/python-modules/agate { };

  agate-dbf = callPackage ../development/python-modules/agate-dbf { };

  agate-excel = callPackage ../development/python-modules/agate-excel { };

  agate-sql = callPackage ../development/python-modules/agate-sql { };

  agent-py = callPackage ../development/python-modules/agent-py { };

  aioambient = callPackage ../development/python-modules/aioambient { };

  ailment = callPackage ../development/python-modules/ailment { };

  aioamqp = callPackage ../development/python-modules/aioamqp { };

  aioasuswrt = callPackage ../development/python-modules/aioasuswrt { };

  aiocache = callPackage ../development/python-modules/aiocache { };

  aiocoap = callPackage ../development/python-modules/aiocoap { };

  aioconsole = callPackage ../development/python-modules/aioconsole { };

  aiocontextvars = callPackage ../development/python-modules/aiocontextvars { };

  aiodiscover = callPackage ../development/python-modules/aiodiscover { };

  aiodns = callPackage ../development/python-modules/aiodns { };

  aioeafm = callPackage ../development/python-modules/aioeafm { };

  aioemonitor = callPackage ../development/python-modules/aioemonitor { };

  aioesphomeapi = callPackage ../development/python-modules/aioesphomeapi { };

  aioeventlet = callPackage ../development/python-modules/aioeventlet { };

  aioextensions = callPackage ../development/python-modules/aioextensions { };

  aiofiles = callPackage ../development/python-modules/aiofiles { };

  aioflo = callPackage ../development/python-modules/aioflo { };

  aioftp = callPackage ../development/python-modules/aioftp { };

  aioguardian = callPackage ../development/python-modules/aioguardian { };

  aioh2 = callPackage ../development/python-modules/aioh2 { };

  aioharmony = callPackage ../development/python-modules/aioharmony { };

  aiohomekit = callPackage ../development/python-modules/aiohomekit { };

  aiohttp = callPackage ../development/python-modules/aiohttp {
    pytestCheckHook = self.pytestCheckHook_6_1;
  };

  aiohttp-cors = callPackage ../development/python-modules/aiohttp-cors { };

  aiohttp-jinja2 = callPackage ../development/python-modules/aiohttp-jinja2 { };

  aiohttp-remotes = callPackage ../development/python-modules/aiohttp-remotes { };

  aiohttp-socks = callPackage ../development/python-modules/aiohttp-socks { };

  aiohttp-swagger = callPackage ../development/python-modules/aiohttp-swagger { };

  aiohttp-wsgi = callPackage ../development/python-modules/aiohttp-wsgi { };

  aioitertools = callPackage ../development/python-modules/aioitertools { };

  aiobotocore = callPackage ../development/python-modules/aiobotocore { };

  aiohue = callPackage ../development/python-modules/aiohue { };

  aioimaplib = callPackage ../development/python-modules/aioimaplib { };

  aioinflux = callPackage ../development/python-modules/aioinflux { };

  aiojobs = callPackage ../development/python-modules/aiojobs { };

  aiokafka = callPackage ../development/python-modules/aiokafka { };

  aiokef = callPackage ../development/python-modules/aiokef { };

  aiolifx = callPackage ../development/python-modules/aiolifx { };

  aiolifx-effects = callPackage ../development/python-modules/aiolifx-effects { };

  aiolip = callPackage ../development/python-modules/aiolip { };

  aiolyric = callPackage ../development/python-modules/aiolyric { };

  aiomultiprocess = callPackage ../development/python-modules/aiomultiprocess { };

  aiomysql = callPackage ../development/python-modules/aiomysql { };

  aionotify = callPackage ../development/python-modules/aionotify { };

  aionotion = callPackage ../development/python-modules/aionotion { };

  aioprocessing = callPackage ../development/python-modules/aioprocessing { };

  aiopulse = callPackage ../development/python-modules/aiopulse { };

  aiopylgtv = callPackage ../development/python-modules/aiopylgtv { };

  aiorecollect = callPackage ../development/python-modules/aiorecollect { };

  aioredis = callPackage ../development/python-modules/aioredis { };

  aioresponses = callPackage ../development/python-modules/aioresponses { };

  aiorpcx = callPackage ../development/python-modules/aiorpcx { };

  aiorun = callPackage ../development/python-modules/aiorun { };

  aioshelly = callPackage ../development/python-modules/aioshelly { };

  aiosmb = callPackage ../development/python-modules/aiosmb { };

  aiosmtpd = callPackage ../development/python-modules/aiosmtpd { };

  aiosqlite = callPackage ../development/python-modules/aiosqlite { };

  aiostream = callPackage ../development/python-modules/aiostream { };

  aioswitcher = callPackage ../development/python-modules/aioswitcher { };

  aiosyncthing = callPackage ../development/python-modules/aiosyncthing { };

  aiounifi = callPackage ../development/python-modules/aiounifi { };

  aiounittest = callPackage ../development/python-modules/aiounittest { };

  aiowinreg = callPackage ../development/python-modules/aiowinreg { };

  aiozeroconf = callPackage ../development/python-modules/aiozeroconf { };

  airly = callPackage ../development/python-modules/airly { };

  ajpy = callPackage ../development/python-modules/ajpy { };

  ajsonrpc = callPackage ../development/python-modules/ajsonrpc { };

  alabaster = callPackage ../development/python-modules/alabaster { };

  alarmdecoder = callPackage ../development/python-modules/alarmdecoder { };

  alembic = callPackage ../development/python-modules/alembic { };

  algebraic-data-types = callPackage ../development/python-modules/algebraic-data-types { };

  allpairspy = callPackage ../development/python-modules/allpairspy { };

  alot = callPackage ../development/python-modules/alot { };

  altair = callPackage ../development/python-modules/altair { };

  amazon_kclpy = callPackage ../development/python-modules/amazon_kclpy { };

  ambiclimate = callPackage ../development/python-modules/ambiclimate { };

  amcrest = callPackage ../development/python-modules/amcrest { };

  amiibo-py = callPackage ../development/python-modules/amiibo-py { };

  amply = callPackage ../development/python-modules/amply { };

  amqp = callPackage ../development/python-modules/amqp { };

  amqplib = callPackage ../development/python-modules/amqplib { };

  android-backup = callPackage ../development/python-modules/android-backup { };

  androidtv = callPackage ../development/python-modules/androidtv { };

  androguard = callPackage ../development/python-modules/androguard { };

  angr = callPackage ../development/python-modules/angr { };

  aniso8601 = callPackage ../development/python-modules/aniso8601 { };

  annexremote = callPackage ../development/python-modules/annexremote { };

  annoy = callPackage ../development/python-modules/annoy { };

  anonip = callPackage ../development/python-modules/anonip { };

  ansi2html = callPackage ../development/python-modules/ansi2html { };

  ansible = callPackage ../development/python-modules/ansible { };

  ansible-kernel = callPackage ../development/python-modules/ansible-kernel { };

  ansible-lint = callPackage ../development/python-modules/ansible-lint { };

  ansible-runner = callPackage ../development/python-modules/ansible-runner { };

  ansi = callPackage ../development/python-modules/ansi { };

  ansicolor = callPackage ../development/python-modules/ansicolor { };

  ansicolors = callPackage ../development/python-modules/ansicolors { };

  ansiconv = callPackage ../development/python-modules/ansiconv { };

  ansiwrap = callPackage ../development/python-modules/ansiwrap { };

  antlr4-python3-runtime = callPackage ../development/python-modules/antlr4-python3-runtime {
    inherit (pkgs) antlr4;
  };

  anyio = callPackage ../development/python-modules/anyio { };

  anyjson = callPackage ../development/python-modules/anyjson { };

  anytree = callPackage ../development/python-modules/anytree {
    inherit (pkgs) graphviz;
  };

  apache-airflow = callPackage ../development/python-modules/apache-airflow { };

  apipkg = callPackage ../development/python-modules/apipkg { };

  apispec = callPackage ../development/python-modules/apispec { };

  aplpy = callPackage ../development/python-modules/aplpy { };

  appdirs = callPackage ../development/python-modules/appdirs { };

  applicationinsights = callPackage ../development/python-modules/applicationinsights { };

  appnope = callPackage ../development/python-modules/appnope { };

  apprise = callPackage ../development/python-modules/apprise { };

  approvaltests = callPackage ../development/python-modules/approvaltests { };

  apptools = callPackage ../development/python-modules/apptools { };

  APScheduler = callPackage ../development/python-modules/APScheduler { };

  apsw = callPackage ../development/python-modules/apsw { };

  aqualogic = callPackage ../development/python-modules/aqualogic { };

  arabic-reshaper = callPackage ../development/python-modules/arabic-reshaper { };

  archinfo = callPackage ../development/python-modules/archinfo { };

  area = callPackage ../development/python-modules/area { };

  arelle = callPackage ../development/python-modules/arelle {
    gui = true;
  };

  arelle-headless = callPackage ../development/python-modules/arelle {
    gui = false;
  };

  aresponses = callPackage ../development/python-modules/aresponses { };

  argcomplete = callPackage ../development/python-modules/argcomplete { };

  argh = callPackage ../development/python-modules/argh { };

  argon2_cffi = callPackage ../development/python-modules/argon2_cffi { };

  args = callPackage ../development/python-modules/args { };

  aria2p = callPackage ../development/python-modules/aria2p { };

  arrayqueues = callPackage ../development/python-modules/arrayqueues { };

  arrow = callPackage ../development/python-modules/arrow { };

  arrow_1 = callPackage ../development/python-modules/arrow/1.nix { };

  arviz = callPackage ../development/python-modules/arviz { };

  arxiv2bib = callPackage ../development/python-modules/arxiv2bib { };

  asana = callPackage ../development/python-modules/asana { };

  asciimatics = callPackage ../development/python-modules/asciimatics { };

  asciitree = callPackage ../development/python-modules/asciitree { };

  asdf = callPackage ../development/python-modules/asdf { };

  ase = callPackage ../development/python-modules/ase { };

  asgi-csrf = callPackage ../development/python-modules/asgi-csrf { };

  asgiref = callPackage ../development/python-modules/asgiref { };

  asn1ate = callPackage ../development/python-modules/asn1ate { };

  asn1crypto = callPackage ../development/python-modules/asn1crypto { };

  aspell-python = callPackage ../development/python-modules/aspell-python { };

  aspy-yaml = callPackage ../development/python-modules/aspy.yaml { };

  asteval = callPackage ../development/python-modules/asteval { };

  astor = callPackage ../development/python-modules/astor { };

  astral = callPackage ../development/python-modules/astral { };

  astroid = callPackage ../development/python-modules/astroid { };

  astropy = callPackage ../development/python-modules/astropy { };

  astropy-healpix = callPackage ../development/python-modules/astropy-healpix { };

  astropy-helpers = callPackage ../development/python-modules/astropy-helpers { };

  astropy-extension-helpers = callPackage ../development/python-modules/astropy-extension-helpers { };

  astroquery = callPackage ../development/python-modules/astroquery { };

  asttokens = callPackage ../development/python-modules/asttokens { };

  astunparse = callPackage ../development/python-modules/astunparse { };

  async_generator = callPackage ../development/python-modules/async_generator { };

  async-dns = callPackage ../development/python-modules/async-dns { };

  asyncio-dgram = callPackage ../development/python-modules/asyncio-dgram { };

  asyncio-mqtt = callPackage ../development/python-modules/asyncio_mqtt { };

  asyncio-nats-client = callPackage ../development/python-modules/asyncio-nats-client { };

  asyncio-throttle = callPackage ../development/python-modules/asyncio-throttle { };

  asyncpg = callPackage ../development/python-modules/asyncpg { };

  asyncssh = callPackage ../development/python-modules/asyncssh { };

  async_stagger = callPackage ../development/python-modules/async_stagger { };

  asynctest = callPackage ../development/python-modules/asynctest { };

  async-timeout = callPackage ../development/python-modules/async_timeout { };

  async-upnp-client = callPackage ../development/python-modules/async-upnp-client {
    pytestCheckHook = self.pytestCheckHook_6_1;
  };

  asyncwhois = callPackage ../development/python-modules/asyncwhois { };

  asysocks = callPackage ../development/python-modules/asysocks { };

  atenpdu = callPackage ../development/python-modules/atenpdu { };

  atlassian-python-api = callPackage ../development/python-modules/atlassian-python-api { };

  atom = callPackage ../development/python-modules/atom { };

  atomiclong = callPackage ../development/python-modules/atomiclong { };

  atomicwrites = callPackage ../development/python-modules/atomicwrites { };

  atomman = callPackage ../development/python-modules/atomman { };

  atpublic = callPackage ../development/python-modules/atpublic { };

  atsim_potentials = callPackage ../development/python-modules/atsim_potentials { };

  attrdict = callPackage ../development/python-modules/attrdict { };

  attrs = callPackage ../development/python-modules/attrs { };

  aubio = callPackage ../development/python-modules/aubio { };

  audio-metadata = callPackage ../development/python-modules/audio-metadata { };

  audioread = callPackage ../development/python-modules/audioread { };

  audiotools = callPackage ../development/python-modules/audiotools { };

  augeas = callPackage ../development/python-modules/augeas {
    inherit (pkgs) augeas;
  };

  auroranoaa = callPackage ../development/python-modules/auroranoaa { };

  auth0-python = callPackage ../development/python-modules/auth0-python { };

  authheaders = callPackage ../development/python-modules/authheaders { };

  authlib = callPackage ../development/python-modules/authlib { };

  authres = callPackage ../development/python-modules/authres { };

  autobahn = callPackage ../development/python-modules/autobahn { };

  autograd = callPackage ../development/python-modules/autograd { };

  autologging = callPackage ../development/python-modules/autologging { };

  automat = callPackage ../development/python-modules/automat { };

  autopep8 = callPackage ../development/python-modules/autopep8 { };

  avahi = toPythonModule (pkgs.avahi.override {
    inherit python;
    withPython = true;
  });

  av = callPackage ../development/python-modules/av { };

  avea = callPackage ../development/python-modules/avea { };

  avion = callPackage ../development/python-modules/avion { };

  avro3k = callPackage ../development/python-modules/avro3k { };

  avro = callPackage ../development/python-modules/avro { };

  avro-python3 = callPackage ../development/python-modules/avro-python3 { };

  awesome-slugify = callPackage ../development/python-modules/awesome-slugify { };

  awesomeversion = callPackage ../development/python-modules/awesomeversion { };

  awkward0 = callPackage ../development/python-modules/awkward0 { };
  awkward = callPackage ../development/python-modules/awkward { };

  aws-adfs = callPackage ../development/python-modules/aws-adfs { };

  aws-lambda-builders = callPackage ../development/python-modules/aws-lambda-builders { };

  aws-sam-translator = callPackage ../development/python-modules/aws-sam-translator { };

  aws-xray-sdk = callPackage ../development/python-modules/aws-xray-sdk { };

  awsiotpythonsdk = callPackage ../development/python-modules/awsiotpythonsdk { };

  awslambdaric = callPackage ../development/python-modules/awslambdaric { };

  axis = callPackage ../development/python-modules/axis { };

  azure-appconfiguration = callPackage ../development/python-modules/azure-appconfiguration { };

  azure-applicationinsights = callPackage ../development/python-modules/azure-applicationinsights { };

  azure-batch = callPackage ../development/python-modules/azure-batch { };

  azure-common = callPackage ../development/python-modules/azure-common { };

  azure-core = callPackage ../development/python-modules/azure-core { };

  azure-cosmos = callPackage ../development/python-modules/azure-cosmos { };

  azure-cosmosdb-nspkg = callPackage ../development/python-modules/azure-cosmosdb-nspkg { };

  azure-cosmosdb-table = callPackage ../development/python-modules/azure-cosmosdb-table { };

  azure-datalake-store = callPackage ../development/python-modules/azure-datalake-store { };

  azure-eventgrid = callPackage ../development/python-modules/azure-eventgrid { };

  azure-functions-devops-build = callPackage ../development/python-modules/azure-functions-devops-build { };

  azure-graphrbac = callPackage ../development/python-modules/azure-graphrbac { };

  azure-identity = callPackage ../development/python-modules/azure-identity { };

  azure-keyvault = callPackage ../development/python-modules/azure-keyvault { };

  azure-keyvault-administration = callPackage ../development/python-modules/azure-keyvault-administration { };

  azure-keyvault-certificates = callPackage ../development/python-modules/azure-keyvault-certificates { };

  azure-keyvault-keys = callPackage ../development/python-modules/azure-keyvault-keys { };

  azure-keyvault-nspkg = callPackage ../development/python-modules/azure-keyvault-nspkg { };

  azure-keyvault-secrets = callPackage ../development/python-modules/azure-keyvault-secrets { };

  azure-loganalytics = callPackage ../development/python-modules/azure-loganalytics { };

  azure-mgmt-advisor = callPackage ../development/python-modules/azure-mgmt-advisor { };

  azure-mgmt-apimanagement = callPackage ../development/python-modules/azure-mgmt-apimanagement { };

  azure-mgmt-appconfiguration = callPackage ../development/python-modules/azure-mgmt-appconfiguration { };

  azure-mgmt-applicationinsights = callPackage ../development/python-modules/azure-mgmt-applicationinsights { };

  azure-mgmt-authorization = callPackage ../development/python-modules/azure-mgmt-authorization { };

  azure-mgmt-batchai = callPackage ../development/python-modules/azure-mgmt-batchai { };

  azure-mgmt-batch = callPackage ../development/python-modules/azure-mgmt-batch { };

  azure-mgmt-billing = callPackage ../development/python-modules/azure-mgmt-billing { };

  azure-mgmt-botservice = callPackage ../development/python-modules/azure-mgmt-botservice { };

  azure-mgmt-cdn = callPackage ../development/python-modules/azure-mgmt-cdn { };

  azure-mgmt-cognitiveservices = callPackage ../development/python-modules/azure-mgmt-cognitiveservices { };

  azure-mgmt-commerce = callPackage ../development/python-modules/azure-mgmt-commerce { };

  azure-mgmt-common = callPackage ../development/python-modules/azure-mgmt-common { };

  azure-mgmt-compute = callPackage ../development/python-modules/azure-mgmt-compute { };

  azure-mgmt-consumption = callPackage ../development/python-modules/azure-mgmt-consumption { };

  azure-mgmt-containerinstance = callPackage ../development/python-modules/azure-mgmt-containerinstance { };

  azure-mgmt-containerregistry = callPackage ../development/python-modules/azure-mgmt-containerregistry { };

  azure-mgmt-containerservice = callPackage ../development/python-modules/azure-mgmt-containerservice { };

  azure-mgmt-core = callPackage ../development/python-modules/azure-mgmt-core { };

  azure-mgmt-cosmosdb = callPackage ../development/python-modules/azure-mgmt-cosmosdb { };

  azure-mgmt-databoxedge = callPackage ../development/python-modules/azure-mgmt-databoxedge { };

  azure-mgmt-datafactory = callPackage ../development/python-modules/azure-mgmt-datafactory { };

  azure-mgmt-datalake-analytics = callPackage ../development/python-modules/azure-mgmt-datalake-analytics { };

  azure-mgmt-datalake-nspkg = callPackage ../development/python-modules/azure-mgmt-datalake-nspkg { };

  azure-mgmt-datalake-store = callPackage ../development/python-modules/azure-mgmt-datalake-store { };

  azure-mgmt-datamigration = callPackage ../development/python-modules/azure-mgmt-datamigration { };

  azure-mgmt-deploymentmanager = callPackage ../development/python-modules/azure-mgmt-deploymentmanager { };

  azure-mgmt-devspaces = callPackage ../development/python-modules/azure-mgmt-devspaces { };

  azure-mgmt-devtestlabs = callPackage ../development/python-modules/azure-mgmt-devtestlabs { };

  azure-mgmt-dns = callPackage ../development/python-modules/azure-mgmt-dns { };

  azure-mgmt-eventgrid = callPackage ../development/python-modules/azure-mgmt-eventgrid { };

  azure-mgmt-eventhub = callPackage ../development/python-modules/azure-mgmt-eventhub { };

  azure-mgmt-hanaonazure = callPackage ../development/python-modules/azure-mgmt-hanaonazure { };

  azure-mgmt-hdinsight = callPackage ../development/python-modules/azure-mgmt-hdinsight { };

  azure-mgmt-imagebuilder = callPackage ../development/python-modules/azure-mgmt-imagebuilder { };

  azure-mgmt-iotcentral = callPackage ../development/python-modules/azure-mgmt-iotcentral { };

  azure-mgmt-iothub = callPackage ../development/python-modules/azure-mgmt-iothub { };

  azure-mgmt-iothubprovisioningservices = callPackage ../development/python-modules/azure-mgmt-iothubprovisioningservices { };

  azure-mgmt-keyvault = callPackage ../development/python-modules/azure-mgmt-keyvault { };

  azure-mgmt-kusto = callPackage ../development/python-modules/azure-mgmt-kusto { };

  azure-mgmt-loganalytics = callPackage ../development/python-modules/azure-mgmt-loganalytics { };

  azure-mgmt-logic = callPackage ../development/python-modules/azure-mgmt-logic { };

  azure-mgmt-machinelearningcompute = callPackage ../development/python-modules/azure-mgmt-machinelearningcompute { };

  azure-mgmt-managedservices = callPackage ../development/python-modules/azure-mgmt-managedservices { };

  azure-mgmt-managementgroups = callPackage ../development/python-modules/azure-mgmt-managementgroups { };

  azure-mgmt-managementpartner = callPackage ../development/python-modules/azure-mgmt-managementpartner { };

  azure-mgmt-maps = callPackage ../development/python-modules/azure-mgmt-maps { };

  azure-mgmt-marketplaceordering = callPackage ../development/python-modules/azure-mgmt-marketplaceordering { };

  azure-mgmt-media = callPackage ../development/python-modules/azure-mgmt-media { };

  azure-mgmt-monitor = callPackage ../development/python-modules/azure-mgmt-monitor { };

  azure-mgmt-msi = callPackage ../development/python-modules/azure-mgmt-msi { };

  azure-mgmt-netapp = callPackage ../development/python-modules/azure-mgmt-netapp { };

  azure-mgmt-network = callPackage ../development/python-modules/azure-mgmt-network { };

  azure-mgmt-notificationhubs = callPackage ../development/python-modules/azure-mgmt-notificationhubs { };

  azure-mgmt-nspkg = callPackage ../development/python-modules/azure-mgmt-nspkg { };

  azure-mgmt-policyinsights = callPackage ../development/python-modules/azure-mgmt-policyinsights { };

  azure-mgmt-powerbiembedded = callPackage ../development/python-modules/azure-mgmt-powerbiembedded { };

  azure-mgmt-privatedns = callPackage ../development/python-modules/azure-mgmt-privatedns { };

  azure-mgmt-rdbms = callPackage ../development/python-modules/azure-mgmt-rdbms { };

  azure-mgmt-recoveryservicesbackup = callPackage ../development/python-modules/azure-mgmt-recoveryservicesbackup { };

  azure-mgmt-recoveryservices = callPackage ../development/python-modules/azure-mgmt-recoveryservices { };

  azure-mgmt-redhatopenshift = callPackage ../development/python-modules/azure-mgmt-redhatopenshift { };

  azure-mgmt-redis = callPackage ../development/python-modules/azure-mgmt-redis { };

  azure-mgmt-relay = callPackage ../development/python-modules/azure-mgmt-relay { };

  azure-mgmt-reservations = callPackage ../development/python-modules/azure-mgmt-reservations { };

  azure-mgmt-resource = callPackage ../development/python-modules/azure-mgmt-resource { };

  azure-mgmt-scheduler = callPackage ../development/python-modules/azure-mgmt-scheduler { };

  azure-mgmt-search = callPackage ../development/python-modules/azure-mgmt-search { };

  azure-mgmt-security = callPackage ../development/python-modules/azure-mgmt-security { };

  azure-mgmt-servicebus = callPackage ../development/python-modules/azure-mgmt-servicebus { };

  azure-mgmt-servicefabric = callPackage ../development/python-modules/azure-mgmt-servicefabric { };

  azure-mgmt-signalr = callPackage ../development/python-modules/azure-mgmt-signalr { };

  azure-mgmt-sql = callPackage ../development/python-modules/azure-mgmt-sql { };

  azure-mgmt-sqlvirtualmachine = callPackage ../development/python-modules/azure-mgmt-sqlvirtualmachine { };

  azure-mgmt-storage = callPackage ../development/python-modules/azure-mgmt-storage { };

  azure-mgmt-subscription = callPackage ../development/python-modules/azure-mgmt-subscription { };

  azure-mgmt-synapse = callPackage ../development/python-modules/azure-mgmt-synapse { };

  azure-mgmt-trafficmanager = callPackage ../development/python-modules/azure-mgmt-trafficmanager { };

  azure-mgmt-web = callPackage ../development/python-modules/azure-mgmt-web { };

  azure-multiapi-storage = callPackage ../development/python-modules/azure-multiapi-storage { };

  azure-nspkg = callPackage ../development/python-modules/azure-nspkg { };

  azure-servicebus = callPackage ../development/python-modules/azure-servicebus { };

  azure-servicefabric = callPackage ../development/python-modules/azure-servicefabric { };

  azure-servicemanagement-legacy = callPackage ../development/python-modules/azure-servicemanagement-legacy { };

  azure-storage-blob = callPackage ../development/python-modules/azure-storage-blob { };

  azure-storage = callPackage ../development/python-modules/azure-storage { };

  azure-storage-common = callPackage ../development/python-modules/azure-storage-common { };

  azure-storage-file = callPackage ../development/python-modules/azure-storage-file { };

  azure-storage-file-share = callPackage ../development/python-modules/azure-storage-file-share { };

  azure-storage-nspkg = callPackage ../development/python-modules/azure-storage-nspkg { };

  azure-storage-queue = callPackage ../development/python-modules/azure-storage-queue { };

  azure-synapse-accesscontrol = callPackage ../development/python-modules/azure-synapse-accesscontrol { };

  azure-synapse-artifacts = callPackage ../development/python-modules/azure-synapse-artifacts { };

  azure-synapse-spark = callPackage ../development/python-modules/azure-synapse-spark { };

  b2sdk = callPackage ../development/python-modules/b2sdk { };

  Babel = callPackage ../development/python-modules/Babel { };

  babelfish = callPackage ../development/python-modules/babelfish { };

  babelgladeextractor = callPackage ../development/python-modules/babelgladeextractor { };

  backcall = callPackage ../development/python-modules/backcall { };

  backoff = callPackage ../development/python-modules/backoff { };

  backports_abc = callPackage ../development/python-modules/backports_abc { };

  backports_csv = callPackage ../development/python-modules/backports_csv { };

  backports-datetime-fromisoformat = callPackage ../development/python-modules/backports-datetime-fromisoformat { };

  backports-entry-points-selectable = callPackage ../development/python-modules/backports-entry-points-selectable { };

  backports_functools_lru_cache = callPackage ../development/python-modules/backports_functools_lru_cache { };

  backports_shutil_get_terminal_size = callPackage ../development/python-modules/backports_shutil_get_terminal_size { };

  backports-shutil-which = callPackage ../development/python-modules/backports-shutil-which { };

  backports_ssl_match_hostname = callPackage ../development/python-modules/backports_ssl_match_hostname { };

  backports_tempfile = callPackage ../development/python-modules/backports_tempfile { };

  backports_unittest-mock = callPackage ../development/python-modules/backports_unittest-mock { };

  backports_weakref = callPackage ../development/python-modules/backports_weakref { };

  bacpypes = callPackage ../development/python-modules/bacpypes { };

  bandit = callPackage ../development/python-modules/bandit { };

  bap = callPackage ../development/python-modules/bap {
    inherit (pkgs.ocaml-ng.ocamlPackages) bap;
  };

  baron = callPackage ../development/python-modules/baron { };

  base36 = callPackage ../development/python-modules/base36 { };

  base58 = callPackage ../development/python-modules/base58 { };

  baseline = callPackage ../development/python-modules/baseline { };

  baselines = callPackage ../development/python-modules/baselines { };

  basemap = callPackage ../development/python-modules/basemap { };

  bash_kernel = callPackage ../development/python-modules/bash_kernel { };

  bashlex = callPackage ../development/python-modules/bashlex { };

  basiciw = callPackage ../development/python-modules/basiciw { };

  batchgenerators = callPackage ../development/python-modules/batchgenerators { };

  batchspawner = callPackage ../development/python-modules/batchspawner { };

  batinfo = callPackage ../development/python-modules/batinfo { };

  bayesian-optimization = callPackage ../development/python-modules/bayesian-optimization { };

  bayespy = callPackage ../development/python-modules/bayespy { };

  bc-python-hcl2 = callPackage ../development/python-modules/bc-python-hcl2 { };

  bcdoc = callPackage ../development/python-modules/bcdoc { };

  bcrypt = callPackage ../development/python-modules/bcrypt { };

  beaker = callPackage ../development/python-modules/beaker { };

  beancount = callPackage ../development/python-modules/beancount { };

  beancount_docverif = callPackage ../development/python-modules/beancount_docverif { };

  beanstalkc = callPackage ../development/python-modules/beanstalkc { };

  beautifulsoup4 = callPackage ../development/python-modules/beautifulsoup4 { };

  beautifultable = callPackage ../development/python-modules/beautifultable { };

  bedup = callPackage ../development/python-modules/bedup { };

  behave = callPackage ../development/python-modules/behave { };

  bellows = callPackage ../development/python-modules/bellows { };

  beniget = callPackage ../development/python-modules/beniget { };

  bespon = callPackage ../development/python-modules/bespon { };

  betacode = callPackage ../development/python-modules/betacode { };

  betamax = callPackage ../development/python-modules/betamax { };

  betamax-matchers = callPackage ../development/python-modules/betamax-matchers { };

  betamax-serializers = callPackage ../development/python-modules/betamax-serializers { };

  bibtexparser = callPackage ../development/python-modules/bibtexparser { };

  bidict = callPackage ../development/python-modules/bidict { };

  bids-validator = callPackage ../development/python-modules/bids-validator { };

  billiard = callPackage ../development/python-modules/billiard { };

  binaryornot = callPackage ../development/python-modules/binaryornot { };

  binho-host-adapter = callPackage ../development/python-modules/binho-host-adapter { };

  binwalk = callPackage ../development/python-modules/binwalk { };

  binwalk-full = appendToName "full" (self.binwalk.override {
    visualizationSupport = true;
  });

  biopython = callPackage ../development/python-modules/biopython { };

  biplist = callPackage ../development/python-modules/biplist { };

  bip_utils = callPackage ../development/python-modules/bip_utils { };

  bitarray = callPackage ../development/python-modules/bitarray { };

  bitbox02 = callPackage ../development/python-modules/bitbox02 { };

  bitcoinlib = callPackage ../development/python-modules/bitcoinlib { };

  bitcoin-price-api = callPackage ../development/python-modules/bitcoin-price-api { };

  bitlist = callPackage ../development/python-modules/bitlist { };

  bitmath = callPackage ../development/python-modules/bitmath { };

  bitstring = callPackage ../development/python-modules/bitstring { };

  bitstruct = callPackage ../development/python-modules/bitstruct { };

  bjoern = callPackage ../development/python-modules/bjoern { };

  bkcharts = callPackage ../development/python-modules/bkcharts { };

  black = callPackage ../development/python-modules/black { };

  black-macchiato = callPackage ../development/python-modules/black-macchiato { };

  bleach = callPackage ../development/python-modules/bleach { };

  bleak = callPackage ../development/python-modules/bleak { };

  blessed = callPackage ../development/python-modules/blessed { };

  blessings = callPackage ../development/python-modules/blessings { };

  blinker = callPackage ../development/python-modules/blinker { };

  BlinkStick = callPackage ../development/python-modules/blinkstick { };

  blis = callPackage ../development/python-modules/blis { };

  blist = callPackage ../development/python-modules/blist { };

  blockchain = callPackage ../development/python-modules/blockchain { };

  blockdiag = callPackage ../development/python-modules/blockdiag { };

  blockdiagcontrib-cisco = throw "blockdiagcontrib-cisco is not compatible with blockdiag 2.0.0 and has been removed."; # Added 2020-11-29

  block-io = callPackage ../development/python-modules/block-io { };

  bluepy = callPackage ../development/python-modules/bluepy { };

  bluepy-devices = callPackage ../development/python-modules/bluepy-devices { };

  bme680 = callPackage ../development/python-modules/bme680 { };

  bokeh = callPackage ../development/python-modules/bokeh { };

  boltons = callPackage ../development/python-modules/boltons { };

  boltztrap2 = callPackage ../development/python-modules/boltztrap2 { };

  booleanoperations = callPackage ../development/python-modules/booleanoperations { };

  boolean-py = callPackage ../development/python-modules/boolean-py { };

  # Build boost for this specific Python version
  # TODO: use separate output for libboost_python.so
  boost = toPythonModule (pkgs.boost.override {
    inherit (self) python numpy;
    enablePython = true;
  });

  boto3 = callPackage ../development/python-modules/boto3 { };

  boto = callPackage ../development/python-modules/boto { };

  botocore = callPackage ../development/python-modules/botocore { };

  bottle = callPackage ../development/python-modules/bottle { };

  bottleneck = callPackage ../development/python-modules/bottleneck { };

  bpython = callPackage ../development/python-modules/bpython { };

  bracex = callPackage ../development/python-modules/bracex { };

  braintree = callPackage ../development/python-modules/braintree { };

  branca = callPackage ../development/python-modules/branca { };

  bravado-core = callPackage ../development/python-modules/bravado-core { };

  bravia-tv = callPackage ../development/python-modules/bravia-tv { };

  breathe = callPackage ../development/python-modules/breathe { };

  breezy = callPackage ../development/python-modules/breezy { };

  broadlink = callPackage ../development/python-modules/broadlink { };

  brother = callPackage ../development/python-modules/brother { };

  brotli = callPackage ../development/python-modules/brotli { };

  brotlipy = callPackage ../development/python-modules/brotlipy { };

  brottsplatskartan = callPackage ../development/python-modules/brottsplatskartan { };

  browser-cookie3 = callPackage ../development/python-modules/browser-cookie3 { };

  bsddb3 = callPackage ../development/python-modules/bsddb3 { };

  bsdiff4 = callPackage ../development/python-modules/bsdiff4 { };

  bsblan = callPackage ../development/python-modules/bsblan { };

  btchip = callPackage ../development/python-modules/btchip { };

  bt_proximity = callPackage ../development/python-modules/bt-proximity { };

  BTrees = callPackage ../development/python-modules/btrees { };

  btrfs = callPackage ../development/python-modules/btrfs { };

  bugseverywhere = throw "bugseverywhere has been removed: Abandoned by upstream."; # Added 2019-11-27

  bugsnag = callPackage ../development/python-modules/bugsnag { };

  bugwarrior = callPackage ../development/python-modules/bugwarrior { };

  bugz = callPackage ../development/python-modules/bugz { };

  bugzilla = callPackage ../development/python-modules/bugzilla { };

  buildbot = callPackage ../development/python-modules/buildbot { };

  buildbot-ui = self.buildbot.withPlugins (with self.buildbot-plugins; [ www ]);

  buildbot-full = self.buildbot.withPlugins (with self.buildbot-plugins; [ www console-view waterfall-view grid-view wsgi-dashboards ]);

  buildbot-pkg = callPackage ../development/python-modules/buildbot/pkg.nix { };

  buildbot-plugins = pkgs.recurseIntoAttrs (callPackage ../development/python-modules/buildbot/plugins.nix { });

  buildbot-worker = callPackage ../development/python-modules/buildbot/worker.nix { };

  build = callPackage ../development/python-modules/build { };

  bumps = callPackage ../development/python-modules/bumps { };

  bunch = callPackage ../development/python-modules/bunch { };

  bx-python = callPackage ../development/python-modules/bx-python { };

  bwapy = callPackage ../development/python-modules/bwapy { };

  bytecode = callPackage ../development/python-modules/bytecode { };

  bz2file = callPackage ../development/python-modules/bz2file { };

  cachecontrol = callPackage ../development/python-modules/cachecontrol { };

  cached-property = callPackage ../development/python-modules/cached-property { };

  cachelib = callPackage ../development/python-modules/cachelib { };

  cachetools = callPackage ../development/python-modules/cachetools { };

  cachy = callPackage ../development/python-modules/cachy { };

  cadquery = callPackage ../development/python-modules/cadquery {
    inherit (pkgs.darwin.apple_sdk.frameworks) Cocoa;
  };

  caffe = toPythonModule (pkgs.caffe.override {
    pythonSupport = true;
    inherit (self) python numpy boost;
  });

  cairocffi = callPackage ../development/python-modules/cairocffi { };

  cairosvg = callPackage ../development/python-modules/cairosvg { };

  caldav = callPackage ../development/python-modules/caldav { };

  can = callPackage ../development/python-modules/can { };

  canmatrix = callPackage ../development/python-modules/canmatrix { };

  canonicaljson = callPackage ../development/python-modules/canonicaljson { };

  canopen = callPackage ../development/python-modules/canopen { };

  capstone = callPackage ../development/python-modules/capstone {
    inherit (pkgs) capstone;
  };

  capturer = callPackage ../development/python-modules/capturer { };

  carbon = callPackage ../development/python-modules/carbon { };

  carrot = callPackage ../development/python-modules/carrot { };

  cartopy = callPackage ../development/python-modules/cartopy { };

  casbin = callPackage ../development/python-modules/casbin { };

  case = callPackage ../development/python-modules/case { };

  cassandra-driver = callPackage ../development/python-modules/cassandra-driver { };

  casttube = callPackage ../development/python-modules/casttube { };

  catalogue = callPackage ../development/python-modules/catalogue { };

  catboost = callPackage ../development/python-modules/catboost { };

  cattrs = callPackage ../development/python-modules/cattrs { };

  cbeams = callPackage ../misc/cbeams { };

  cbor2 = callPackage ../development/python-modules/cbor2 { };

  cbor = callPackage ../development/python-modules/cbor { };

  cccolutils = callPackage ../development/python-modules/cccolutils { };

  cchardet = callPackage ../development/python-modules/cchardet { };

  celery = callPackage ../development/python-modules/celery { };

  cement = callPackage ../development/python-modules/cement { };

  censys = callPackage ../development/python-modules/censys { };

  connect-box = callPackage ../development/python-modules/connect_box { };

  cerberus = callPackage ../development/python-modules/cerberus { };

  cert-chain-resolver = callPackage ../development/python-modules/cert-chain-resolver { };

  certbot = callPackage ../development/python-modules/certbot { };

  certbot-dns-cloudflare = callPackage ../development/python-modules/certbot-dns-cloudflare { };

  certbot-dns-rfc2136 = callPackage ../development/python-modules/certbot-dns-rfc2136 { };

  certbot-dns-route53 = callPackage ../development/python-modules/certbot-dns-route53 { };

  certifi = callPackage ../development/python-modules/certifi { };

  certipy = callPackage ../development/python-modules/certipy { };

  certvalidator = callPackage ../development/python-modules/certvalidator { };

  cffi = callPackage ../development/python-modules/cffi { };

  cfgv = callPackage ../development/python-modules/cfgv { };

  cfn-flip = callPackage ../development/python-modules/cfn-flip { };

  cfn-lint = callPackage ../development/python-modules/cfn-lint { };

  cftime = callPackage ../development/python-modules/cftime { };

  cgen = callPackage ../development/python-modules/cgen { };

  cgroup-utils = callPackage ../development/python-modules/cgroup-utils { };

  chai = callPackage ../development/python-modules/chai { };

  chainer = callPackage ../development/python-modules/chainer {
    cudaSupport = pkgs.config.cudaSupport or false;
  };

  chainmap = callPackage ../development/python-modules/chainmap { };

  chalice = callPackage ../development/python-modules/chalice { };

  chameleon = callPackage ../development/python-modules/chameleon { };

  channels = callPackage ../development/python-modules/channels { };

  channels-redis = callPackage ../development/python-modules/channels-redis { };

  characteristic = callPackage ../development/python-modules/characteristic { };

  chardet = callPackage ../development/python-modules/chardet { };

  chart-studio = callPackage ../development/python-modules/chart-studio { };

  check-manifest = callPackage ../development/python-modules/check-manifest { };

  cheetah3 = callPackage ../development/python-modules/cheetah3 { };

  cheroot = callPackage ../development/python-modules/cheroot { };

  cherrypy = callPackage ../development/python-modules/cherrypy { };

  chevron = callPackage ../development/python-modules/chevron { };

  chirpstack-api = callPackage ../development/python-modules/chirpstack-api { };

  ci-info = callPackage ../development/python-modules/ci-info { };

  ci-py = callPackage ../development/python-modules/ci-py { };

  cirq = callPackage ../development/python-modules/cirq { };

  ciscomobilityexpress = callPackage ../development/python-modules/ciscomobilityexpress { };

  ciso8601 = callPackage ../development/python-modules/ciso8601 { };

  citeproc-py = callPackage ../development/python-modules/citeproc-py { };

  cjkwrap = callPackage ../development/python-modules/cjkwrap { };

  cjson = callPackage ../development/python-modules/cjson { };

  ckcc-protocol = callPackage ../development/python-modules/ckcc-protocol { };

  class-registry = callPackage ../development/python-modules/class-registry { };

  claripy =  callPackage ../development/python-modules/claripy { };

  cld2-cffi = callPackage ../development/python-modules/cld2-cffi { };

  cle = callPackage ../development/python-modules/cle { };

  cleo = callPackage ../development/python-modules/cleo { };

  clevercsv = callPackage ../development/python-modules/clevercsv { };

  clf = callPackage ../development/python-modules/clf { };

  click = callPackage ../development/python-modules/click { };

  clickclick = callPackage ../development/python-modules/clickclick { };

  click-completion = callPackage ../development/python-modules/click-completion { };

  click-datetime = callPackage ../development/python-modules/click-datetime { };

  click-default-group = callPackage ../development/python-modules/click-default-group { };

  click-didyoumean = callPackage ../development/python-modules/click-didyoumean { };

  click-help-colors = callPackage ../development/python-modules/click-help-colors { };

  click-log = callPackage ../development/python-modules/click-log { };

  click-plugins = callPackage ../development/python-modules/click-plugins { };

  click-repl = callPackage ../development/python-modules/click-repl { };

  click-threading = callPackage ../development/python-modules/click-threading { };

  clickhouse-cityhash = callPackage ../development/python-modules/clickhouse-cityhash {};

  clickhouse-cli = callPackage ../development/python-modules/clickhouse-cli { };

  clickhouse-driver = callPackage ../development/python-modules/clickhouse-driver {};

  cliff = callPackage ../development/python-modules/cliff { };

  clifford = callPackage ../development/python-modules/clifford { };

  cligj = callPackage ../development/python-modules/cligj { };

  cli-helpers = callPackage ../development/python-modules/cli-helpers { };

  clikit = callPackage ../development/python-modules/clikit { };

  clint = callPackage ../development/python-modules/clint { };

  clintermission = callPackage ../development/python-modules/clintermission { };

  clize = callPackage ../development/python-modules/clize { };

  clldutils = callPackage ../development/python-modules/clldutils { };

  cloudflare = callPackage ../development/python-modules/cloudflare { };

  cloudpickle = callPackage ../development/python-modules/cloudpickle { };

  cloudscraper = callPackage ../development/python-modules/cloudscraper { };

  clustershell = callPackage ../development/python-modules/clustershell { };

  cma = callPackage ../development/python-modules/cma { };

  cmarkgfm = callPackage ../development/python-modules/cmarkgfm { };

  cmd2 = callPackage ../development/python-modules/cmd2 { };

  cmdline = callPackage ../development/python-modules/cmdline { };

  cmigemo = callPackage ../development/python-modules/cmigemo {
    inherit (pkgs) cmigemo;
  };

  cmsis-svd = callPackage ../development/python-modules/cmsis-svd { };

  cntk = callPackage ../development/python-modules/cntk { };

  cnvkit = callPackage ../development/python-modules/cnvkit { };

  coapthon3 = callPackage ../development/python-modules/coapthon3 { };

  coconut = callPackage ../development/python-modules/coconut { };

  cocotb = callPackage ../development/python-modules/cocotb { };

  codecov = callPackage ../development/python-modules/codecov { };

  codespell = callPackage ../development/python-modules/codespell { };

  cogapp = callPackage ../development/python-modules/cogapp { };

  ColanderAlchemy = callPackage ../development/python-modules/colanderalchemy { };

  colander = callPackage ../development/python-modules/colander { };

  colorama = callPackage ../development/python-modules/colorama { };

  colorcet = callPackage ../development/python-modules/colorcet { };

  colorclass = callPackage ../development/python-modules/colorclass { };

  colored = callPackage ../development/python-modules/colored { };

  coloredlogs = callPackage ../development/python-modules/coloredlogs { };

  colorful = callPackage ../development/python-modules/colorful { };

  colorlog = callPackage ../development/python-modules/colorlog { };

  colorlover = callPackage ../development/python-modules/colorlover { };

  colormath = callPackage ../development/python-modules/colormath { };

  colorspacious = callPackage ../development/python-modules/colorspacious { };

  colour = callPackage ../development/python-modules/colour { };

  commandparse = callPackage ../development/python-modules/commandparse { };

  CommonMark = callPackage ../development/python-modules/commonmark { };

  compiledb = callPackage ../development/python-modules/compiledb { };

  conda = callPackage ../development/python-modules/conda { };

  ConfigArgParse = self.configargparse; # added 2021-03-18
  configargparse = callPackage ../development/python-modules/configargparse { };

  configobj = callPackage ../development/python-modules/configobj { };

  configparser = callPackage ../development/python-modules/configparser { };

  configshell = callPackage ../development/python-modules/configshell { };

  confluent-kafka = callPackage ../development/python-modules/confluent-kafka { };

  confuse = callPackage ../development/python-modules/confuse { };

  connexion = callPackage ../development/python-modules/connexion { };

  consonance = callPackage ../development/python-modules/consonance { };

  constantly = callPackage ../development/python-modules/constantly { };

  construct = callPackage ../development/python-modules/construct { };

  consul = callPackage ../development/python-modules/consul { };

  contexter = callPackage ../development/python-modules/contexter { };

  contextlib2 = callPackage ../development/python-modules/contextlib2 { };

  contextvars = callPackage ../development/python-modules/contextvars { };

  convertdate = callPackage ../development/python-modules/convertdate { };

  cookiecutter = callPackage ../development/python-modules/cookiecutter { };

  cookies = callPackage ../development/python-modules/cookies { };

  coordinates = callPackage ../development/python-modules/coordinates { };

  coreapi = callPackage ../development/python-modules/coreapi { };

  coreschema = callPackage ../development/python-modules/coreschema { };

  cornice = callPackage ../development/python-modules/cornice { };

  coronavirus = callPackage ../development/python-modules/coronavirus { };

  cot = callPackage ../development/python-modules/cot { };

  covCore = callPackage ../development/python-modules/cov-core { };

  coverage = callPackage ../development/python-modules/coverage { };

  coveralls = callPackage ../development/python-modules/coveralls { };

  cozy = callPackage ../development/python-modules/cozy { };

  cppheaderparser = callPackage ../development/python-modules/cppheaderparser { };

  cppy = callPackage ../development/python-modules/cppy { };

  cpyparsing = callPackage ../development/python-modules/cpyparsing { };

  cram = callPackage ../development/python-modules/cram { };

  crashtest = callPackage ../development/python-modules/crashtest { };

  crate = callPackage ../development/python-modules/crate { };

  crayons = callPackage ../development/python-modules/crayons { };

  crc16 = callPackage ../development/python-modules/crc16 { };

  crc32c = callPackage ../development/python-modules/crc32c { };

  crccheck = callPackage ../development/python-modules/crccheck { };

  crcmod = callPackage ../development/python-modules/crcmod { };

  credstash = callPackage ../development/python-modules/credstash { };

  criticality-score = callPackage ../development/python-modules/criticality-score { };

  croniter = callPackage ../development/python-modules/croniter { };

  cryptacular = callPackage ../development/python-modules/cryptacular { };

  cryptography = callPackage ../development/python-modules/cryptography { };

  cryptography_vectors = callPackage ../development/python-modules/cryptography/vectors.nix { };

  crytic-compile = callPackage ../development/python-modules/crytic-compile { };

  csrmesh  = callPackage ../development/python-modules/csrmesh { };

  csscompressor = callPackage ../development/python-modules/csscompressor { };

  cssmin = callPackage ../development/python-modules/cssmin { };

  css-html-js-minify = callPackage ../development/python-modules/css-html-js-minify { };

  css-parser = callPackage ../development/python-modules/css-parser { };

  cssselect2 = callPackage ../development/python-modules/cssselect2 { };

  cssselect = callPackage ../development/python-modules/cssselect { };

  cssutils = callPackage ../development/python-modules/cssutils { };

  csvs-to-sqlite = callPackage ../development/python-modules/csvs-to-sqlite { };

  csvw = callPackage ../development/python-modules/csvw { };

  cucumber-tag-expressions = callPackage ../development/python-modules/cucumber-tag-expressions { };

  cufflinks = callPackage ../development/python-modules/cufflinks { };

  cupy = callPackage ../development/python-modules/cupy {
    cudatoolkit = pkgs.cudatoolkit_11;
    cudnn = pkgs.cudnn_cudatoolkit_11;
    nccl = pkgs.nccl_cudatoolkit_11;
    cutensor = pkgs.cutensor_cudatoolkit_11;
  };

  curio = callPackage ../development/python-modules/curio { };

  curtsies = callPackage ../development/python-modules/curtsies { };

  curve25519-donna = callPackage ../development/python-modules/curve25519-donna { };

  cvxopt = callPackage ../development/python-modules/cvxopt { };

  cvxpy = callPackage ../development/python-modules/cvxpy { };

  cx_Freeze = callPackage ../development/python-modules/cx_freeze { };

  cx_oracle = callPackage ../development/python-modules/cx_oracle { };

  cxxfilt = callPackage ../development/python-modules/cxxfilt { };

  cycler = callPackage ../development/python-modules/cycler { };

  cymem = callPackage ../development/python-modules/cymem { };

  cypari2 = callPackage ../development/python-modules/cypari2 { };

  cysignals = callPackage ../development/python-modules/cysignals { };

  cython = callPackage ../development/python-modules/Cython { };

  cytoolz = callPackage ../development/python-modules/cytoolz { };

  d2to1 = callPackage ../development/python-modules/d2to1 { };

  daemonize = callPackage ../development/python-modules/daemonize { };

  daemonocle = callPackage ../development/python-modules/daemonocle { };

  daphne = callPackage ../development/python-modules/daphne { };

  dash = callPackage ../development/python-modules/dash { };

  dash-core-components = callPackage ../development/python-modules/dash-core-components { };

  dash-html-components = callPackage ../development/python-modules/dash-html-components { };

  dash-renderer = callPackage ../development/python-modules/dash-renderer { };

  dash-table = callPackage ../development/python-modules/dash-table { };

  dask = callPackage ../development/python-modules/dask { };

  dask-gateway = callPackage ../development/python-modules/dask-gateway { };

  dask-gateway-server = callPackage ../development/python-modules/dask-gateway-server { };

  dask-glm = callPackage ../development/python-modules/dask-glm { };

  dask-image = callPackage ../development/python-modules/dask-image { };

  dask-jobqueue = callPackage ../development/python-modules/dask-jobqueue { };

  dask-ml = callPackage ../development/python-modules/dask-ml { };

  dask-mpi = callPackage ../development/python-modules/dask-mpi { };

  dask-xgboost = callPackage ../development/python-modules/dask-xgboost { };

  databases = callPackage ../development/python-modules/databases { };

  databricks-cli = callPackage ../development/python-modules/databricks-cli { };

  databricks-connect = callPackage ../development/python-modules/databricks-connect { };

  dataclasses = callPackage ../development/python-modules/dataclasses { };

  dataclasses-json = callPackage ../development/python-modules/dataclasses-json { };

  datadiff = callPackage ../development/python-modules/datadiff { };

  datadog = callPackage ../development/python-modules/datadog { };

  datamodeldict = callPackage ../development/python-modules/datamodeldict { };

  datasets = callPackage ../development/python-modules/datasets { };

  datasette = callPackage ../development/python-modules/datasette { };

  datashader = callPackage ../development/python-modules/datashader {
    dask = self.dask.override { withExtraComplete = true; };
  };

  datashape = callPackage ../development/python-modules/datashape { };

  datatable = callPackage ../development/python-modules/datatable { };

  dateparser = callPackage ../development/python-modules/dateparser { };

  datrie = callPackage ../development/python-modules/datrie { };

  dbf = callPackage ../development/python-modules/dbf { };

  dbfread = callPackage ../development/python-modules/dbfread { };

  dbus-next = callPackage ../development/python-modules/dbus-next { };

  dbus-python = callPackage ../development/python-modules/dbus {
    inherit (pkgs) dbus;
  };

  dbutils = callPackage ../development/python-modules/dbutils { };

  dcmstack = callPackage ../development/python-modules/dcmstack { };

  ddt = callPackage ../development/python-modules/ddt { };

  deap = callPackage ../development/python-modules/deap { };

  debian = callPackage ../development/python-modules/debian { };

  debts = callPackage ../development/python-modules/debts { };

  debugpy = callPackage ../development/python-modules/debugpy { };

  debut = callPackage ../development/python-modules/debut { };

  decorator = callPackage ../development/python-modules/decorator { };

  deep_merge = callPackage ../development/python-modules/deep_merge { };

  deepdiff = callPackage ../development/python-modules/deepdiff { };

  deepmerge = callPackage ../development/python-modules/deepmerge { };

  deeptoolsintervals = callPackage ../development/python-modules/deeptoolsintervals { };

  deezer-python = callPackage ../development/python-modules/deezer-python { };

  defcon = callPackage ../development/python-modules/defcon { };

  deform = callPackage ../development/python-modules/deform { };

  defusedxml = callPackage ../development/python-modules/defusedxml { };

  delegator-py = callPackage ../development/python-modules/delegator-py { };

  deluge-client = callPackage ../development/python-modules/deluge-client { };

  demjson = callPackage ../development/python-modules/demjson { };

  dendropy = callPackage ../development/python-modules/dendropy { };

  denonavr = callPackage ../development/python-modules/denonavr { };

  dependency-injector = callPackage ../development/python-modules/dependency-injector { };

  deprecated = callPackage ../development/python-modules/deprecated { };

  deprecation = callPackage ../development/python-modules/deprecation { };

  derpconf = callPackage ../development/python-modules/derpconf { };

  descartes = callPackage ../development/python-modules/descartes { };

  desktop-notifier = callPackage ../development/python-modules/desktop-notifier { };

  detox = throw "detox is no longer maintained, and was broken since may 2019"; # added 2020-07-04

  devolo-home-control-api = callPackage ../development/python-modules/devolo-home-control-api { };

  devpi-common = callPackage ../development/python-modules/devpi-common { };

  dftfit = callPackage ../development/python-modules/dftfit { };

  diagrams = callPackage ../development/python-modules/diagrams { };

  diceware = callPackage ../development/python-modules/diceware { };

  dicom2nifti = callPackage ../development/python-modules/dicom2nifti { };

  dict2xml = callPackage ../development/python-modules/dict2xml { };

  dictionaries = callPackage ../development/python-modules/dictionaries { };

  dicttoxml = callPackage ../development/python-modules/dicttoxml { };

  diff_cover = callPackage ../development/python-modules/diff_cover { };

  diff-match-patch = callPackage ../development/python-modules/diff-match-patch { };

  digital-ocean = callPackage ../development/python-modules/digitalocean { };

  digi-xbee = callPackage ../development/python-modules/digi-xbee { };

  dill = callPackage ../development/python-modules/dill { };

  diofant = callPackage ../development/python-modules/diofant { };

  dipy = callPackage ../development/python-modules/dipy { };

  discid = callPackage ../development/python-modules/discid { };

  discogs_client = callPackage ../development/python-modules/discogs_client { };

  discordpy = callPackage ../development/python-modules/discordpy { };

  diskcache = callPackage ../development/python-modules/diskcache { };

  dissononce = callPackage ../development/python-modules/dissononce { };

  distlib = callPackage ../development/python-modules/distlib { };

  distorm3 = callPackage ../development/python-modules/distorm3 { };

  distributed = callPackage ../development/python-modules/distributed { };

  distro = callPackage ../development/python-modules/distro { };

  distutils_extra = callPackage ../development/python-modules/distutils_extra { };

  django = self.django_2;

  # Current LTS
  django_2 = callPackage ../development/python-modules/django/2.nix { };

  # Current latest
  django_3 = callPackage ../development/python-modules/django/3.nix { };

  django-allauth = callPackage ../development/python-modules/django-allauth { };

  django-anymail = callPackage ../development/python-modules/django-anymail { };

  django_appconf = callPackage ../development/python-modules/django_appconf { };

  django-auth-ldap = callPackage ../development/python-modules/django-auth-ldap { };

  django-cache-url = callPackage ../development/python-modules/django-cache-url { };

  django-cacheops = callPackage ../development/python-modules/django-cacheops { };

  django_classytags = callPackage ../development/python-modules/django_classytags { };

  django-cleanup = callPackage ../development/python-modules/django-cleanup { };

  django_colorful = callPackage ../development/python-modules/django_colorful { };

  django_compat = callPackage ../development/python-modules/django-compat { };

  django_compressor = callPackage ../development/python-modules/django_compressor { };

  django-configurations = callPackage ../development/python-modules/django-configurations { };

  django_contrib_comments = callPackage ../development/python-modules/django_contrib_comments { };

  django-cors-headers = callPackage ../development/python-modules/django-cors-headers { };

  django-csp = callPackage ../development/python-modules/django-csp { };

  django-discover-runner = callPackage ../development/python-modules/django-discover-runner { };

  django-dynamic-preferences = callPackage ../development/python-modules/django-dynamic-preferences { };

  django_environ = callPackage ../development/python-modules/django_environ { };

  django_extensions = callPackage ../development/python-modules/django-extensions { };

  django-filter = callPackage ../development/python-modules/django-filter { };

  django-gravatar2 = callPackage ../development/python-modules/django-gravatar2 { };

  django_guardian = callPackage ../development/python-modules/django_guardian { };

  django-haystack = callPackage ../development/python-modules/django-haystack { };

  django_hijack_admin = callPackage ../development/python-modules/django-hijack-admin { };

  django_hijack = callPackage ../development/python-modules/django-hijack { };
  # This package may need an older version of Django. Override the package set and set e.g. `django = super.django_1_9`. See the Nixpkgs manual for examples on how to override the package set.

  django-ipware = callPackage ../development/python-modules/django-ipware { };

  django-jinja = callPackage ../development/python-modules/django-jinja2 { };

  django-logentry-admin = callPackage ../development/python-modules/django-logentry-admin { };

  django-mailman3 = callPackage ../development/python-modules/django-mailman3 { };

  django_modelcluster = callPackage ../development/python-modules/django_modelcluster { };

  django-multiselectfield = callPackage ../development/python-modules/django-multiselectfield { };

  django-maintenance-mode = callPackage ../development/python-modules/django-maintenance-mode { };

  django_nose = callPackage ../development/python-modules/django_nose { };

  django-oauth-toolkit = callPackage ../development/python-modules/django-oauth-toolkit { };

  django-paintstore = callPackage ../development/python-modules/django-paintstore { };

  django-pglocks = callPackage ../development/python-modules/django-pglocks { };

  django-picklefield = callPackage ../development/python-modules/django-picklefield { };

  django_pipeline = callPackage ../development/python-modules/django-pipeline { };

  django_polymorphic = callPackage ../development/python-modules/django-polymorphic { };

  django-postgresql-netfields = callPackage ../development/python-modules/django-postgresql-netfields { };

  django-q = callPackage ../development/python-modules/django-q { };

  djangoql = callPackage ../development/python-modules/djangoql { };

  django-ranged-response = callPackage ../development/python-modules/django-ranged-response { };

  django-raster = callPackage ../development/python-modules/django-raster { };

  django_redis = callPackage ../development/python-modules/django_redis { };

  django-rest-auth = callPackage ../development/python-modules/django-rest-auth { };

  djangorestframework = callPackage ../development/python-modules/djangorestframework { };

  djangorestframework-jwt = callPackage ../development/python-modules/djangorestframework-jwt { };

  djangorestframework-simplejwt = callPackage ../development/python-modules/djangorestframework-simplejwt { };

  django_reversion = callPackage ../development/python-modules/django_reversion { };

  django-sampledatahelper = callPackage ../development/python-modules/django-sampledatahelper { };

  django-sesame = callPackage ../development/python-modules/django-sesame { };

  django_silk = callPackage ../development/python-modules/django_silk { };

  django-simple-captcha = callPackage ../development/python-modules/django-simple-captcha { };

  django-sites = callPackage ../development/python-modules/django-sites { };

  django-sr = callPackage ../development/python-modules/django-sr { };

  django-storages = callPackage ../development/python-modules/django-storages { };

  django_tagging = callPackage ../development/python-modules/django_tagging { };

  django_taggit = callPackage ../development/python-modules/django_taggit { };

  django_treebeard = callPackage ../development/python-modules/django_treebeard { };

  django-versatileimagefield = callPackage ../development/python-modules/django-versatileimagefield { };

  django-webpack-loader = callPackage ../development/python-modules/django-webpack-loader { };

  django-widget-tweaks = callPackage ../development/python-modules/django-widget-tweaks { };

  dj-database-url = callPackage ../development/python-modules/dj-database-url { };

  dj-email-url = callPackage ../development/python-modules/dj-email-url { };

  djmail = callPackage ../development/python-modules/djmail { };

  dj-search-url = callPackage ../development/python-modules/dj-search-url { };

  dkimpy = callPackage ../development/python-modules/dkimpy { };

  dlib = callPackage ../development/python-modules/dlib {
    inherit (pkgs) dlib;
  };

  dlx = callPackage ../development/python-modules/dlx { };

  dmenu-python = callPackage ../development/python-modules/dmenu { };

  dm-sonnet = callPackage ../development/python-modules/dm-sonnet { };

  dnachisel = callPackage ../development/python-modules/dnachisel { };

  dnslib = callPackage ../development/python-modules/dnslib { };

  dnspython = callPackage ../development/python-modules/dnspython { };

  dnspython_1 = callPackage ../development/python-modules/dnspython/1.nix { };

  dns = self.dnspython; # Alias for compatibility, 2017-12-10

  doc8 = callPackage ../development/python-modules/doc8 { };

  docker = callPackage ../development/python-modules/docker { };

  dockerfile-parse = callPackage ../development/python-modules/dockerfile-parse { };

  dockerpty = callPackage ../development/python-modules/dockerpty { };

  docker_pycreds = callPackage ../development/python-modules/docker-pycreds { };

  docker-py = callPackage ../development/python-modules/docker-py { };

  dockerspawner = callPackage ../development/python-modules/dockerspawner { };

  docloud = callPackage ../development/python-modules/docloud { };

  docopt = callPackage ../development/python-modules/docopt { };

  docplex = callPackage ../development/python-modules/docplex { };

  docrep = callPackage ../development/python-modules/docrep { };

  doctest-ignore-unicode = callPackage ../development/python-modules/doctest-ignore-unicode { };

  docutils = callPackage ../development/python-modules/docutils { };

  docx2python = callPackage ../development/python-modules/docx2python { };

  dodgy = callPackage ../development/python-modules/dodgy { };

  dogpile_cache = callPackage ../development/python-modules/dogpile.cache { };

  dogpile_core = callPackage ../development/python-modules/dogpile.core { };

  dogtail = callPackage ../development/python-modules/dogtail { };

  doit = callPackage ../development/python-modules/doit { };

  dominate = callPackage ../development/python-modules/dominate { };

  dopy = callPackage ../development/python-modules/dopy { };

  dotty-dict = callPackage ../development/python-modules/dotty-dict { };

  dot2tex = callPackage ../development/python-modules/dot2tex {
    inherit (pkgs) graphviz;
  };

  dparse = callPackage ../development/python-modules/dparse { };

  dpath = callPackage ../development/python-modules/dpath { };

  dpkt = callPackage ../development/python-modules/dpkt { };

  drf-nested-routers = callPackage ../development/python-modules/drf-nested-routers { };

  drf-yasg = callPackage ../development/python-modules/drf-yasg { };

  drivelib = callPackage ../development/python-modules/drivelib { };

  drms = callPackage ../development/python-modules/drms { };

  dropbox = callPackage ../development/python-modules/dropbox { };

  ds-store = callPackage ../development/python-modules/ds-store { };

  ds4drv = callPackage ../development/python-modules/ds4drv { };

  dsmr-parser = callPackage ../development/python-modules/dsmr-parser { };

  duckdb = callPackage ../development/python-modules/duckdb {
    inherit (pkgs) duckdb;
  };

  duecredit = callPackage ../development/python-modules/duecredit { };

  dufte = callPackage ../development/python-modules/dufte { };

  dugong = callPackage ../development/python-modules/dugong { };

  dulwich = callPackage ../development/python-modules/dulwich { };

  dwdwfsapi = callPackage ../development/python-modules/dwdwfsapi { };

  dyn = callPackage ../development/python-modules/dyn { };

  dynd = callPackage ../development/python-modules/dynd { };

  easydict = callPackage ../development/python-modules/easydict { };

  easygui = callPackage ../development/python-modules/easygui { };

  EasyProcess = callPackage ../development/python-modules/easyprocess { };

  easysnmp = callPackage ../development/python-modules/easysnmp { };

  easy-thumbnails = callPackage ../development/python-modules/easy-thumbnails { };

  easywatch = callPackage ../development/python-modules/easywatch { };

  ec2instanceconnectcli = callPackage ../tools/virtualization/ec2instanceconnectcli { };

  eccodes = toPythonModule (pkgs.eccodes.override {
    enablePython = true;
    pythonPackages = self;
  });

  ecdsa = callPackage ../development/python-modules/ecdsa { };

  ecos = callPackage ../development/python-modules/ecos { };

  ecpy = callPackage ../development/python-modules/ecpy { };

  ed25519 = callPackage ../development/python-modules/ed25519 { };

  editdistance = callPackage ../development/python-modules/editdistance { };

  editorconfig = callPackage ../development/python-modules/editorconfig { };

  edward = callPackage ../development/python-modules/edward { };

  effect = callPackage ../development/python-modules/effect { };

  eggdeps = callPackage ../development/python-modules/eggdeps { };

  elasticsearch = callPackage ../development/python-modules/elasticsearch { };

  elasticsearch-dsl = callPackage ../development/python-modules/elasticsearch-dsl { };

  elasticsearchdsl = self.elasticsearch-dsl;

  elementpath = callPackage ../development/python-modules/elementpath { };

  eliot = callPackage ../development/python-modules/eliot { };

  elmax = callPackage ../development/python-modules/elmax { };

  emailthreads = callPackage ../development/python-modules/emailthreads { };

  email_validator = callPackage ../development/python-modules/email-validator { };

  emcee = callPackage ../development/python-modules/emcee { };

  emv = callPackage ../development/python-modules/emv { };

  emoji = callPackage ../development/python-modules/emoji { };

  enaml = callPackage ../development/python-modules/enaml { };

  enamlx = callPackage ../development/python-modules/enamlx { };

  enrich = callPackage ../development/python-modules/enrich { };

  entrance = callPackage ../development/python-modules/entrance {
    routerFeatures = false;
  };

  entrance-with-router-features = callPackage ../development/python-modules/entrance {
    routerFeatures = true;
  };

  entrypoint2 = callPackage ../development/python-modules/entrypoint2 { };

  entrypoints = callPackage ../development/python-modules/entrypoints { };

  enum34 = callPackage ../development/python-modules/enum34 { };

  enum-compat = callPackage ../development/python-modules/enum-compat { };

  envisage = callPackage ../development/python-modules/envisage { };

  envs = callPackage ../development/python-modules/envs { };

  enzyme = callPackage ../development/python-modules/enzyme { };

  epc = callPackage ../development/python-modules/epc { };

  ephem = callPackage ../development/python-modules/ephem { };

  eradicate = callPackage ../development/python-modules/eradicate { };

  escapism = callPackage ../development/python-modules/escapism { };

  etcd = callPackage ../development/python-modules/etcd { };

  etelemetry = callPackage ../development/python-modules/etelemetry { };

  etebase = callPackage ../development/python-modules/etebase {
    inherit (pkgs.darwin.apple_sdk.frameworks) Security;
  };

  etebase-server = callPackage ../servers/etebase { };

  etesync = callPackage ../development/python-modules/etesync { };

  eth-hash = callPackage ../development/python-modules/eth-hash { };

  eth-typing = callPackage ../development/python-modules/eth-typing { };

  eth-utils = callPackage ../development/python-modules/eth-utils { };

  et_xmlfile = callPackage ../development/python-modules/et_xmlfile { };

  evdev = callPackage ../development/python-modules/evdev { };

  eve = callPackage ../development/python-modules/eve { };

  eventlet = callPackage ../development/python-modules/eventlet { };

  events = callPackage ../development/python-modules/events { };

  evernote = callPackage ../development/python-modules/evernote { };

  evohome-async = callPackage ../development/python-modules/evohome-async { };

  ewmh = callPackage ../development/python-modules/ewmh { };

  exdown = callPackage ../development/python-modules/exdown { };

  exchangelib = callPackage ../development/python-modules/exchangelib { };

  execnet = callPackage ../development/python-modules/execnet { };

  executing = callPackage ../development/python-modules/executing { };

  executor = callPackage ../development/python-modules/executor { };

  exif = callPackage ../development/python-modules/exif { };

  exifread = callPackage ../development/python-modules/exifread { };

  expects = callPackage ../development/python-modules/expects { };

  expiringdict = callPackage ../development/python-modules/expiringdict { };

  exrex = callPackage ../development/python-modules/exrex { };

  extras = callPackage ../development/python-modules/extras { };

  eyeD3 = callPackage ../development/python-modules/eyed3 { };

  ezdxf = callPackage ../development/python-modules/ezdxf { };

  Fabric = callPackage ../development/python-modules/Fabric { };

  faadelays = callPackage ../development/python-modules/faadelays { };

  fabulous = callPackage ../development/python-modules/fabulous { };

  facebook-sdk = callPackage ../development/python-modules/facebook-sdk { };

  face = callPackage ../development/python-modules/face { };

  facedancer = callPackage ../development/python-modules/facedancer { };

  face_recognition = callPackage ../development/python-modules/face_recognition { };

  face_recognition_models = callPackage ../development/python-modules/face_recognition_models { };

  factory_boy = callPackage ../development/python-modules/factory_boy { };

  fake_factory = callPackage ../development/python-modules/fake_factory { };

  fake-useragent = callPackage ../development/python-modules/fake-useragent { };

  faker = callPackage ../development/python-modules/faker { };

  fakeredis = callPackage ../development/python-modules/fakeredis { };

  falcon = callPackage ../development/python-modules/falcon { };

  fastapi = callPackage ../development/python-modules/fastapi { };

  fastcache = callPackage ../development/python-modules/fastcache { };

  fastdiff = callPackage ../development/python-modules/fastdiff { };

  fastdtw = callPackage ../development/python-modules/fastdtw { };

  fastecdsa = callPackage ../development/python-modules/fastecdsa { };

  fasteners = callPackage ../development/python-modules/fasteners { };

  fastentrypoints = callPackage ../development/python-modules/fastentrypoints { };

  fastimport = callPackage ../development/python-modules/fastimport { };

  fastjsonschema = callPackage ../development/python-modules/fastjsonschema { };

  fastpair = callPackage ../development/python-modules/fastpair { };

  fastparquet = callPackage ../development/python-modules/fastparquet { };

  fastpbkdf2 = callPackage ../development/python-modules/fastpbkdf2 { };

  fastprogress = callPackage ../development/python-modules/fastprogress { };

  fastrlock = callPackage ../development/python-modules/fastrlock { };

  fasttext = callPackage ../development/python-modules/fasttext { };

  faulthandler = throw "faulthandler is built into ${python.executable}";

  favicon = callPackage ../development/python-modules/favicon { };

  fb-re2 = callPackage ../development/python-modules/fb-re2 { };

  fe25519 = callPackage ../development/python-modules/fe25519 { };

  feedgen = callPackage ../development/python-modules/feedgen { };

  feedgenerator = callPackage ../development/python-modules/feedgenerator {
    inherit (pkgs) glibcLocales;
  };

  feedparser = callPackage ../development/python-modules/feedparser { };

  fenics = callPackage ../development/libraries/science/math/fenics {
    pytest = self.pytest_4;
  };

  ffmpeg-python = callPackage ../development/python-modules/ffmpeg-python { };

  fido2 = callPackage ../development/python-modules/fido2 { };

  filebrowser_safe = callPackage ../development/python-modules/filebrowser_safe { };

  filebytes = callPackage ../development/python-modules/filebytes { };

  filelock = callPackage ../development/python-modules/filelock { };

  filemagic = callPackage ../development/python-modules/filemagic { };

  filetype = callPackage ../development/python-modules/filetype { };

  filterpy = callPackage ../development/python-modules/filterpy { };

  finalfusion = callPackage ../development/python-modules/finalfusion { };

  fints = callPackage ../development/python-modules/fints { };

  fiona = callPackage ../development/python-modules/fiona { };

  fipy = callPackage ../development/python-modules/fipy { };

  fire = callPackage ../development/python-modules/fire { };

  firetv = callPackage ../development/python-modules/firetv { };

  first = callPackage ../development/python-modules/first { };

  fitbit = callPackage ../development/python-modules/fitbit { };

  fixerio = callPackage ../development/python-modules/fixerio { };

  fixtures = callPackage ../development/python-modules/fixtures { };

  flake8-blind-except = callPackage ../development/python-modules/flake8-blind-except { };

  flake8 = callPackage ../development/python-modules/flake8 { };

  flake8-debugger = callPackage ../development/python-modules/flake8-debugger { };

  flake8-future-import = callPackage ../development/python-modules/flake8-future-import { };

  flake8-import-order = callPackage ../development/python-modules/flake8-import-order { };

  flake8-polyfill = callPackage ../development/python-modules/flake8-polyfill { };

  flaky = callPackage ../development/python-modules/flaky { };

  flametree = callPackage ../development/python-modules/flametree { };

  flammkuchen = callPackage ../development/python-modules/flammkuchen { };

  flask-admin = callPackage ../development/python-modules/flask-admin { };

  flask-api = callPackage ../development/python-modules/flask-api { };

  flask-appbuilder = callPackage ../development/python-modules/flask-appbuilder { };

  flask_assets = callPackage ../development/python-modules/flask-assets { };

  flask-autoindex = callPackage ../development/python-modules/flask-autoindex { };

  flask-babel = callPackage ../development/python-modules/flask-babel { };

  flaskbabel = callPackage ../development/python-modules/flaskbabel { };

  flask-babelex = callPackage ../development/python-modules/flask-babelex { };

  flask-bcrypt = callPackage ../development/python-modules/flask-bcrypt { };

  flask-bootstrap = callPackage ../development/python-modules/flask-bootstrap { };

  flask-caching = callPackage ../development/python-modules/flask-caching { };

  flask = callPackage ../development/python-modules/flask { };

  flask-common = callPackage ../development/python-modules/flask-common { };

  flask-compress = callPackage ../development/python-modules/flask-compress { };

  flask-cors = callPackage ../development/python-modules/flask-cors { };

  flask_elastic = callPackage ../development/python-modules/flask-elastic { };

  flask-httpauth = callPackage ../development/python-modules/flask-httpauth { };

  flask-jwt-extended = callPackage ../development/python-modules/flask-jwt-extended { };

  flask-limiter = callPackage ../development/python-modules/flask-limiter { };

  flask_login = callPackage ../development/python-modules/flask-login { };

  flask_mail = callPackage ../development/python-modules/flask-mail { };

  flask_marshmallow = callPackage ../development/python-modules/flask-marshmallow { };

  flask_migrate = callPackage ../development/python-modules/flask-migrate { };

  flask-mongoengine = callPackage ../development/python-modules/flask-mongoengine { };

  flask-openid = callPackage ../development/python-modules/flask-openid { };

  flask-paginate = callPackage ../development/python-modules/flask-paginate { };

  flask_principal = callPackage ../development/python-modules/flask-principal { };

  flask-pymongo = callPackage ../development/python-modules/Flask-PyMongo { };

  flask-restful = callPackage ../development/python-modules/flask-restful { };

  flask-restplus = callPackage ../development/python-modules/flask-restplus { };

  flask-restx = callPackage ../development/python-modules/flask-restx { };

  flask-reverse-proxy-fix = callPackage ../development/python-modules/flask-reverse-proxy-fix { };

  flask_script = callPackage ../development/python-modules/flask-script { };

  flask-seasurf = callPackage ../development/python-modules/flask-seasurf { };

  flask-silk = callPackage ../development/python-modules/flask-silk { };

  flask-socketio = callPackage ../development/python-modules/flask-socketio { };

  flask-sockets = callPackage ../development/python-modules/flask-sockets { };

  flask_sqlalchemy = callPackage ../development/python-modules/flask-sqlalchemy { };

  flask-sslify = callPackage ../development/python-modules/flask-sslify { };

  flask-swagger = callPackage ../development/python-modules/flask-swagger { };

  flask-swagger-ui = callPackage ../development/python-modules/flask-swagger-ui { };

  flask_testing = callPackage ../development/python-modules/flask-testing { };

  flask-versioned = callPackage ../development/python-modules/flask-versioned { };

  flask_wtf = callPackage ../development/python-modules/flask-wtf { };

  flatbuffers = callPackage ../development/python-modules/flatbuffers {
    inherit (pkgs) flatbuffers;
  };

  flexmock = callPackage ../development/python-modules/flexmock { };

  flickrapi = callPackage ../development/python-modules/flickrapi { };

  flit = callPackage ../development/python-modules/flit { };

  flit-core = callPackage ../development/python-modules/flit-core { };

  flower = callPackage ../development/python-modules/flower { };

  flowlogs_reader = callPackage ../development/python-modules/flowlogs_reader { };

  fluent-logger = callPackage ../development/python-modules/fluent-logger { };

  flufl_bounce = callPackage ../development/python-modules/flufl/bounce.nix { };

  flufl_i18n = callPackage ../development/python-modules/flufl/i18n.nix { };

  flufl_lock = callPackage ../development/python-modules/flufl/lock.nix { };

  flux-led = callPackage ../development/python-modules/flux-led { };

  fn = callPackage ../development/python-modules/fn { };

  fnvhash = callPackage ../development/python-modules/fnvhash { };

  folium = callPackage ../development/python-modules/folium { };

  fontforge = toPythonModule (pkgs.fontforge.override {
    withPython = true;
    inherit python;
  });

  fontmath = callPackage ../development/python-modules/fontmath { };

  fontparts = callPackage ../development/python-modules/fontparts { };

  fontpens = callPackage ../development/python-modules/fontpens { };

  fonttools = callPackage ../development/python-modules/fonttools { };

  foolscap = callPackage ../development/python-modules/foolscap { };

  forbiddenfruit = callPackage ../development/python-modules/forbiddenfruit { };

  fortiosapi = callPackage ../development/python-modules/fortiosapi { };

  FormEncode = callPackage ../development/python-modules/FormEncode { };

  foundationdb51 = callPackage ../servers/foundationdb/python.nix { foundationdb = pkgs.foundationdb51; };
  foundationdb52 = callPackage ../servers/foundationdb/python.nix { foundationdb = pkgs.foundationdb52; };
  foundationdb60 = callPackage ../servers/foundationdb/python.nix { foundationdb = pkgs.foundationdb60; };
  foundationdb61 = callPackage ../servers/foundationdb/python.nix { foundationdb = pkgs.foundationdb61; };

  fountains = callPackage ../development/python-modules/fountains { };

  foxdot = callPackage ../development/python-modules/foxdot { };

  fpdf = callPackage ../development/python-modules/fpdf { };

  fpylll = callPackage ../development/python-modules/fpylll { };

  freebox-api = callPackage ../development/python-modules/freebox-api { };

  freetype-py = callPackage ../development/python-modules/freetype-py { };

  freezegun = callPackage ../development/python-modules/freezegun { };

  fritzconnection = callPackage ../development/python-modules/fritzconnection { };

  frozendict = callPackage ../development/python-modules/frozendict { };

  fs = callPackage ../development/python-modules/fs { };

  fs-s3fs = callPackage ../development/python-modules/fs-s3fs { };

  fsspec = callPackage ../development/python-modules/fsspec { };

  ftfy = callPackage ../development/python-modules/ftfy { };

  ftputil = callPackage ../development/python-modules/ftputil { };

  funcparserlib = callPackage ../development/python-modules/funcparserlib { };

  funcsigs = callPackage ../development/python-modules/funcsigs { };

  functools32 = callPackage ../development/python-modules/functools32 { };

  funcy = callPackage ../development/python-modules/funcy { };

  furl = callPackage ../development/python-modules/furl { };

  fuse = callPackage ../development/python-modules/fuse-python {
    inherit (pkgs) fuse;
  };

  fusepy = callPackage ../development/python-modules/fusepy { };

  future = callPackage ../development/python-modules/future { };

  future-fstrings = callPackage ../development/python-modules/future-fstrings { };

  fuzzyfinder = callPackage ../development/python-modules/fuzzyfinder { };

  fuzzywuzzy = callPackage ../development/python-modules/fuzzywuzzy { };

  fx2 = callPackage ../development/python-modules/fx2 { };

  galario = toPythonModule (pkgs.galario.override {
    enablePython = true;
    pythonPackages = self;
  });

  gast = callPackage ../development/python-modules/gast { };

  gcovr = callPackage ../development/python-modules/gcovr { };

  gdal = toPythonModule (pkgs.gdal.override { pythonPackages = self; });

  gdata = callPackage ../development/python-modules/gdata { };

  gdcm = toPythonModule (pkgs.gdcm.override {
    inherit (self) python;
    enablePython = true;
  });

  gdown = callPackage ../development/python-modules/gdown { };

  ge25519 = callPackage ../development/python-modules/ge25519 { };

  geant4 = toPythonModule (pkgs.geant4.override {
    enablePython = true;
    python3 = python;
  });

  geeknote = callPackage ../development/python-modules/geeknote { };

  genanki = callPackage ../development/python-modules/genanki { };

  genome-collector = callPackage ../development/python-modules/genome-collector { };

  genpy = callPackage ../development/python-modules/genpy { };

  genshi = callPackage ../development/python-modules/genshi { };

  gensim = callPackage ../development/python-modules/gensim { };

  gentools = callPackage ../development/python-modules/gentools { };

  genzshcomp = callPackage ../development/python-modules/genzshcomp { };

  geoalchemy2 = callPackage ../development/python-modules/geoalchemy2 { };

  geographiclib = callPackage ../development/python-modules/geographiclib { };

  geoip2 = callPackage ../development/python-modules/geoip2 { };

  GeoIP = callPackage ../development/python-modules/GeoIP { };

  geojson = callPackage ../development/python-modules/geojson { };

  geojson-client = callPackage ../development/python-modules/geojson-client { };

  geomet = callPackage ../development/python-modules/geomet { };

  geopandas = callPackage ../development/python-modules/geopandas { };

  geopy = callPackage ../development/python-modules/geopy { };

  getmac = callPackage ../development/python-modules/getmac { };

  getkey = callPackage ../development/python-modules/getkey { };

  gevent = callPackage ../development/python-modules/gevent { };

  geventhttpclient = callPackage ../development/python-modules/geventhttpclient { };

  gevent-socketio = callPackage ../development/python-modules/gevent-socketio { };

  gevent-websocket = callPackage ../development/python-modules/gevent-websocket { };

  gflags = callPackage ../development/python-modules/gflags { };

  ghdiff = callPackage ../development/python-modules/ghdiff { };

  gidgethub = callPackage ../development/python-modules/gidgethub { };

  gin-config = callPackage ../development/python-modules/gin-config { };

  gipc = callPackage ../development/python-modules/gipc { };

  git-annex-adapter =
    callPackage ../development/python-modules/git-annex-adapter { };

  gitdb2 = throw "gitdb2 has been deprecated, use gitdb instead."; # added 2020-03-14

  gitdb = callPackage ../development/python-modules/gitdb { };

  github3_py = callPackage ../development/python-modules/github3_py { };

  github-webhook = callPackage ../development/python-modules/github-webhook { };

  GitPython = callPackage ../development/python-modules/GitPython { };

  git-revise = callPackage ../development/python-modules/git-revise { };

  git-sweep = callPackage ../development/python-modules/git-sweep { };

  glances = throw "glances has moved to pkgs.glances"; # added 2020-20-28

  glances-api = callPackage ../development/python-modules/glances-api { };

  glasgow = callPackage ../development/python-modules/glasgow { };

  glob2 = callPackage ../development/python-modules/glob2 { };

  globre = callPackage ../development/python-modules/globre { };

  globus-sdk = callPackage ../development/python-modules/globus-sdk { };

  glom = callPackage ../development/python-modules/glom { };

  glymur = callPackage ../development/python-modules/glymur { };

  gmpy2 = callPackage ../development/python-modules/gmpy2 { };

  gmpy = callPackage ../development/python-modules/gmpy { };

  gntp = callPackage ../development/python-modules/gntp { };

  gnureadline = callPackage ../development/python-modules/gnureadline { };

  goobook = callPackage ../development/python-modules/goobook { };

  goocalendar = callPackage ../development/python-modules/goocalendar { };

  google-api-core = callPackage ../development/python-modules/google-api-core { };

  google-api-python-client = callPackage ../development/python-modules/google-api-python-client { };

  googleapis-common-protos = callPackage ../development/python-modules/googleapis-common-protos { };

  google-auth = callPackage ../development/python-modules/google-auth { };

  google-auth-httplib2 = callPackage ../development/python-modules/google-auth-httplib2 { };

  google-auth-oauthlib = callPackage ../development/python-modules/google-auth-oauthlib { };

  google-cloud-access-context-manager = callPackage ../development/python-modules/google-cloud-access-context-manager { };

  google-cloud-asset = callPackage ../development/python-modules/google-cloud-asset { };

  google-cloud-automl = callPackage ../development/python-modules/google-cloud-automl { };

  google-cloud-bigquery = callPackage ../development/python-modules/google-cloud-bigquery { };

  google-cloud-bigquery-datatransfer = callPackage ../development/python-modules/google-cloud-bigquery-datatransfer { };

  google-cloud-bigtable = callPackage ../development/python-modules/google-cloud-bigtable { };

  google-cloud-container = callPackage ../development/python-modules/google-cloud-container { };

  google-cloud-core = callPackage ../development/python-modules/google-cloud-core { };

  google-cloud-dataproc = callPackage ../development/python-modules/google-cloud-dataproc { };

  google-cloud-datastore = callPackage ../development/python-modules/google-cloud-datastore { };

  google-cloud-dlp = callPackage ../development/python-modules/google-cloud-dlp { };

  google-cloud-dns = callPackage ../development/python-modules/google-cloud-dns { };

  google-cloud-error-reporting = callPackage ../development/python-modules/google-cloud-error-reporting { };

  google-cloud-firestore = callPackage ../development/python-modules/google-cloud-firestore { };

  google-cloud-iam = callPackage ../development/python-modules/google-cloud-iam { };

  google-cloud-iot = callPackage ../development/python-modules/google-cloud-iot { };

  google-cloud-kms = callPackage ../development/python-modules/google-cloud-kms { };

  google-cloud-language = callPackage ../development/python-modules/google-cloud-language { };

  google-cloud-logging = callPackage ../development/python-modules/google-cloud-logging { };

  google-cloud-monitoring = callPackage ../development/python-modules/google-cloud-monitoring { };

  google-cloud-org-policy = callPackage ../development/python-modules/google-cloud-org-policy { };

  google-cloud-os-config = callPackage ../development/python-modules/google-cloud-os-config { };

  google-cloud-pubsub = callPackage ../development/python-modules/google-cloud-pubsub { };

  google-cloud-redis = callPackage ../development/python-modules/google-cloud-redis { };

  google-cloud-resource-manager = callPackage ../development/python-modules/google-cloud-resource-manager { };

  google-cloud-runtimeconfig = callPackage ../development/python-modules/google-cloud-runtimeconfig { };

  google-cloud-secret-manager = callPackage ../development/python-modules/google-cloud-secret-manager { };

  google-cloud-securitycenter = callPackage ../development/python-modules/google-cloud-securitycenter { };

  google-cloud-spanner = callPackage ../development/python-modules/google-cloud-spanner { };

  google-cloud-speech = callPackage ../development/python-modules/google-cloud-speech { };

  google-cloud-storage = callPackage ../development/python-modules/google-cloud-storage { };

  google-cloud-tasks = callPackage ../development/python-modules/google-cloud-tasks { };

  google-cloud-testutils = callPackage ../development/python-modules/google-cloud-testutils { };

  google-cloud-texttospeech = callPackage ../development/python-modules/google-cloud-texttospeech { };

  google-cloud-trace = callPackage ../development/python-modules/google-cloud-trace { };

  google-cloud-translate = callPackage ../development/python-modules/google-cloud-translate { };

  google-cloud-videointelligence = callPackage ../development/python-modules/google-cloud-videointelligence { };

  google-cloud-vision = callPackage ../development/python-modules/google-cloud-vision { };

  google-cloud-websecurityscanner = callPackage ../development/python-modules/google-cloud-websecurityscanner { };

  google-compute-engine = callPackage ../tools/virtualization/google-compute-engine { };

  google-crc32c = callPackage ../development/python-modules/google-crc32c {
    inherit (pkgs) crc32c;
  };

  google-i18n-address = callPackage ../development/python-modules/google-i18n-address { };

  googlemaps = callPackage ../development/python-modules/googlemaps { };

  google-pasta = callPackage ../development/python-modules/google-pasta { };

  google-resumable-media = callPackage ../development/python-modules/google-resumable-media { };

  googletrans = callPackage ../development/python-modules/googletrans { };

  gorilla = callPackage ../development/python-modules/gorilla { };

  gpapi = callPackage ../development/python-modules/gpapi { };

  gplaycli = callPackage ../development/python-modules/gplaycli { };

  gpgme = toPythonModule (pkgs.gpgme.override {
    pythonSupport = true;
    inherit python;
  });

  gphoto2 = callPackage ../development/python-modules/gphoto2 { };

  gprof2dot = callPackage ../development/python-modules/gprof2dot {
    inherit (pkgs) graphviz;
  };

  gps3 = callPackage ../development/python-modules/gps3 { };

  gpsoauth = callPackage ../development/python-modules/gpsoauth { };

  gpxpy = callPackage ../development/python-modules/gpxpy { };

  gpy = callPackage ../development/python-modules/gpy { };

  gpyopt = callPackage ../development/python-modules/gpyopt { };

  gradient = callPackage ../development/python-modules/gradient { };

  gradient-utils = callPackage ../development/python-modules/gradient-utils { };

  gradient_statsd = callPackage ../development/python-modules/gradient_statsd { };

  grammalecte = callPackage ../development/python-modules/grammalecte { };

  grandalf = callPackage ../development/python-modules/grandalf { };

  graphite_api = callPackage ../development/python-modules/graphite-api { };

  graphite_beacon = callPackage ../development/python-modules/graphite_beacon { };

  graphite-web = callPackage ../development/python-modules/graphite-web { };

  graph_nets = callPackage ../development/python-modules/graph_nets { };

  graphene = callPackage ../development/python-modules/graphene { };

  graphql-core = callPackage ../development/python-modules/graphql-core { };

  graphql-relay = callPackage ../development/python-modules/graphql-relay { };

  graphql-server-core = callPackage ../development/python-modules/graphql-server-core { };

  graph-tool = callPackage ../development/python-modules/graph-tool/2.x.x.nix { };

  graphtage = callPackage ../development/python-modules/graphtage { };

  graphviz = callPackage ../development/python-modules/graphviz {
    inherit (pkgs) graphviz;
  };

  grappelli_safe = callPackage ../development/python-modules/grappelli_safe { };

  graspologic = callPackage ../development/python-modules/graspologic { };

  greatfet = callPackage ../development/python-modules/greatfet { };

  green = callPackage ../development/python-modules/green { };

  greenlet = callPackage ../development/python-modules/greenlet { };

  grequests = callPackage ../development/python-modules/grequests { };

  gremlinpython = callPackage ../development/python-modules/gremlinpython { };

  grip = callPackage ../development/python-modules/grip { };

  grpc_google_iam_v1 = callPackage ../development/python-modules/grpc_google_iam_v1 { };

  grpcio = callPackage ../development/python-modules/grpcio { };

  grpcio-gcp = callPackage ../development/python-modules/grpcio-gcp { };

  grpcio-tools = callPackage ../development/python-modules/grpcio-tools { };

  gsd = callPackage ../development/python-modules/gsd { };

  gspread = callPackage ../development/python-modules/gspread { };

  gssapi = callPackage ../development/python-modules/gssapi {
    inherit (pkgs) krb5Full;
    inherit (pkgs.darwin.apple_sdk.frameworks) GSS;
  };

  gst-python = callPackage ../development/python-modules/gst-python {
    inherit (pkgs) meson;
    gst-plugins-base = pkgs.gst_all_1.gst-plugins-base;
  };

  gtimelog = callPackage ../development/python-modules/gtimelog { };

  gtts = callPackage ../development/python-modules/gtts { };

  gtts-token = callPackage ../development/python-modules/gtts-token { };

  guessit = callPackage ../development/python-modules/guessit { };

  guestfs = callPackage ../development/python-modules/guestfs { };

  gumath = callPackage ../development/python-modules/gumath { };

  gunicorn = callPackage ../development/python-modules/gunicorn { };

  guppy3 = callPackage ../development/python-modules/guppy3 { };

  gurobipy = if stdenv.hostPlatform.system == "x86_64-darwin" then
    callPackage ../development/python-modules/gurobipy/darwin.nix {
      inherit (pkgs.darwin) cctools insert_dylib;
    }
  else if stdenv.hostPlatform.system == "x86_64-linux" then
    callPackage ../development/python-modules/gurobipy/linux.nix { }
  else
    throw "gurobipy not yet supported on ${stdenv.hostPlatform.system}";

  guzzle_sphinx_theme = callPackage ../development/python-modules/guzzle_sphinx_theme { };

  gviz-api = callPackage ../development/python-modules/gviz-api {};

  gym = callPackage ../development/python-modules/gym { };

  gyp = callPackage ../development/python-modules/gyp { };

  h11 = callPackage ../development/python-modules/h11 { };

  h2 = callPackage ../development/python-modules/h2 { };

  h3 = callPackage ../development/python-modules/h3 {
    inherit (pkgs) h3;
  };

  h5netcdf = callPackage ../development/python-modules/h5netcdf { };

  h5py = callPackage ../development/python-modules/h5py { };

  h5py-mpi = self.h5py.override {
    hdf5 = pkgs.hdf5-mpi;
  };

  habanero = callPackage ../development/python-modules/habanero { };

  hachoir = callPackage ../development/python-modules/hachoir { };

  ha-ffmpeg = callPackage ../development/python-modules/ha-ffmpeg { };

  halo = callPackage ../development/python-modules/halo { };

  handout = callPackage ../development/python-modules/handout { };

  HAP-python = callPackage ../development/python-modules/HAP-python { };

  hass-nabucasa = callPackage ../development/python-modules/hass-nabucasa { };

  hatasmota = callPackage ../development/python-modules/hatasmota { };

  haversine = callPackage ../development/python-modules/haversine { };

  hawkauthlib = callPackage ../development/python-modules/hawkauthlib { };

  hbmqtt = callPackage ../development/python-modules/hbmqtt { };

  hcloud = callPackage ../development/python-modules/hcloud { };

  hcs_utils = callPackage ../development/python-modules/hcs_utils { };

  hdbscan = callPackage ../development/python-modules/hdbscan { };

  hdlparse = callPackage ../development/python-modules/hdlparse { };

  hdmedians = callPackage ../development/python-modules/hdmedians { };

  heapdict = callPackage ../development/python-modules/heapdict { };

  helpdev = callPackage ../development/python-modules/helpdev { };

  helper = callPackage ../development/python-modules/helper { };

  hepmc3 = toPythonModule (pkgs.hepmc3.override {
    inherit python;
  });

  hetzner = callPackage ../development/python-modules/hetzner { };

  heudiconv = callPackage ../development/python-modules/heudiconv { };

  hg-evolve = callPackage ../development/python-modules/hg-evolve { };

  hglib = callPackage ../development/python-modules/hglib { };

  hickle = callPackage ../development/python-modules/hickle { };

  hidapi = callPackage ../development/python-modules/hidapi {
    inherit (pkgs) udev libusb1;
  };

  hieroglyph = callPackage ../development/python-modules/hieroglyph { };

  hijri-converter = callPackage ../development/python-modules/hijri-converter { };

  hiredis = callPackage ../development/python-modules/hiredis { };

  hiro = callPackage ../development/python-modules/hiro { };

  hiyapyco = callPackage ../development/python-modules/hiyapyco { };

  hjson = callPackage ../development/python-modules/hjson { };

  hkdf = callPackage ../development/python-modules/hkdf { };

  hmmlearn = callPackage ../development/python-modules/hmmlearn { };

  hocr-tools = callPackage ../development/python-modules/hocr-tools { };

  hole = callPackage ../development/python-modules/hole { };

  holidays = callPackage ../development/python-modules/holidays { };

  holoviews = callPackage ../development/python-modules/holoviews { };

  homeassistant-pyozw = callPackage ../development/python-modules/homeassistant-pyozw { };

  homematicip = callPackage ../development/python-modules/homematicip { };

  homepluscontrol = callPackage ../development/python-modules/homepluscontrol { };

  hoomd-blue = toPythonModule (callPackage ../development/python-modules/hoomd-blue {
    inherit python;
  });

  hopcroftkarp = callPackage ../development/python-modules/hopcroftkarp { };

  howdoi = callPackage ../development/python-modules/howdoi { };

  hpack = callPackage ../development/python-modules/hpack { };

  hsaudiotag3k = callPackage ../development/python-modules/hsaudiotag3k { };

  hstspreload = callPackage ../development/python-modules/hstspreload { };

  html2text = callPackage ../development/python-modules/html2text { };

  html5lib = callPackage ../development/python-modules/html5lib { };

  html5-parser = callPackage ../development/python-modules/html5-parser { };

  htmllaundry = callPackage ../development/python-modules/htmllaundry { };

  htmlmin = callPackage ../development/python-modules/htmlmin { };

  html-sanitizer = callPackage ../development/python-modules/html-sanitizer { };

  HTSeq = callPackage ../development/python-modules/HTSeq { };

  httmock = callPackage ../development/python-modules/httmock { };

  httpauth = callPackage ../development/python-modules/httpauth { };

  httpbin = callPackage ../development/python-modules/httpbin { };

  httpcore = callPackage ../development/python-modules/httpcore { };

  http-ece = callPackage ../development/python-modules/http-ece { };

  httplib2 = callPackage ../development/python-modules/httplib2 { };

  http-parser = callPackage ../development/python-modules/http-parser { };

  httpretty = callPackage ../development/python-modules/httpretty { };

  httpserver = callPackage ../development/python-modules/httpserver { };

  httpsig = callPackage ../development/python-modules/httpsig { };

  httptools = callPackage ../development/python-modules/httptools { };

  httpx = callPackage ../development/python-modules/httpx { };

  huey = callPackage ../development/python-modules/huey { };

  hug = callPackage ../development/python-modules/hug { };

  huggingface-hub = callPackage ../development/python-modules/huggingface-hub { };

  humanfriendly = callPackage ../development/python-modules/humanfriendly { };

  humanize = callPackage ../development/python-modules/humanize { };

  hupper = callPackage ../development/python-modules/hupper { };

  hvac = callPackage ../development/python-modules/hvac { };

  hvplot = callPackage ../development/python-modules/hvplot { };

  hwi = callPackage ../development/python-modules/hwi { };

  hydra = callPackage ../development/python-modules/hydra { };

  hydra-check = callPackage ../development/python-modules/hydra-check { };

  hydrawiser = callPackage ../development/python-modules/hydrawiser { };

  hypchat = callPackage ../development/python-modules/hypchat { };

  hyperframe = callPackage ../development/python-modules/hyperframe { };

  hyperion-py = callPackage ../development/python-modules/hyperion-py { };

  hyperkitty = callPackage ../servers/mail/mailman/hyperkitty.nix { };

  hyperlink = callPackage ../development/python-modules/hyperlink { };

  hyperopt = callPackage ../development/python-modules/hyperopt { };

  # File name is called 2.nix because this one will need to remain for Python 2.
  hypothesis_4 = callPackage ../development/python-modules/hypothesis/2.nix { };

  hypothesis-auto = callPackage ../development/python-modules/hypothesis-auto { };

  hypothesis = callPackage ../development/python-modules/hypothesis { };

  hypothesmith = callPackage ../development/python-modules/hypothesmith { };

  hyppo = callPackage ../development/python-modules/hyppo { };

  i3ipc = callPackage ../development/python-modules/i3ipc { };

  i3-py = callPackage ../development/python-modules/i3-py { };

  iapws = callPackage ../development/python-modules/iapws { };

  iaqualink = callPackage ../development/python-modules/iaqualink { };

  ibis = callPackage ../development/python-modules/ibis { };

  ibis-framework = callPackage ../development/python-modules/ibis-framework { };

  icalendar = callPackage ../development/python-modules/icalendar { };

  icecream = callPackage ../development/python-modules/icecream { };

  icmplib = callPackage ../development/python-modules/icmplib { };

  ics = callPackage ../development/python-modules/ics { };

  identify = callPackage ../development/python-modules/identify { };

  idna = callPackage ../development/python-modules/idna { };

  idna-ssl = callPackage ../development/python-modules/idna-ssl { };

  ifaddr = callPackage ../development/python-modules/ifaddr { };

  ifconfig-parser = callPackage ../development/python-modules/ifconfig-parser { };

  ifcopenshell = callPackage ../development/python-modules/ifcopenshell { };

  ignite = callPackage ../development/python-modules/ignite { };

  ihatemoney = callPackage ../development/python-modules/ihatemoney { };

  ijson = callPackage ../development/python-modules/ijson { };

  imagecodecs-lite = callPackage ../development/python-modules/imagecodecs-lite { };

  imagecorruptions = callPackage ../development/python-modules/imagecorruptions { };

  imageio = callPackage ../development/python-modules/imageio { };

  imageio-ffmpeg = callPackage ../development/python-modules/imageio-ffmpeg { };

  image-match = callPackage ../development/python-modules/image-match { };

  imagesize = callPackage ../development/python-modules/imagesize { };

  imantics = callPackage ../development/python-modules/imantics { };

  IMAPClient = callPackage ../development/python-modules/imapclient { };

  imaplib2 = callPackage ../development/python-modules/imaplib2 { };

  imap-tools = callPackage ../development/python-modules/imap-tools { };

  imbalanced-learn = callPackage ../development/python-modules/imbalanced-learn { };

  imdbpy = callPackage ../development/python-modules/imdbpy { };

  img2pdf = callPackage ../development/python-modules/img2pdf { };

  imgaug = callPackage ../development/python-modules/imgaug { };

  imgsize = callPackage ../development/python-modules/imgsize { };

  iminuit = callPackage ../development/python-modules/iminuit { };

  immutables = callPackage ../development/python-modules/immutables { };

  impacket = callPackage ../development/python-modules/impacket { };

  importlib-metadata = callPackage ../development/python-modules/importlib-metadata { };

  importlib-resources = callPackage ../development/python-modules/importlib-resources { };

  importmagic = callPackage ../development/python-modules/importmagic { };

  imread = callPackage ../development/python-modules/imread {
    inherit (pkgs) libjpeg libpng libtiff libwebp;
  };

  imutils = callPackage ../development/python-modules/imutils { };

  incomfort-client = callPackage ../development/python-modules/incomfort-client { };

  incremental = callPackage ../development/python-modules/incremental { };

  inflect = callPackage ../development/python-modules/inflect { };

  inflection = callPackage ../development/python-modules/inflection { };

  influxdb = callPackage ../development/python-modules/influxdb { };

  influxdb-client = callPackage ../development/python-modules/influxdb-client { };

  influxgraph = callPackage ../development/python-modules/influxgraph { };

  infoqscraper = callPackage ../development/python-modules/infoqscraper { };

  inform = callPackage ../development/python-modules/inform { };

  iniconfig = callPackage ../development/python-modules/iniconfig { };

  inifile = callPackage ../development/python-modules/inifile { };

  iniparse = callPackage ../development/python-modules/iniparse { };

  inotify-simple = callPackage ../development/python-modules/inotify-simple { };

  inquirer = callPackage ../development/python-modules/inquirer { };

  intake = callPackage ../development/python-modules/intake { };

  intelhex = callPackage ../development/python-modules/intelhex { };

  internetarchive = callPackage ../development/python-modules/internetarchive { };

  interruptingcow = callPackage ../development/python-modules/interruptingcow { };

  intervaltree = callPackage ../development/python-modules/intervaltree { };

  intreehooks = callPackage ../development/python-modules/intreehooks { };

  invoke = callPackage ../development/python-modules/invoke { };

  iocapture = callPackage ../development/python-modules/iocapture { };

  iowait = callPackage ../development/python-modules/iowait { };

  ipaddress = callPackage ../development/python-modules/ipaddress { };

  ipdb = callPackage ../development/python-modules/ipdb { };

  ipdbplugin = callPackage ../development/python-modules/ipdbplugin { };

  ipfshttpclient = callPackage ../development/python-modules/ipfshttpclient { };

  iptools = callPackage ../development/python-modules/iptools { };

  ipy = callPackage ../development/python-modules/IPy { };

  ipydatawidgets = callPackage ../development/python-modules/ipydatawidgets { };

  ipykernel = callPackage ../development/python-modules/ipykernel { };

  ipympl = callPackage ../development/python-modules/ipympl { };

  ipyparallel = callPackage ../development/python-modules/ipyparallel { };

  ipython_genutils = callPackage ../development/python-modules/ipython_genutils { };

  ipython = if isPy36 then
    callPackage ../development/python-modules/ipython/7.16.nix { }
  else
    callPackage ../development/python-modules/ipython { };

  ipyvue = callPackage ../development/python-modules/ipyvue { };

  ipyvuetify = callPackage ../development/python-modules/ipyvuetify { };

  ipywidgets = callPackage ../development/python-modules/ipywidgets { };

  irc = callPackage ../development/python-modules/irc { };

  ircrobots = callPackage ../development/python-modules/ircrobots { };

  ircstates = callPackage ../development/python-modules/ircstates { };

  irctokens = callPackage ../development/python-modules/irctokens { };

  isbnlib = callPackage ../development/python-modules/isbnlib { };

  islpy = callPackage ../development/python-modules/islpy { };

  iso3166 = callPackage ../development/python-modules/iso3166 { };

  iso-639 = callPackage ../development/python-modules/iso-639 { };

  iso8601 = callPackage ../development/python-modules/iso8601 { };

  isodate = callPackage ../development/python-modules/isodate { };

  isort = callPackage ../development/python-modules/isort { };

  isoweek = callPackage ../development/python-modules/isoweek { };

  itanium_demangler = callPackage ../development/python-modules/itanium_demangler { };

  itemadapter = callPackage ../development/python-modules/itemadapter { };

  itemloaders = callPackage ../development/python-modules/itemloaders { };

  iterm2 = callPackage ../development/python-modules/iterm2 { };

  itsdangerous = callPackage ../development/python-modules/itsdangerous { };

  itypes = callPackage ../development/python-modules/itypes { };

  j2cli = callPackage ../development/python-modules/j2cli { };

  janus = callPackage ../development/python-modules/janus { };

  jaraco_classes = callPackage ../development/python-modules/jaraco_classes { };

  jaraco_collections = callPackage ../development/python-modules/jaraco_collections { };

  jaraco_functools = callPackage ../development/python-modules/jaraco_functools { };

  jaraco_itertools = callPackage ../development/python-modules/jaraco_itertools { };

  jaraco_logging = callPackage ../development/python-modules/jaraco_logging { };

  jaraco_stream = callPackage ../development/python-modules/jaraco_stream { };

  jaraco_text = callPackage ../development/python-modules/jaraco_text { };

  javaobj-py3 = callPackage ../development/python-modules/javaobj-py3 { };

  javaproperties = callPackage ../development/python-modules/javaproperties { };

  JayDeBeApi = callPackage ../development/python-modules/JayDeBeApi { };

  jc = callPackage ../development/python-modules/jc { };

  jdatetime = callPackage ../development/python-modules/jdatetime { };

  jdcal = callPackage ../development/python-modules/jdcal { };

  jedi = callPackage ../development/python-modules/jedi { };

  jeepney = callPackage ../development/python-modules/jeepney { };

  jellyfin-apiclient-python = callPackage ../development/python-modules/jellyfin-apiclient-python { };

  jellyfish = callPackage ../development/python-modules/jellyfish { };

  jenkinsapi = callPackage ../development/python-modules/jenkinsapi { };

  jenkins-job-builder = callPackage ../development/python-modules/jenkins-job-builder { };

  jieba = callPackage ../development/python-modules/jieba { };

  jinja2 = callPackage ../development/python-modules/jinja2 { };

  jinja2_pluralize = callPackage ../development/python-modules/jinja2_pluralize { };

  jinja2_time = callPackage ../development/python-modules/jinja2_time { };

  jira = callPackage ../development/python-modules/jira { };

  jmespath = callPackage ../development/python-modules/jmespath { };

  joblib = callPackage ../development/python-modules/joblib { };

  johnnycanencrypt = callPackage ../development/python-modules/johnnycanencrypt {
    inherit (pkgs.darwin.apple_sdk.frameworks) PCSC;
  };

  josepy = callPackage ../development/python-modules/josepy { };

  journalwatch = callPackage ../tools/system/journalwatch {
    inherit (self) systemd pytest;
  };

  jpylyzer = callPackage ../development/python-modules/jpylyzer { };

  JPype1 = callPackage ../development/python-modules/JPype1 { };

  jq = callPackage ../development/python-modules/jq {
    inherit (pkgs) jq;
  };

  jsbeautifier = callPackage ../development/python-modules/jsbeautifier { };

  jsmin = callPackage ../development/python-modules/jsmin { };

  json5 = callPackage ../development/python-modules/json5 { };

  jsondate = callPackage ../development/python-modules/jsondate { };

  jsondiff = callPackage ../development/python-modules/jsondiff { };

  jsonfield = callPackage ../development/python-modules/jsonfield { };

  jsonlines = callPackage ../development/python-modules/jsonlines { };

  jsonmerge = callPackage ../development/python-modules/jsonmerge { };

  json-merge-patch = callPackage ../development/python-modules/json-merge-patch { };

  json-schema-for-humans = callPackage ../development/python-modules/json-schema-for-humans { };

  jsonnet = buildPythonPackage { inherit (pkgs.jsonnet) name src; };

  jsonpatch = callPackage ../development/python-modules/jsonpatch { };

  jsonpath = callPackage ../development/python-modules/jsonpath { };

  jsonpath_rw = callPackage ../development/python-modules/jsonpath_rw { };

  jsonpath-ng = callPackage ../development/python-modules/jsonpath-ng { };

  jsonpickle = callPackage ../development/python-modules/jsonpickle { };

  jsonpointer = callPackage ../development/python-modules/jsonpointer { };

  jsonref = callPackage ../development/python-modules/jsonref { };

  json-rpc = callPackage ../development/python-modules/json-rpc { };

  jsonrpc-async = callPackage ../development/python-modules/jsonrpc-async { };

  jsonrpc-base = callPackage ../development/python-modules/jsonrpc-base { };

  jsonrpclib-pelix = callPackage ../development/python-modules/jsonrpclib-pelix { };

  jsonrpc-websocket = callPackage ../development/python-modules/jsonrpc-websocket { };

  jsonschema = callPackage ../development/python-modules/jsonschema { };

  jsonstreams = callPackage ../development/python-modules/jsonstreams { };

  jsonwatch = callPackage ../development/python-modules/jsonwatch { };

  jug = callPackage ../development/python-modules/jug { };

  junitparser = callPackage ../development/python-modules/junitparser { };

  junit-xml = callPackage ../development/python-modules/junit-xml { };

  junos-eznc = callPackage ../development/python-modules/junos-eznc { };

  jupyter = callPackage ../development/python-modules/jupyter { };

  jupyter-c-kernel = callPackage ../development/python-modules/jupyter-c-kernel { };

  jupyter_client = callPackage ../development/python-modules/jupyter_client { };

  jupyter_console = callPackage ../development/python-modules/jupyter_console { };

  jupyter_core = callPackage ../development/python-modules/jupyter_core { };

  jupyter_server = callPackage ../development/python-modules/jupyter_server { };

  jupyterhub = callPackage ../development/python-modules/jupyterhub { };

  jupyterhub-ldapauthenticator = callPackage ../development/python-modules/jupyterhub-ldapauthenticator { };

  jupyterhub-systemdspawner = callPackage ../development/python-modules/jupyterhub-systemdspawner { };

  jupyterhub-tmpauthenticator = callPackage ../development/python-modules/jupyterhub-tmpauthenticator { };

  jupyterlab = callPackage ../development/python-modules/jupyterlab { };

  jupyterlab-git = callPackage ../development/python-modules/jupyterlab-git { };

  jupyterlab_launcher = callPackage ../development/python-modules/jupyterlab_launcher { };

  jupyterlab-pygments = callPackage ../development/python-modules/jupyterlab-pygments { };

  jupyterlab_server = callPackage ../development/python-modules/jupyterlab_server { };

  jupyterlab-widgets = callPackage ../development/python-modules/jupyterlab-widgets { };

  jupyter-packaging = callPackage ../development/python-modules/jupyter-packaging { };

  jupyter-repo2docker = callPackage ../development/python-modules/jupyter-repo2docker {
    pkgs-docker = pkgs.docker;
  };

  jupyter-sphinx = callPackage ../development/python-modules/jupyter-sphinx { };

  jupyter-telemetry = callPackage ../development/python-modules/jupyter-telemetry { };

  jupytext = callPackage ../development/python-modules/jupytext { };

  jwcrypto = callPackage ../development/python-modules/jwcrypto { };

  k5test = callPackage ../development/python-modules/k5test {
    inherit (pkgs) krb5Full findutils which;
  };

  kaa-base = callPackage ../development/python-modules/kaa-base { };

  kaa-metadata = callPackage ../development/python-modules/kaa-metadata { };

  kafka-python = callPackage ../development/python-modules/kafka-python { };

  kaggle = callPackage ../development/python-modules/kaggle { };

  kaitaistruct = callPackage ../development/python-modules/kaitaistruct { };

  Kajiki = callPackage ../development/python-modules/kajiki { };

  kaptan = callPackage ../development/python-modules/kaptan { };

  karton-asciimagic = callPackage ../development/python-modules/karton-asciimagic { };

  karton-classifier = callPackage ../development/python-modules/karton-classifier { };

  karton-config-extractor = callPackage ../development/python-modules/karton-config-extractor { };

  karton-core = callPackage ../development/python-modules/karton-core { };

  karton-dashboard = callPackage ../development/python-modules/karton-dashboard { };

  karton-mwdb-reporter = callPackage ../development/python-modules/karton-mwdb-reporter { };

  karton-yaramatcher = callPackage ../development/python-modules/karton-yaramatcher { };

  kazoo = callPackage ../development/python-modules/kazoo { };

  kconfiglib = callPackage ../development/python-modules/kconfiglib { };

  keep = callPackage ../development/python-modules/keep { };

  keepalive = callPackage ../development/python-modules/keepalive { };

  keepkey_agent = callPackage ../development/python-modules/keepkey_agent { };

  keepkey = callPackage ../development/python-modules/keepkey { };

  keras-applications = callPackage ../development/python-modules/keras-applications { };

  Keras = callPackage ../development/python-modules/keras { };

  keras-preprocessing = callPackage ../development/python-modules/keras-preprocessing { };

  kerberos = callPackage ../development/python-modules/kerberos { };

  keyring = callPackage ../development/python-modules/keyring { };

  keyrings-alt = callPackage ../development/python-modules/keyrings-alt { };

  keystone-engine = callPackage ../development/python-modules/keystone-engine { };

  keyutils = callPackage ../development/python-modules/keyutils {
    inherit (pkgs) keyutils;
  };

  kicad = toPythonModule (pkgs.kicad.override {
    python3 = python;
  }).src;

  kinparse = callPackage ../development/python-modules/kinparse { };

  kitchen = callPackage ../development/python-modules/kitchen { };

  kivy = callPackage ../development/python-modules/kivy {
    inherit (pkgs) mesa;
  };

  kivy-garden = callPackage ../development/python-modules/kivy-garden { };

  kiwisolver = callPackage ../development/python-modules/kiwisolver { };

  klaus = callPackage ../development/python-modules/klaus { };

  klein = callPackage ../development/python-modules/klein { };

  kmapper = callPackage ../development/python-modules/kmapper { };

  kmsxx = toPythonModule ((callPackage ../development/libraries/kmsxx {
    inherit (pkgs.kmsxx) stdenv;
    withPython = true;
  }).overrideAttrs (oldAttrs: { name = "${python.libPrefix}-${pkgs.kmsxx.name}"; }));

  knack = callPackage ../development/python-modules/knack { };

  kombu = callPackage ../development/python-modules/kombu { };

  korean-lunar-calendar = callPackage ../development/python-modules/korean-lunar-calendar { };

  kubernetes = callPackage ../development/python-modules/kubernetes { };

  labelbox = callPackage ../development/python-modules/labelbox { };

  labgrid = callPackage ../development/python-modules/labgrid { };

  labmath = callPackage ../development/python-modules/labmath { };

  lammps-cython = callPackage ../development/python-modules/lammps-cython { };

  langcodes = callPackage ../development/python-modules/langcodes { };

  langdetect = callPackage ../development/python-modules/langdetect { };

  lark-parser = callPackage ../development/python-modules/lark-parser { };

  latexcodec = callPackage ../development/python-modules/latexcodec { };

  launchpadlib = callPackage ../development/python-modules/launchpadlib { };

  lazr_config = callPackage ../development/python-modules/lazr/config.nix { };

  lazr_delegates = callPackage ../development/python-modules/lazr/delegates.nix { };

  lazr-restfulclient = callPackage ../development/python-modules/lazr-restfulclient { };

  lazr-uri = callPackage ../development/python-modules/lazr-uri { };

  lazy = callPackage ../development/python-modules/lazy { };

  lazy_import = callPackage ../development/python-modules/lazy_import { };

  lazy-object-proxy = callPackage ../development/python-modules/lazy-object-proxy { };

  ldap = callPackage ../development/python-modules/ldap {
    inherit (pkgs) openldap cyrus_sasl;
  };

  ldap3 = callPackage ../development/python-modules/ldap3 { };

  ldapdomaindump = callPackage ../development/python-modules/ldapdomaindump { };

  ldappool = callPackage ../development/python-modules/ldappool { };

  ldaptor = callPackage ../development/python-modules/ldaptor { };

  leather = callPackage ../development/python-modules/leather { };

  ledger_agent = callPackage ../development/python-modules/ledger_agent { };

  ledgerblue = callPackage ../development/python-modules/ledgerblue { };

  ledgerwallet = callPackage ../development/python-modules/ledgerwallet {
    inherit (pkgs.darwin.apple_sdk.frameworks) AppKit;
  };

  lektor = callPackage ../development/python-modules/lektor { };

  leveldb = callPackage ../development/python-modules/leveldb { };

  lexid = callPackage ../development/python-modules/lexid { };

  libagent = callPackage ../development/python-modules/libagent { };

  pa-ringbuffer = callPackage ../development/python-modules/pa-ringbuffer { };

  libais = callPackage ../development/python-modules/libais { };

  libarchive-c = callPackage ../development/python-modules/libarchive-c {
    inherit (pkgs) libarchive;
  };

  libarcus = callPackage ../development/python-modules/libarcus {
    inherit (pkgs) protobuf;
  };

  libasyncns = callPackage ../development/python-modules/libasyncns {
    inherit (pkgs) libasyncns;
  };

  libcloud = callPackage ../development/python-modules/libcloud { };

  libcst = callPackage ../development/python-modules/libcst { };

  libevdev = callPackage ../development/python-modules/libevdev { };

  libfdt = toPythonModule (pkgs.dtc.override {
    inherit python;
    pythonSupport = true;
  });

  libgpiod = toPythonModule (pkgs.libgpiod.override {
    enablePython = true;
    python3 = python;
  });

  libgpuarray = callPackage ../development/python-modules/libgpuarray {
    clblas = pkgs.clblas.override { boost = self.boost; };
    cudaSupport = pkgs.config.cudaSupport or false;
    inherit (pkgs.linuxPackages) nvidia_x11;
  };

  libiio = (toPythonModule (pkgs.libiio.override { inherit python; })).python;

  libkeepass = callPackage ../development/python-modules/libkeepass { };

  liblarch = callPackage ../development/python-modules/liblarch { };

  liblzfse = callPackage ../development/python-modules/liblzfse {
    inherit (pkgs) lzfse;
  };

  libmodulemd = pipe pkgs.libmodulemd [
    toPythonModule
    (p:
      p.overrideAttrs (super: {
        meta = super.meta // {
          outputsToInstall = [ "py" ]; # The package always builds python3 bindings
          broken = (super.meta.broken or false) || !isPy3k;
        };
      }))
    (p: p.override { python3 = python; })
    (p: p.py)
  ];

  libmr = callPackage ../development/python-modules/libmr { };

  libnacl = callPackage ../development/python-modules/libnacl {
    inherit (pkgs) libsodium;
  };

  libpurecool = callPackage ../development/python-modules/libpurecool { };

  libredwg = toPythonModule (pkgs.libredwg.override {
    enablePython = true;
    inherit (self) python libxml2;
  });

  librepo = pipe pkgs.librepo [
    toPythonModule
    (p: p.overrideAttrs (super: { meta = super.meta // { outputsToInstall = [ "py" ]; }; }))
    (p: p.override { inherit python; })
    (p: p.py)
  ];

  librosa = callPackage ../development/python-modules/librosa { };

  librouteros = callPackage ../development/python-modules/librouteros { };

  libsass = (callPackage ../development/python-modules/libsass {
    inherit (pkgs) libsass;
  });

  libsavitar = callPackage ../development/python-modules/libsavitar { };

  libselinux = pipe pkgs.libselinux [
    toPythonModule
    (p:
      p.overrideAttrs (super: {
        meta = super.meta // {
          outputsToInstall = [ "py" ];
          broken = super.meta.broken or isPy27;
        };
      }))
    (p:
      p.override {
        enablePython = true;
        python3 = python;
      })
    (p: p.py)
  ];

  libsoundtouch = callPackage ../development/python-modules/libsoundtouch { };

  libthumbor = callPackage ../development/python-modules/libthumbor { };

  libtmux = callPackage ../development/python-modules/libtmux { };

  libtorrent-rasterbar = (toPythonModule (pkgs.libtorrent-rasterbar.override { inherit python; })).python;

  libusb1 = callPackage ../development/python-modules/libusb1 {
    inherit (pkgs) libusb1;
  };

  libversion = callPackage ../development/python-modules/libversion {
    inherit (pkgs) libversion;
  };

  libvirt = callPackage ../development/python-modules/libvirt {
    inherit (pkgs) libvirt;
  };

  libxml2 = (toPythonModule (pkgs.libxml2.override {
    pythonSupport = true;
    inherit python;
  })).py;

  libxslt = (toPythonModule (pkgs.libxslt.override {
    pythonSupport = true;
    python3 = python;
    inherit (self) libxml2;
  })).py;

  license-expression = callPackage ../development/python-modules/license-expression { };

<<<<<<< HEAD
=======
  lief = (toPythonModule (pkgs.lief.override {
    inherit python;
  })).py;

  lightblue = callPackage ../development/python-modules/lightblue { };

>>>>>>> c21475e7
  lightgbm = callPackage ../development/python-modules/lightgbm { };

  lightning = callPackage ../development/python-modules/lightning { };

  lightparam = callPackage ../development/python-modules/lightparam { };

  lima = callPackage ../development/python-modules/lima { };

  limitlessled = callPackage ../development/python-modules/limitlessled { };

  limits = callPackage ../development/python-modules/limits { };

  limnoria = callPackage ../development/python-modules/limnoria { };

  linecache2 = callPackage ../development/python-modules/linecache2 { };

  line_profiler = callPackage ../development/python-modules/line_profiler { };

  linode-api = callPackage ../development/python-modules/linode-api { };

  linode = callPackage ../development/python-modules/linode { };

  linuxfd = callPackage ../development/python-modules/linuxfd { };

  liquidctl = callPackage ../development/python-modules/liquidctl { };

  lirc = toPythonModule (pkgs.lirc.override {
    python3 = python;
  });

  littleutils = callPackage ../development/python-modules/littleutils { };

  livelossplot = callPackage ../development/python-modules/livelossplot { };

  livereload = callPackage ../development/python-modules/livereload { };

  livestreamer = callPackage ../development/python-modules/livestreamer { };

  livestreamer-curses = callPackage ../development/python-modules/livestreamer-curses { };

  llfuse = callPackage ../development/python-modules/llfuse {
    inherit (pkgs) fuse;
  };

  llvmlite = callPackage ../development/python-modules/llvmlite {
    llvm = pkgs.llvm_9;
  }; # llvmlite always requires a specific version of llvm.

  lmdb = callPackage ../development/python-modules/lmdb {
    inherit (pkgs) lmdb;
  };

  lml = callPackage ../development/python-modules/lml { };

  lmtpd = callPackage ../development/python-modules/lmtpd { };

  localimport = callPackage ../development/python-modules/localimport { };

  localzone = callPackage ../development/python-modules/localzone { };

  locket = callPackage ../development/python-modules/locket { };

  lockfile = callPackage ../development/python-modules/lockfile { };

  log-symbols = callPackage ../development/python-modules/log-symbols { };

  Logbook = callPackage ../development/python-modules/Logbook { };

  logfury = callPackage ../development/python-modules/logfury { };

  logilab_astng = callPackage ../development/python-modules/logilab_astng { };

  logilab_common = callPackage ../development/python-modules/logilab/common.nix { };

  logilab-constraint = callPackage ../development/python-modules/logilab/constraint.nix { };

  logster = callPackage ../development/python-modules/logster { };

  loguru = callPackage ../development/python-modules/loguru { };

  logutils = callPackage ../development/python-modules/logutils { };

  logzero = callPackage ../development/python-modules/logzero { };

  lomond = callPackage ../development/python-modules/lomond { };

  loo-py = callPackage ../development/python-modules/loo-py { };

  lsassy = callPackage ../development/python-modules/lsassy { };

  ludios_wpull = callPackage ../development/python-modules/ludios_wpull { };

  luftdaten = callPackage ../development/python-modules/luftdaten { };

  lupa = callPackage ../development/python-modules/lupa { };

  lxml = callPackage ../development/python-modules/lxml {
    inherit (pkgs) libxml2 libxslt zlib;
  };

  lyricwikia = callPackage ../development/python-modules/lyricwikia { };

  lz4 = self.python-lz4; # alias 2018-12-05

  lzstring = callPackage ../development/python-modules/lzstring { };

  m2crypto = callPackage ../development/python-modules/m2crypto { };

  m2r = callPackage ../development/python-modules/m2r { };

  m3u8 = callPackage ../development/python-modules/m3u8 { };

  mac_alias = callPackage ../development/python-modules/mac_alias { };

  macfsevents = callPackage ../development/python-modules/macfsevents {
    inherit (pkgs.darwin.apple_sdk.frameworks) CoreFoundation CoreServices;
  };

  macropy = callPackage ../development/python-modules/macropy { };

  maestral = callPackage ../development/python-modules/maestral {
    keyring = self.keyring.overridePythonAttrs (old: rec {
      version = "22.0.1";
      src = old.src.override {
        inherit version;
        sha256 = "sha256-mss+FFLtu3VEgisS/SVFkHh2nlYPpR9Bi20Ar6pheN8=";
      };
    });
  };

  magic = callPackage ../development/python-modules/magic { };

  magic-wormhole = callPackage ../development/python-modules/magic-wormhole { };

  magic-wormhole-mailbox-server = callPackage ../development/python-modules/magic-wormhole-mailbox-server { };

  magic-wormhole-transit-relay = callPackage ../development/python-modules/magic-wormhole-transit-relay { };

  mahotas = callPackage ../development/python-modules/mahotas { };

  mailcap-fix = callPackage ../development/python-modules/mailcap-fix { };

  mailchimp = callPackage ../development/python-modules/mailchimp { };

  mailman = callPackage ../servers/mail/mailman { };

  mailmanclient = callPackage ../development/python-modules/mailmanclient { };

  mailman-hyperkitty = callPackage ../development/python-modules/mailman-hyperkitty { };

  mailman-web = callPackage ../servers/mail/mailman/web.nix { };

  rtmixer = callPackage ../development/python-modules/rtmixer { };

  mail-parser = callPackage ../development/python-modules/mail-parser { };

  makefun = callPackage ../development/python-modules/makefun { };

  Mako = callPackage ../development/python-modules/Mako { };

  malduck= callPackage ../development/python-modules/malduck { };

  managesieve = callPackage ../development/python-modules/managesieve { };

  manhole = callPackage ../development/python-modules/manhole { };

  manifestparser = callPackage ../development/python-modules/marionette-harness/manifestparser.nix { };

  manuel = callPackage ../development/python-modules/manuel { };

  manticore = callPackage ../development/python-modules/manticore {
    inherit (pkgs) z3;
  };

  mapbox = callPackage ../development/python-modules/mapbox { };

  marisa-trie = callPackage ../development/python-modules/marisa-trie { };

  markdown2 = callPackage ../development/python-modules/markdown2 { };

  markdown = callPackage ../development/python-modules/markdown { };

  markdown-it-py = callPackage ../development/python-modules/markdown-it-py { };

  markdown-macros = callPackage ../development/python-modules/markdown-macros { };

  markdownsuperscript = callPackage ../development/python-modules/markdownsuperscript { };

  markerlib = callPackage ../development/python-modules/markerlib { };

  markupsafe = callPackage ../development/python-modules/markupsafe { };

  Markups = callPackage ../development/python-modules/Markups { };

  marshmallow = callPackage ../development/python-modules/marshmallow { };

  marshmallow-enum = callPackage ../development/python-modules/marshmallow-enum { };

  marshmallow-polyfield = callPackage ../development/python-modules/marshmallow-polyfield { };

  marshmallow-sqlalchemy = callPackage ../development/python-modules/marshmallow-sqlalchemy { };

  mask-rcnn = callPackage ../development/python-modules/mask-rcnn { };

  mat2 = callPackage ../development/python-modules/mat2 { };

  matchpy = callPackage ../development/python-modules/matchpy { };

  mathlibtools = callPackage ../development/python-modules/mathlibtools { };

  matplotlib = callPackage ../development/python-modules/matplotlib/default.nix {
    stdenv = if stdenv.isDarwin then pkgs.clangStdenv else pkgs.stdenv;
    inherit (pkgs.darwin.apple_sdk.frameworks) Cocoa;
  };

  matrix-client = callPackage ../development/python-modules/matrix-client { };

  matrix-nio = callPackage ../development/python-modules/matrix-nio { };

  mautrix = callPackage ../development/python-modules/mautrix { };

  mautrix-appservice = self.mautrix; # alias 2019-12-28

  maxminddb = callPackage ../development/python-modules/maxminddb { };

  maya = callPackage ../development/python-modules/maya { };

  mayavi = pkgs.libsForQt5.callPackage ../development/python-modules/mayavi {
    inherit buildPythonPackage isPy27 fetchPypi;
    inherit (self) pyface pygments numpy vtk traitsui envisage apptools pyqt5;
  };

  mccabe = callPackage ../development/python-modules/mccabe { };

  mcstatus = callPackage ../development/python-modules/mcstatus { };

  md2gemini = callPackage ../development/python-modules/md2gemini { };

  MDP = callPackage ../development/python-modules/mdp { };

  measurement = callPackage ../development/python-modules/measurement { };

  mecab-python3 = callPackage ../development/python-modules/mecab-python3 { };

  MechanicalSoup = callPackage ../development/python-modules/MechanicalSoup { };

  mechanize = callPackage ../development/python-modules/mechanize { };

  mediafile = callPackage ../development/python-modules/mediafile { };

  meinheld = callPackage ../development/python-modules/meinheld { };

  meld3 = callPackage ../development/python-modules/meld3 { };

  memcached = callPackage ../development/python-modules/memcached { };

  memory_profiler = callPackage ../development/python-modules/memory_profiler { };

  mercurial = toPythonModule (pkgs.mercurial.override {
    python3Packages = self;
  });

  mergedeep = callPackage ../development/python-modules/mergedeep { };

  merkletools = callPackage ../development/python-modules/merkletools { };

  mesa = callPackage ../development/python-modules/mesa { };

  meshio = callPackage ../development/python-modules/meshio { };

  meshlabxml = callPackage ../development/python-modules/meshlabxml { };

  meson = toPythonModule ((pkgs.meson.override { python3 = python; }).overrideAttrs
    (oldAttrs: { # We do not want the setup hook in Python packages because the build is performed differently.
      setupHook = null;
    }));

  mesonpep517 = callPackage ../development/python-modules/mesonpep517 { };

  metar = callPackage ../development/python-modules/metar { };

  mezzanine = callPackage ../development/python-modules/mezzanine { };

  micawber = callPackage ../development/python-modules/micawber { };

  midiutil = callPackage ../development/python-modules/midiutil { };

  mido = callPackage ../development/python-modules/mido { };

  milc = callPackage ../development/python-modules/milc { };

  milksnake = callPackage ../development/python-modules/milksnake { };

  minidb = callPackage ../development/python-modules/minidb { };

  minidump = callPackage ../development/python-modules/minidump { };

  minikerberos = callPackage ../development/python-modules/minikerberos { };

  minimock = callPackage ../development/python-modules/minimock { };

  mininet-python = (toPythonModule (pkgs.mininet.override {
    inherit python;
  })).py;

  minio = callPackage ../development/python-modules/minio { };

  miniupnpc = callPackage ../development/python-modules/miniupnpc { };

  misaka = callPackage ../development/python-modules/misaka { };

  mistletoe = callPackage ../development/python-modules/mistletoe { };

  inherit (import ../development/python-modules/mistune self)
    mistune
    mistune_0_8
    mistune_2_0
  ;

  mitmproxy = callPackage ../development/python-modules/mitmproxy { };

  mixpanel = callPackage ../development/python-modules/mixpanel { };

  mkl-service = callPackage ../development/python-modules/mkl-service { };

  mlflow = callPackage ../development/python-modules/mlflow { };

  mlrose = callPackage ../development/python-modules/mlrose { };

  mlxtend = callPackage ../development/python-modules/mlxtend { };

  mmh3 = callPackage ../development/python-modules/mmh3 { };

  mmpython = callPackage ../development/python-modules/mmpython { };

  mnemonic = callPackage ../development/python-modules/mnemonic { };

  mne-python = callPackage ../development/python-modules/mne-python { };

  mnist = callPackage ../development/python-modules/mnist { };

  mocket = callPackage ../development/python-modules/mocket { };

  mock = callPackage ../development/python-modules/mock { };

  mockito = callPackage ../development/python-modules/mockito { };

  mock-open = callPackage ../development/python-modules/mock-open { };

  modeled = callPackage ../development/python-modules/modeled { };

  moderngl = callPackage ../development/python-modules/moderngl { };

  moderngl-window = callPackage ../development/python-modules/moderngl_window { };

  modestmaps = callPackage ../development/python-modules/modestmaps { };

  mohawk = callPackage ../development/python-modules/mohawk { };

  mongodict = callPackage ../development/python-modules/mongodict { };

  mongoengine = callPackage ../development/python-modules/mongoengine { };

  monkeyhex = callPackage ../development/python-modules/monkeyhex { };

  monosat = (pkgs.monosat.python {
    inherit buildPythonPackage;
    inherit (self) cython;
  });

  monotonic = callPackage ../development/python-modules/monotonic { };

  monty = callPackage ../development/python-modules/monty { };

  more-itertools = callPackage ../development/python-modules/more-itertools { };

  moretools = callPackage ../development/python-modules/moretools { };

  morphys = callPackage ../development/python-modules/morphys { };

  mortgage = callPackage ../development/python-modules/mortgage { };

  moto = callPackage ../development/python-modules/moto { };

  moviepy = callPackage ../development/python-modules/moviepy { };

  mox3 = callPackage ../development/python-modules/mox3 { };

  mox = callPackage ../development/python-modules/mox { };

  mpd2 = callPackage ../development/python-modules/mpd2 { };

  mpi4py = callPackage ../development/python-modules/mpi4py { };

  mplfinance = callPackage ../development/python-modules/mplfinance { };

  mplleaflet = callPackage ../development/python-modules/mplleaflet { };

  mpmath = callPackage ../development/python-modules/mpmath { };

  mpv = callPackage ../development/python-modules/mpv {
    inherit (pkgs) mpv;
  };

  mpyq = callPackage ../development/python-modules/mpyq { };

  msal = callPackage ../development/python-modules/msal { };

  msal-extensions = callPackage ../development/python-modules/msal-extensions { };

  msgpack = callPackage ../development/python-modules/msgpack { };

  msgpack-numpy = callPackage ../development/python-modules/msgpack-numpy { };

  msldap = callPackage ../development/python-modules/msldap { };

  mss = callPackage ../development/python-modules/mss { };

  msrestazure = callPackage ../development/python-modules/msrestazure { };

  msrest = callPackage ../development/python-modules/msrest { };

  mt-940 = callPackage ../development/python-modules/mt-940 { };

  mullvad-api = callPackage ../development/python-modules/mullvad-api { };

  mulpyplexer = callPackage ../development/python-modules/mulpyplexer { };

  multidict = callPackage ../development/python-modules/multidict { };

  multi_key_dict = callPackage ../development/python-modules/multi_key_dict { };

  multimethod = callPackage ../development/python-modules/multimethod { };

  multipledispatch = callPackage ../development/python-modules/multipledispatch { };

  multiprocess = callPackage ../development/python-modules/multiprocess { };

  multiset = callPackage ../development/python-modules/multiset { };

  multitasking = callPackage ../development/python-modules/multitasking { };

  munch = callPackage ../development/python-modules/munch { };

  munkres = callPackage ../development/python-modules/munkres { };

  murmurhash = callPackage ../development/python-modules/murmurhash { };

  musicbrainzngs = callPackage ../development/python-modules/musicbrainzngs { };

  mutag = callPackage ../development/python-modules/mutag { };

  mutagen = callPackage ../development/python-modules/mutagen { };

  mutatormath = callPackage ../development/python-modules/mutatormath { };

  mwclient = callPackage ../development/python-modules/mwclient { };

  mwdblib = callPackage ../development/python-modules/mwdblib { };

  mwoauth = callPackage ../development/python-modules/mwoauth { };

  mwparserfromhell = callPackage ../development/python-modules/mwparserfromhell { };

  mxnet = callPackage ../development/python-modules/mxnet { };

  myfitnesspal = callPackage ../development/python-modules/myfitnesspal { };

  mygpoclient = callPackage ../development/python-modules/mygpoclient { };

  myjwt = callPackage ../development/python-modules/myjwt { };

  mypy = callPackage ../development/python-modules/mypy { };

  mypy-extensions = callPackage ../development/python-modules/mypy/extensions.nix { };

  mypy-protobuf = callPackage ../development/python-modules/mypy-protobuf { };

  mysqlclient = callPackage ../development/python-modules/mysqlclient { };

  mysql-connector = callPackage ../development/python-modules/mysql-connector { };

  nad-receiver = callPackage ../development/python-modules/nad-receiver { };

  nagiosplugin = callPackage ../development/python-modules/nagiosplugin { };

  namedlist = callPackage ../development/python-modules/namedlist { };

  nameparser = callPackage ../development/python-modules/nameparser { };

  names = callPackage ../development/python-modules/names { };

  nanoleaf = callPackage ../development/python-modules/nanoleaf { };

  nanomsg-python = callPackage ../development/python-modules/nanomsg-python {
    inherit (pkgs) nanomsg;
  };

  nanotime = callPackage ../development/python-modules/nanotime { };

  nassl = callPackage ../development/python-modules/nassl { };

  nats-python = callPackage ../development/python-modules/nats-python { };

  natsort = callPackage ../development/python-modules/natsort { };

  naturalsort = callPackage ../development/python-modules/naturalsort { };

  nbclassic = callPackage ../development/python-modules/nbclassic { };

  nbclient = callPackage ../development/python-modules/nbclient { };

  nbconflux = callPackage ../development/python-modules/nbconflux { };

  nbconvert = callPackage ../development/python-modules/nbconvert { };

  nbdime = callPackage ../development/python-modules/nbdime { };

  nbformat = callPackage ../development/python-modules/nbformat { };

  nbmerge = callPackage ../development/python-modules/nbmerge { };

  nbsmoke = callPackage ../development/python-modules/nbsmoke { };

  nbsphinx = callPackage ../development/python-modules/nbsphinx { };

  nbval = callPackage ../development/python-modules/nbval { };

  nbxmpp = callPackage ../development/python-modules/nbxmpp { };

  ncclient = callPackage ../development/python-modules/ncclient { };

  ndg-httpsclient = callPackage ../development/python-modules/ndg-httpsclient { };

  ndjson = callPackage ../development/python-modules/ndjson { };

  ndtypes = callPackage ../development/python-modules/ndtypes { };

  neo = callPackage ../development/python-modules/neo { };

  nest-asyncio = callPackage ../development/python-modules/nest-asyncio { };

  nestedtext = callPackage ../development/python-modules/nestedtext { };

  netaddr = callPackage ../development/python-modules/netaddr { };

  netcdf4 = callPackage ../development/python-modules/netcdf4 { };

  netdata = callPackage ../development/python-modules/netdata { };

  netdisco = callPackage ../development/python-modules/netdisco { };

  netifaces = callPackage ../development/python-modules/netifaces { };

  networkx = callPackage ../development/python-modules/networkx { };

  neuron-mpi = pkgs.neuron-mpi.override { inherit python; };

  neuron = pkgs.neuron.override { inherit python; };

  neuronpy = callPackage ../development/python-modules/neuronpy { };

  nevow = callPackage ../development/python-modules/nevow { };

  nexia = callPackage ../development/python-modules/nexia { };

  nghttp2 = (toPythonModule (pkgs.nghttp2.override {
    inherit (self) python cython setuptools;
    inherit (pkgs) ncurses;
    enablePython = true;
  })).python;

  nibabel = callPackage ../development/python-modules/nibabel { };

  nidaqmx = callPackage ../development/python-modules/nidaqmx { };

  Nikola = callPackage ../development/python-modules/Nikola { };

  nilearn = callPackage ../development/python-modules/nilearn { };

  nimfa = callPackage ../development/python-modules/nimfa { };

  nine = callPackage ../development/python-modules/nine { };

  nipy = callPackage ../development/python-modules/nipy { };

  nipype = callPackage ../development/python-modules/nipype {
    inherit (pkgs) which;
  };

  nitime = callPackage ../development/python-modules/nitime { };

  nitpick = callPackage ../applications/version-management/nitpick { };

  nix-kernel = callPackage ../development/python-modules/nix-kernel {
    inherit (pkgs) nix;
  };

  nixpkgs = callPackage ../development/python-modules/nixpkgs { };

  nixpkgs-pytools = callPackage ../development/python-modules/nixpkgs-pytools { };

  nix-prefetch-github = callPackage ../development/python-modules/nix-prefetch-github { };

  nltk = callPackage ../development/python-modules/nltk { };

  nmigen-boards = callPackage ../development/python-modules/nmigen-boards { };

  nmigen = callPackage ../development/python-modules/nmigen { };

  nmigen-soc = callPackage ../development/python-modules/nmigen-soc { };

  nocasedict = callPackage ../development/python-modules/nocasedict { };

  nocaselist = callPackage ../development/python-modules/nocaselist { };

  nodeenv = callPackage ../development/python-modules/nodeenv { };

  nodepy-runtime = callPackage ../development/python-modules/nodepy-runtime { };

  node-semver = callPackage ../development/python-modules/node-semver { };

  noise = callPackage ../development/python-modules/noise { };

  noiseprotocol = callPackage ../development/python-modules/noiseprotocol { };

  nose2 = callPackage ../development/python-modules/nose2 { };

  nose = callPackage ../development/python-modules/nose { };

  nose-cov = callPackage ../development/python-modules/nose-cov { };

  nose-cover3 = callPackage ../development/python-modules/nose-cover3 { };

  nose-cprof = callPackage ../development/python-modules/nose-cprof { };

  nose-exclude = callPackage ../development/python-modules/nose-exclude { };

  nose-timer = callPackage ../development/python-modules/nose-timer { };

  nosejs = callPackage ../development/python-modules/nosejs { };

  nose-pattern-exclude = callPackage ../development/python-modules/nose-pattern-exclude { };

  nose_progressive = callPackage ../development/python-modules/nose_progressive { };

  nose-randomly = callPackage ../development/python-modules/nose-randomly { };

  nose_warnings_filters = callPackage ../development/python-modules/nose_warnings_filters { };

  nosexcover = callPackage ../development/python-modules/nosexcover { };

  notebook = callPackage ../development/python-modules/notebook { };

  notedown = callPackage ../development/python-modules/notedown { };

  notify2 = callPackage ../development/python-modules/notify2 { };

  notify-py = callPackage ../development/python-modules/notify-py { };

  notmuch = callPackage ../development/python-modules/notmuch {
    inherit (pkgs) notmuch;
  };

  notmuch2 = callPackage ../development/python-modules/notmuch/2.nix {
    inherit (pkgs) notmuch;
  };

  nototools = callPackage ../data/fonts/noto-fonts/tools.nix { };

  nplusone = callPackage ../development/python-modules/nplusone { };

  npyscreen = callPackage ../development/python-modules/npyscreen { };

  ntc-templates = callPackage ../development/python-modules/ntc-templates { };

  ntlm-auth = callPackage ../development/python-modules/ntlm-auth { };

  ntplib = callPackage ../development/python-modules/ntplib { };

  Nuitka = callPackage ../development/python-modules/nuitka { };

  num2words = callPackage ../development/python-modules/num2words { };

  numba = callPackage ../development/python-modules/numba { };

  numcodecs = callPackage ../development/python-modules/numcodecs { };

  numericalunits = callPackage ../development/python-modules/numericalunits { };

  numexpr = callPackage ../development/python-modules/numexpr { };

  numpydoc = callPackage ../development/python-modules/numpydoc { };

  numpy = callPackage ../development/python-modules/numpy { };

  numpy-stl = callPackage ../development/python-modules/numpy-stl { };

  nunavut = callPackage ../development/python-modules/nunavut { };

  nvchecker = callPackage ../development/python-modules/nvchecker { };

  nwdiag = callPackage ../development/python-modules/nwdiag { };

  oath = callPackage ../development/python-modules/oath { };

  oauth2 = callPackage ../development/python-modules/oauth2 { };

  oauth2client = callPackage ../development/python-modules/oauth2client { };

  oauth = callPackage ../development/python-modules/oauth { };

  oauthenticator = callPackage ../development/python-modules/oauthenticator { };

  oauthlib = callPackage ../development/python-modules/oauthlib { };

  obfsproxy = callPackage ../development/python-modules/obfsproxy { };

  objgraph = callPackage ../development/python-modules/objgraph {
    # requires both the graphviz package and python package
    graphvizPkgs = pkgs.graphviz;
  };

  oci = callPackage ../development/python-modules/oci { };

  od = callPackage ../development/python-modules/od { };

  odfpy = callPackage ../development/python-modules/odfpy { };

  offtrac = callPackage ../development/python-modules/offtrac { };

  ofxclient = callPackage ../development/python-modules/ofxclient { };

  ofxhome = callPackage ../development/python-modules/ofxhome { };

  ofxparse = callPackage ../development/python-modules/ofxparse { };

  ofxtools = callPackage ../development/python-modules/ofxtools { };

  olefile = callPackage ../development/python-modules/olefile { };

  omegaconf = callPackage ../development/python-modules/omegaconf { };

  omnilogic = callPackage ../development/python-modules/omnilogic { };

  ondilo = callPackage ../development/python-modules/ondilo { };

  onkyo-eiscp = callPackage ../development/python-modules/onkyo-eiscp { };

  onnx = callPackage ../development/python-modules/onnx { };

  openant = callPackage ../development/python-modules/openant { };

  openapi-spec-validator = callPackage ../development/python-modules/openapi-spec-validator { };

  openbabel-bindings = callPackage ../development/python-modules/openbabel-bindings {
      openbabel = (callPackage ../development/libraries/openbabel { python = self.python; });
  };

  opencv3 = toPythonModule (pkgs.opencv3.override {
    enablePython = true;
    pythonPackages = self;
  });

  opencv4 = toPythonModule (pkgs.opencv4.override {
    enablePython = true;
    pythonPackages = self;
  });

  openhomedevice = callPackage ../development/python-modules/openhomedevice { };

  openidc-client = callPackage ../development/python-modules/openidc-client { };

  openpyxl = callPackage ../development/python-modules/openpyxl { };

  openrazer = callPackage ../development/python-modules/openrazer/pylib.nix { };

  openrazer-daemon = callPackage ../development/python-modules/openrazer/daemon.nix { };

  openrouteservice = callPackage ../development/python-modules/openrouteservice/default.nix { };

  opensensemap-api = callPackage ../development/python-modules/opensensemap-api { };

  opentimestamps = callPackage ../development/python-modules/opentimestamps { };

  opentracing = callPackage ../development/python-modules/opentracing { };

  openvino = disabledIf isPy27 (toPythonModule (pkgs.openvino.override {
    inherit (self) python;
    enablePython = true;
  }));

  openwebifpy = callPackage ../development/python-modules/openwebifpy { };

  openwrt-luci-rpc = callPackage ../development/python-modules/openwrt-luci-rpc { };

  openwrt-ubus-rpc = callPackage ../development/python-modules/openwrt-ubus-rpc { };

  opt-einsum = callPackage ../development/python-modules/opt-einsum { };

  optuna = callPackage ../development/python-modules/optuna { };

  opuslib = callPackage ../development/python-modules/opuslib { };

  ordereddict = callPackage ../development/python-modules/ordereddict { };

  orderedmultidict = callPackage ../development/python-modules/orderedmultidict { };

  ordered-set = callPackage ../development/python-modules/ordered-set { };

  orderedset = callPackage ../development/python-modules/orderedset { };

  orm = callPackage ../development/python-modules/orm { };

  ortools = (toPythonModule (pkgs.or-tools.override { inherit (self) python; })).python;

  orvibo = callPackage ../development/python-modules/orvibo { };

  osc = callPackage ../development/python-modules/osc { };

  oscrypto = callPackage ../development/python-modules/oscrypto { };

  oset = callPackage ../development/python-modules/oset { };

  osmnx = callPackage ../development/python-modules/osmnx { };

  osmpythontools = callPackage ../development/python-modules/osmpythontools { };

  osqp = callPackage ../development/python-modules/osqp { };

  outcome = callPackage ../development/python-modules/outcome { };

  ovh = callPackage ../development/python-modules/ovh { };

  owslib = callPackage ../development/python-modules/owslib { };

  oyaml = callPackage ../development/python-modules/oyaml { };

  packageurl-python = callPackage ../development/python-modules/packageurl-python { };

  packaging = callPackage ../development/python-modules/packaging { };

  packet-python = callPackage ../development/python-modules/packet-python { };

  pafy = callPackage ../development/python-modules/pafy { };

  pagelabels = callPackage ../development/python-modules/pagelabels { };

  paho-mqtt = callPackage ../development/python-modules/paho-mqtt { };

  palettable = callPackage ../development/python-modules/palettable { };

  # Alias. Added 2020-09-07.
  pam = self.python-pam;

  pamela = callPackage ../development/python-modules/pamela { };

  pamqp = callPackage ../development/python-modules/pamqp { };

  pandas = callPackage ../development/python-modules/pandas { };

  pandas-datareader = callPackage ../development/python-modules/pandas-datareader { };

  pandoc-attributes = callPackage ../development/python-modules/pandoc-attributes { };

  pandocfilters = callPackage ../development/python-modules/pandocfilters { };

  panel = callPackage ../development/python-modules/panel { };

  panflute = callPackage ../development/python-modules/panflute { };

  papermill = callPackage ../development/python-modules/papermill { };

  openpaperwork-core = callPackage ../applications/office/paperwork/openpaperwork-core.nix { };
  openpaperwork-gtk = callPackage ../applications/office/paperwork/openpaperwork-gtk.nix { };
  paperwork-backend = callPackage ../applications/office/paperwork/paperwork-backend.nix { };
  paperwork-shell = callPackage ../applications/office/paperwork/paperwork-shell.nix { };

  papis = callPackage ../development/python-modules/papis { };

  papis-python-rofi = callPackage ../development/python-modules/papis-python-rofi { };

  param = callPackage ../development/python-modules/param { };

  parameterized = callPackage ../development/python-modules/parameterized { };

  paramiko = callPackage ../development/python-modules/paramiko { };

  paramz = callPackage ../development/python-modules/paramz { };

  parfive = callPackage ../development/python-modules/parfive { };

  parse = callPackage ../development/python-modules/parse { };

  parsedatetime = callPackage ../development/python-modules/parsedatetime { };

  parsel = callPackage ../development/python-modules/parsel { };

  parse-type = callPackage ../development/python-modules/parse-type { };

  parsimonious = callPackage ../development/python-modules/parsimonious { };

  parsley = callPackage ../development/python-modules/parsley { };

  parso = callPackage ../development/python-modules/parso { };

  parsy = callPackage ../development/python-modules/parsy { };

  partd = callPackage ../development/python-modules/partd { };

  parts = callPackage ../development/python-modules/parts { };

  parver = callPackage ../development/python-modules/parver { };
  arpeggio = callPackage ../development/python-modules/arpeggio { };

  passlib = callPackage ../development/python-modules/passlib { };

  paste = callPackage ../development/python-modules/paste { };

  PasteDeploy = callPackage ../development/python-modules/pastedeploy { };

  pastel = callPackage ../development/python-modules/pastel { };

  patator = callPackage ../development/python-modules/patator { };

  patch = callPackage ../development/python-modules/patch { };

  patch-ng = callPackage ../development/python-modules/patch-ng { };

  path-and-address = callPackage ../development/python-modules/path-and-address { };

  pathlib2 = callPackage ../development/python-modules/pathlib2 { };

  pathlib = callPackage ../development/python-modules/pathlib { };

  pathos = callPackage ../development/python-modules/pathos { };

  pathpy = callPackage ../development/python-modules/path.py { };

  pathspec = callPackage ../development/python-modules/pathspec { };

  pathtools = callPackage ../development/python-modules/pathtools { };

  pathvalidate = callPackage ../development/python-modules/pathvalidate { };

  patiencediff = callPackage ../development/python-modules/patiencediff { };

  patool = callPackage ../development/python-modules/patool { };

  patsy = callPackage ../development/python-modules/patsy { };

  paver = callPackage ../development/python-modules/paver { };

  paypalrestsdk = callPackage ../development/python-modules/paypalrestsdk { };

  pbkdf2 = callPackage ../development/python-modules/pbkdf2 { };

  pbr = callPackage ../development/python-modules/pbr { };

  pc-ble-driver-py = toPythonModule (callPackage ../development/python-modules/pc-ble-driver-py { });

  pcpp = callPackage ../development/python-modules/pcpp { };

  pdf2image = callPackage ../development/python-modules/pdf2image { };

  pdfkit = callPackage ../development/python-modules/pdfkit { };

  pdfminer = callPackage ../development/python-modules/pdfminer_six { };

  pdfposter = callPackage ../development/python-modules/pdfposter { };

  pdfrw = callPackage ../development/python-modules/pdfrw { };

  pdftotext = callPackage ../development/python-modules/pdftotext { };

  pdfx = callPackage ../development/python-modules/pdfx { };

  pdoc3 = callPackage ../development/python-modules/pdoc3 { };

  pebble = callPackage ../development/python-modules/pebble { };

  pecan = callPackage ../development/python-modules/pecan { };

  peewee = callPackage ../development/python-modules/peewee { };

  pefile = callPackage ../development/python-modules/pefile { };

  pelican = callPackage ../development/python-modules/pelican {
    inherit (pkgs) glibcLocales git;
  };

  pendulum = callPackage ../development/python-modules/pendulum { };

  pep257 = callPackage ../development/python-modules/pep257 { };

  pep517 = callPackage ../development/python-modules/pep517 { };

  pep8 = callPackage ../development/python-modules/pep8 { };

  pep8-naming = callPackage ../development/python-modules/pep8-naming { };

  peppercorn = callPackage ../development/python-modules/peppercorn { };

  percol = callPackage ../development/python-modules/percol { };

  perfplot = callPackage ../development/python-modules/perfplot { };

  periodictable = callPackage ../development/python-modules/periodictable { };

  persim = callPackage ../development/python-modules/persim { };

  persistent = callPackage ../development/python-modules/persistent { };

  persisting-theory = callPackage ../development/python-modules/persisting-theory { };

  pex = callPackage ../development/python-modules/pex { };

  pexif = callPackage ../development/python-modules/pexif { };

  pexpect = callPackage ../development/python-modules/pexpect { };

  pg8000 = callPackage ../development/python-modules/pg8000 { };

  pg8000_1_12 = callPackage ../development/python-modules/pg8000/1_12.nix { };

  pgcli = callPackage ../development/tools/database/pgcli { };

  pglast = callPackage ../development/python-modules/pglast { };

  pgpdump = callPackage ../development/python-modules/pgpdump { };

  pgpy = callPackage ../development/python-modules/pgpy { };

  pgsanity = callPackage ../development/python-modules/pgsanity { };

  pgspecial = callPackage ../development/python-modules/pgspecial { };

  phe = callPackage ../development/python-modules/phe { };

  phik = callPackage ../development/python-modules/phik { };

  phonenumbers = callPackage ../development/python-modules/phonenumbers { };

  phonopy = callPackage ../development/python-modules/phonopy { };

  phpserialize = callPackage ../development/python-modules/phpserialize { };

  phx-class-registry = callPackage ../development/python-modules/phx-class-registry { };

  piccata = callPackage ../development/python-modules/piccata { };

  pickleshare = callPackage ../development/python-modules/pickleshare { };

  picos = callPackage ../development/python-modules/picos { };

  pid = callPackage ../development/python-modules/pid { };

  piep = callPackage ../development/python-modules/piep { };

  piexif = callPackage ../development/python-modules/piexif { };

  pika = callPackage ../development/python-modules/pika { };

  pika-pool = callPackage ../development/python-modules/pika-pool { };

  pikepdf = callPackage ../development/python-modules/pikepdf { };

  pilkit = callPackage ../development/python-modules/pilkit { };

  pillowfight = callPackage ../development/python-modules/pillowfight { };

  pillow = callPackage ../development/python-modules/pillow {
    inherit (pkgs) freetype libjpeg zlib libtiff libwebp tcl lcms2 tk;
    inherit (pkgs.xorg) libX11 libxcb;
  };

  pillow-simd = callPackage ../development/python-modules/pillow-simd {
      inherit (pkgs) freetype libjpeg zlib libtiff libwebp tcl lcms2 tk;
      inherit (pkgs.xorg) libX11;
  };

  pims = callPackage ../development/python-modules/pims { };

  pinboard = callPackage ../development/python-modules/pinboard { };

  pint = callPackage ../development/python-modules/pint { };

  pip = callPackage ../development/python-modules/pip { };

  pipdate = callPackage ../development/python-modules/pipdate { };

  pip-tools = callPackage ../development/python-modules/pip-tools {
    git = pkgs.gitMinimal;
    inherit (pkgs) glibcLocales;
  };

  pipx = callPackage ../development/python-modules/pipx { };

  pivy = callPackage ../development/python-modules/pivy {
    inherit (pkgs.qt5) qtbase qmake;
    inherit (pkgs.libsForQt5) soqt;
  };

  pixelmatch = callPackage ../development/python-modules/pixelmatch { };

  pkce = callPackage ../development/python-modules/pkce { };

  pkgconfig = callPackage ../development/python-modules/pkgconfig { };

  pkginfo = callPackage ../development/python-modules/pkginfo { };

  pkuseg = callPackage ../development/python-modules/pkuseg { };

  ppdeep = callPackage ../development/python-modules/ppdeep { };

  pynndescent = callPackage ../development/python-modules/pynndescent { };

  pynuki = callPackage ../development/python-modules/pynuki { };

  pynws = callPackage ../development/python-modules/pynws { };

  pysbd = callPackage ../development/python-modules/pysbd { };

  pyshark = callPackage ../development/python-modules/pyshark { };

  pytest-subprocess = callPackage ../development/python-modules/pytest-subprocess { };

  python-codon-tables = callPackage ../development/python-modules/python-codon-tables { };

  python-csxcad = callPackage ../development/python-modules/python-csxcad { };

  python-openems = callPackage ../development/python-modules/python-openems { };

  python-openzwave-mqtt = callPackage ../development/python-modules/python-openzwave-mqtt { };

  python-tado = callPackage ../development/python-modules/python-tado { };

  pkutils = callPackage ../development/python-modules/pkutils { };

  plac = callPackage ../development/python-modules/plac { };

  plaid-python = callPackage ../development/python-modules/plaid-python { };

  plaster = callPackage ../development/python-modules/plaster { };

  plaster-pastedeploy = callPackage ../development/python-modules/plaster-pastedeploy { };

  playsound = callPackage ../development/python-modules/playsound { };

  plexapi = callPackage ../development/python-modules/plexapi { };

  plexauth = callPackage ../development/python-modules/plexauth { };

  plexwebsocket = callPackage ../development/python-modules/plexwebsocket { };

  plone-testing = callPackage ../development/python-modules/plone-testing { };

  plotly = callPackage ../development/python-modules/plotly { };

  pluggy = callPackage ../development/python-modules/pluggy { };

  pluginbase = callPackage ../development/python-modules/pluginbase { };

  plugnplay = callPackage ../development/python-modules/plugnplay { };

  plugwise = callPackage ../development/python-modules/plugwise { };

  plum-py = callPackage ../development/python-modules/plum-py { };

  plumbum = callPackage ../development/python-modules/plumbum { };

  ply = callPackage ../development/python-modules/ply { };

  plyfile = callPackage ../development/python-modules/plyfile { };

  plyplus = callPackage ../development/python-modules/plyplus { };

  plyvel = callPackage ../development/python-modules/plyvel { };

  Pmw = callPackage ../development/python-modules/Pmw { };

  pocket = callPackage ../development/python-modules/pocket { };

  podcastparser = callPackage ../development/python-modules/podcastparser { };

  podcats = callPackage ../development/python-modules/podcats { };

  poetry = callPackage ../development/python-modules/poetry { };

  poetry-core = callPackage ../development/python-modules/poetry-core { };

  poezio = callPackage ../applications/networking/instant-messengers/poezio { };

  polib = callPackage ../development/python-modules/polib { };

  polyline = callPackage ../development/python-modules/polyline { };

  pomegranate = callPackage ../development/python-modules/pomegranate { };

  pony = callPackage ../development/python-modules/pony { };

  ponywhoosh = callPackage ../development/python-modules/ponywhoosh { };

  pooch = callPackage ../development/python-modules/pooch { };

  pook = callPackage ../development/python-modules/pook { };

  poolsense = callPackage ../development/python-modules/poolsense { };

  poppler-qt5 = callPackage ../development/python-modules/poppler-qt5 {
    inherit (pkgs.qt5) qtbase;
    inherit (pkgs.libsForQt5) poppler;
  };

  portalocker = callPackage ../development/python-modules/portalocker { };

  portend = callPackage ../development/python-modules/portend { };

  portpicker = callPackage ../development/python-modules/portpicker { };

  posix_ipc = callPackage ../development/python-modules/posix_ipc { };

  poster3 = callPackage ../development/python-modules/poster3 { };

  postorius = callPackage ../servers/mail/mailman/postorius.nix { };

  potr = callPackage ../development/python-modules/potr { };

  power = callPackage ../development/python-modules/power { };

  powerline = callPackage ../development/python-modules/powerline { };

  pox = callPackage ../development/python-modules/pox { };

  poyo = callPackage ../development/python-modules/poyo { };

  ppft = callPackage ../development/python-modules/ppft { };

  pplpy = callPackage ../development/python-modules/pplpy { };

  pprintpp = callPackage ../development/python-modules/pprintpp { };

  pproxy = callPackage ../development/python-modules/pproxy { };

  ppscore = callPackage ../development/python-modules/ppscore { };

  pq = callPackage ../development/python-modules/pq { };

  prance = callPackage ../development/python-modules/prance { };

  prawcore = callPackage ../development/python-modules/prawcore { };

  praw = callPackage ../development/python-modules/praw { };

  precis-i18n = callPackage ../development/python-modules/precis-i18n { };

  pre-commit = callPackage ../development/python-modules/pre-commit { };

  pre-commit-hooks = callPackage ../development/python-modules/pre-commit-hooks { };

  preggy = callPackage ../development/python-modules/preggy { };

  premailer = callPackage ../development/python-modules/premailer { };

  preshed = callPackage ../development/python-modules/preshed { };

  pretend = callPackage ../development/python-modules/pretend { };

  prettytable = callPackage ../development/python-modules/prettytable { };

  primer3 = callPackage ../development/python-modules/primer3 { };

  priority = callPackage ../development/python-modules/priority { };

  prison = callPackage ../development/python-modules/prison { };

  privacyidea-ldap-proxy = callPackage ../development/python-modules/privacyidea/ldap-proxy.nix { };

  proboscis = callPackage ../development/python-modules/proboscis { };

  process-tests = callPackage ../development/python-modules/process-tests { };

  proglog = callPackage ../development/python-modules/proglog { };

  progressbar2 = callPackage ../development/python-modules/progressbar2 { };

  progressbar33 = callPackage ../development/python-modules/progressbar33 { };

  progressbar = callPackage ../development/python-modules/progressbar { };

  progress = callPackage ../development/python-modules/progress { };

  prometheus_client = callPackage ../development/python-modules/prometheus_client { };

  prometheus-flask-exporter = callPackage ../development/python-modules/prometheus-flask-exporter { };

  promise = callPackage ../development/python-modules/promise { };

  prompt_toolkit = callPackage ../development/python-modules/prompt_toolkit { };

  property-manager = callPackage ../development/python-modules/property-manager { };

  protego = callPackage ../development/python-modules/protego { };

  proto-plus = callPackage ../development/python-modules/proto-plus { };

  protobuf = callPackage ../development/python-modules/protobuf {
    disabled = isPyPy;
    # If a protobuf upgrade causes many Python packages to fail, please pin it here to the previous version.
    doCheck = !isPy3k;
    inherit (pkgs) protobuf;
  };

  protobuf3-to-dict = callPackage ../development/python-modules/protobuf3-to-dict { };

  prov = callPackage ../development/python-modules/prov { };

  prox-tv = callPackage ../development/python-modules/prox-tv { };

  proxmoxer = callPackage ../development/python-modules/proxmoxer { };

  psautohint = callPackage ../development/python-modules/psautohint { };

  psd-tools = callPackage ../development/python-modules/psd-tools { };

  psutil = callPackage ../development/python-modules/psutil { };

  psycopg2 = callPackage ../development/python-modules/psycopg2 { };

  psycopg2cffi = callPackage ../development/python-modules/psycopg2cffi { };

  ptable = callPackage ../development/python-modules/ptable { };

  ptest = callPackage ../development/python-modules/ptest { };

  ptpython = callPackage ../development/python-modules/ptpython { };

  ptyprocess = callPackage ../development/python-modules/ptyprocess { };

  publicsuffix2 = callPackage ../development/python-modules/publicsuffix2 { };

  publicsuffix = callPackage ../development/python-modules/publicsuffix { };

  pubnub = callPackage ../development/python-modules/pubnub { };

  pubnubsub-handler = callPackage ../development/python-modules/pubnubsub-handler { };

  pudb = callPackage ../development/python-modules/pudb { };

  pulp = callPackage ../development/python-modules/pulp { };

  pulsectl = callPackage ../development/python-modules/pulsectl { };

  pur = callPackage ../development/python-modules/pur { };

  pure-cdb = callPackage ../development/python-modules/pure-cdb { };

  pure-eval = callPackage ../development/python-modules/pure-eval { };

  pure-pcapy3 = callPackage ../development/python-modules/pure-pcapy3 { };

  purepng = callPackage ../development/python-modules/purepng { };

  pure-python-adb = callPackage ../development/python-modules/pure-python-adb { };

  pure-python-adb-homeassistant = callPackage ../development/python-modules/pure-python-adb-homeassistant { };

  purl = callPackage ../development/python-modules/purl { };

  pushbullet = callPackage ../development/python-modules/pushbullet { };

  pushover-complete = callPackage ../development/python-modules/pushover-complete { };

  pvlib = callPackage ../development/python-modules/pvlib { };

  Pweave = callPackage ../development/python-modules/pweave { };

  pwntools = callPackage ../development/python-modules/pwntools {
    debugger = pkgs.gdb;
  };

  pxml = callPackage ../development/python-modules/pxml { };

  py-air-control = callPackage ../development/python-modules/py-air-control { };

  py-air-control-exporter = callPackage ../development/python-modules/py-air-control-exporter { };

  py2bit = callPackage ../development/python-modules/py2bit { };

  py3buddy = toPythonModule (callPackage ../development/python-modules/py3buddy { });

  py3exiv2 = callPackage ../development/python-modules/py3exiv2 { };

  py3status = callPackage ../development/python-modules/py3status { };

  py3to2 = callPackage ../development/python-modules/3to2 { };

  py4j = callPackage ../development/python-modules/py4j { };

  pyacoustid = callPackage ../development/python-modules/pyacoustid { };

  pyads = callPackage ../development/python-modules/pyads { };

  pyaes = callPackage ../development/python-modules/pyaes { };

  pyaftership = callPackage ../development/python-modules/pyaftership { };

  pyahocorasick = callPackage ../development/python-modules/pyahocorasick { };

  pyairnow = callPackage ../development/python-modules/pyairnow { };

  pyairvisual = callPackage ../development/python-modules/pyairvisual { };

  pyalgotrade = callPackage ../development/python-modules/pyalgotrade { };

  pyalmond = callPackage ../development/python-modules/pyalmond { };

  pyamg = callPackage ../development/python-modules/pyamg { };

  pyaml = callPackage ../development/python-modules/pyaml { };

  pyannotate = callPackage ../development/python-modules/pyannotate { };

  pyarlo = callPackage ../development/python-modules/pyarlo { };

  pyarrow = callPackage ../development/python-modules/pyarrow {
    inherit (pkgs) arrow-cpp cmake;
  };

  pyasn1 = callPackage ../development/python-modules/pyasn1 { };

  pyasn1-modules = callPackage ../development/python-modules/pyasn1-modules { };

  pyatmo = callPackage ../development/python-modules/pyatmo { };

  pyatspi = callPackage ../development/python-modules/pyatspi { };

  pyatv = callPackage ../development/python-modules/pyatv { };

  pyaudio = callPackage ../development/python-modules/pyaudio { };

  pyavm = callPackage ../development/python-modules/pyavm { };

  pyaxmlparser = callPackage ../development/python-modules/pyaxmlparser { };

  pybase64 = callPackage ../development/python-modules/pybase64 { };

  pybids = callPackage ../development/python-modules/pybids { };

  pybigwig = callPackage ../development/python-modules/pybigwig { };

  pybind11 = callPackage ../development/python-modules/pybind11 { };

  pybindgen = callPackage ../development/python-modules/pybindgen { };

  pyblackbird = callPackage ../development/python-modules/pyblackbird { };

  pyblake2 = callPackage ../development/python-modules/pyblake2 { };

  pyblock = callPackage ../development/python-modules/pyblock { };

  pybluez = callPackage ../development/python-modules/pybluez { };

  pybotvac = callPackage ../development/python-modules/pybotvac { };

  pybrowserid = callPackage ../development/python-modules/pybrowserid { };

  pybtex = callPackage ../development/python-modules/pybtex { };

  pybtex-docutils = callPackage ../development/python-modules/pybtex-docutils { };

  pybullet = callPackage ../development/python-modules/pybullet { };

  pycairo = callPackage ../development/python-modules/pycairo {
    inherit (pkgs) meson;
  };

  pycallgraph = callPackage ../development/python-modules/pycallgraph { };

  py = callPackage ../development/python-modules/py { };

  pycangjie = callPackage ../development/python-modules/pycangjie { };

  pycapnp = callPackage ../development/python-modules/pycapnp { };

  pycaption = callPackage ../development/python-modules/pycaption { };

  pycares = callPackage ../development/python-modules/pycares { };

  pycategories = callPackage ../development/python-modules/pycategories { };

  pycdio = callPackage ../development/python-modules/pycdio { };

  pycec = callPackage ../development/python-modules/pycec { };

  pycfdns = callPackage ../development/python-modules/pycfdns { };

  pychannels = callPackage ../development/python-modules/pychannels { };

  pychart = callPackage ../development/python-modules/pychart { };

  pychef = callPackage ../development/python-modules/pychef { };

  PyChromecast = callPackage ../development/python-modules/pychromecast { };

  pyclimacell = callPackage ../development/python-modules/pyclimacell { };

  pyclipper = callPackage ../development/python-modules/pyclipper { };

  pycm = callPackage ../development/python-modules/pycm { };

  pycmarkgfm = callPackage ../development/python-modules/pycmarkgfm { };

  pycodestyle = callPackage ../development/python-modules/pycodestyle { };

  pycognito = callPackage ../development/python-modules/pycognito { };

  pycoin = callPackage ../development/python-modules/pycoin { };

  pycollada = callPackage ../development/python-modules/pycollada { };

  pycomfoconnect = callPackage ../development/python-modules/pycomfoconnect { };

  pycontracts = callPackage ../development/python-modules/pycontracts { };

  pycosat = callPackage ../development/python-modules/pycosat { };

  pycountry = callPackage ../development/python-modules/pycountry { };

  pycparser = callPackage ../development/python-modules/pycparser { };

  py-cid = callPackage ../development/python-modules/py-cid { };

  py-cpuinfo = callPackage ../development/python-modules/py-cpuinfo { };

  pycrc = callPackage ../development/python-modules/pycrc { };

  pycrypto = callPackage ../development/python-modules/pycrypto { };

  pycryptodome = callPackage ../development/python-modules/pycryptodome { };

  pycryptodomex = callPackage ../development/python-modules/pycryptodomex { };

  pyct = callPackage ../development/python-modules/pyct { };

  pycuda = callPackage ../development/python-modules/pycuda {
    cudatoolkit = pkgs.cudatoolkit;
    inherit (pkgs.stdenv) mkDerivation;
  };

  pycups = callPackage ../development/python-modules/pycups { };

  pycurl = callPackage ../development/python-modules/pycurl { };

  pycxx = callPackage ../development/python-modules/pycxx { };

  pydaikin = callPackage ../development/python-modules/pydaikin { };

  pydanfossair = callPackage ../development/python-modules/pydanfossair { };

  pydantic = callPackage ../development/python-modules/pydantic { };

  pydash = callPackage ../development/python-modules/pydash { };

  pydbus = callPackage ../development/python-modules/pydbus { };

  pydeconz = callPackage ../development/python-modules/pydeconz { };

  pydenticon = callPackage ../development/python-modules/pydenticon { };

  pydexcom = callPackage ../development/python-modules/pydexcom { };

  pydicom = callPackage ../development/python-modules/pydicom { };

  pydispatcher = callPackage ../development/python-modules/pydispatcher { };

  pydns = callPackage ../development/python-modules/py3dns { };

  pydocstyle = callPackage ../development/python-modules/pydocstyle { };

  pydocumentdb = callPackage ../development/python-modules/pydocumentdb { };

  pydot = callPackage ../development/python-modules/pydot {
    inherit (pkgs) graphviz;
  };

  pydrive = callPackage ../development/python-modules/pydrive { };

  pydsdl = callPackage ../development/python-modules/pydsdl { };

  pydub = callPackage ../development/python-modules/pydub { };

  pydy = callPackage ../development/python-modules/pydy { };

  pyechonest = callPackage ../development/python-modules/pyechonest { };

  pyeconet = callPackage ../development/python-modules/pyeconet { };

  pyedimax = callPackage ../development/python-modules/pyedimax { };

  pyee = callPackage ../development/python-modules/pyee { };

  pyeight = callPackage ../development/python-modules/pyeight { };

  pyelftools = callPackage ../development/python-modules/pyelftools { };

  pyemby = callPackage ../development/python-modules/pyemby { };

  pyemd = callPackage ../development/python-modules/pyemd { };

  pyenchant = callPackage ../development/python-modules/pyenchant {
    inherit (pkgs) enchant2;
  };

  pyenvisalink = callPackage ../development/python-modules/pyenvisalink { };

  pyepsg = callPackage ../development/python-modules/pyepsg { };

  pyerfa = callPackage ../development/python-modules/pyerfa { };

  pyevmasm = callPackage ../development/python-modules/pyevmasm { };

  pyexcel = callPackage ../development/python-modules/pyexcel { };

  pyexcel-io = callPackage ../development/python-modules/pyexcel-io { };

  pyexcel-ods = callPackage ../development/python-modules/pyexcel-ods { };

  pyexcel-xls = callPackage ../development/python-modules/pyexcel-xls { };

  pyext = callPackage ../development/python-modules/pyext { };

  pyezviz = callPackage ../development/python-modules/pyezviz { };

  pyface = callPackage ../development/python-modules/pyface { };

  pyfaidx = callPackage ../development/python-modules/pyfaidx { };

  pyfakefs = callPackage ../development/python-modules/pyfakefs { };

  pyfantom = callPackage ../development/python-modules/pyfantom { };

  pyfcm = callPackage ../development/python-modules/pyfcm { };

  pyfftw = callPackage ../development/python-modules/pyfftw { };

  pyfido = callPackage ../development/python-modules/pyfido { };

  pyfiglet = callPackage ../development/python-modules/pyfiglet { };

  pyfnip = callPackage ../development/python-modules/pyfnip { };

  pyflakes = callPackage ../development/python-modules/pyflakes { };

  pyflume = callPackage ../development/python-modules/pyflume { };

  pyflunearyou = callPackage ../development/python-modules/pyflunearyou { };

  pyfma = callPackage ../development/python-modules/pyfma { };

  pyfribidi = callPackage ../development/python-modules/pyfribidi { };

  pyfritzhome = callPackage ../development/python-modules/pyfritzhome { };

  pyftdi = callPackage ../development/python-modules/pyftdi { };

  pyftgl = callPackage ../development/python-modules/pyftgl { };

  pyftpdlib = callPackage ../development/python-modules/pyftpdlib { };

  pyfttt = callPackage ../development/python-modules/pyfttt { };

  pyfuse3 = callPackage ../development/python-modules/pyfuse3 { };

  pyfxa = callPackage ../development/python-modules/pyfxa { };

  pygal = callPackage ../development/python-modules/pygal { };

  pygame = callPackage ../development/python-modules/pygame { };

  pygame_sdl2 = callPackage ../development/python-modules/pygame_sdl2 { };

  pygbm = callPackage ../development/python-modules/pygbm { };

  pygccxml = callPackage ../development/python-modules/pygccxml { };

  pygdbmi = callPackage ../development/python-modules/pygdbmi { };

  pygeoip = callPackage ../development/python-modules/pygeoip { };

  pygit2 = callPackage ../development/python-modules/pygit2 { };

  PyGithub = callPackage ../development/python-modules/pyGithub { };

  pyglet = callPackage ../development/python-modules/pyglet { };

  pygls = callPackage ../development/python-modules/pygls { };

  pygments-better-html = callPackage ../development/python-modules/pygments-better-html { };

  pygments = callPackage ../development/python-modules/Pygments { };

  pygments-markdown-lexer = callPackage ../development/python-modules/pygments-markdown-lexer { };

  pygmo = callPackage ../development/python-modules/pygmo { };

  pygmt = callPackage ../development/python-modules/pygmt { };

  pygobject2 = callPackage ../development/python-modules/pygobject { };

  pygobject3 = callPackage ../development/python-modules/pygobject/3.nix {
    inherit (pkgs) meson;
  };

  pygogo = callPackage ../development/python-modules/pygogo { };

  pygpgme = callPackage ../development/python-modules/pygpgme { };

  pygraphviz = callPackage ../development/python-modules/pygraphviz {
    inherit (pkgs) graphviz;
  };

  pygreat = callPackage ../development/python-modules/pygreat { };

  pygrok = callPackage ../development/python-modules/pygrok { };

  pygtail = callPackage ../development/python-modules/pygtail { };

  pygtrie = callPackage ../development/python-modules/pygtrie { };

  pyhamcrest = callPackage ../development/python-modules/pyhamcrest { };

  pyhaversion = callPackage ../development/python-modules/pyhaversion { };

  pyhcl = callPackage ../development/python-modules/pyhcl { };

  pyhocon = callPackage ../development/python-modules/pyhocon { };

  pyhomematic = callPackage ../development/python-modules/pyhomematic { };

  pyhs100 = callPackage ../development/python-modules/pyhs100 { };

  pyi2cflash = callPackage ../development/python-modules/pyi2cflash { };

  pyicloud = callPackage ../development/python-modules/pyicloud { };

  PyICU = callPackage ../development/python-modules/pyicu { };

  pyimpfuzzy = callPackage ../development/python-modules/pyimpfuzzy {
    inherit (pkgs) ssdeep;
  };

  pyinotify = callPackage ../development/python-modules/pyinotify { };

  pyinputevent = callPackage ../development/python-modules/pyinputevent { };

  pyinsteon = callPackage ../development/python-modules/pyinsteon { };

  pyintesishome = callPackage ../development/python-modules/pyintesishome { };

  pyipp = callPackage ../development/python-modules/pyipp { };

  pyiqvia = callPackage ../development/python-modules/pyiqvia { };

  pyjet = callPackage ../development/python-modules/pyjet { };

  pyjks = callPackage ../development/python-modules/pyjks { };

  pyjson5 = callPackage ../development/python-modules/pyjson5 { };

  pyjwkest = callPackage ../development/python-modules/pyjwkest { };

  pyjwt = callPackage ../development/python-modules/pyjwt { };

  pykdl = callPackage ../development/python-modules/pykdl { };

  pykdtree = callPackage ../development/python-modules/pykdtree {
    inherit (pkgs.llvmPackages) openmp;
  };

  pykeepass = callPackage ../development/python-modules/pykeepass { };

  pykerberos = callPackage ../development/python-modules/pykerberos { };

  pykira = callPackage ../development/python-modules/pykira { };

  pykka = callPackage ../development/python-modules/pykka { };

  pykmtronic = callPackage ../development/python-modules/pykmtronic { };

  pykodi = callPackage ../development/python-modules/pykodi { };

  pykwalify = callPackage ../development/python-modules/pykwalify { };

  pylacrosse = callPackage ../development/python-modules/pylacrosse { };

  pylama = callPackage ../development/python-modules/pylama { };

  pylast = callPackage ../development/python-modules/pylast { };

  pylatexenc = callPackage ../development/python-modules/pylatexenc { };

  PyLD = callPackage ../development/python-modules/PyLD { };

  pylev = callPackage ../development/python-modules/pylev { };

  pylibacl = callPackage ../development/python-modules/pylibacl { };

  pylibconfig2 = callPackage ../development/python-modules/pylibconfig2 { };

  pylibftdi = callPackage ../development/python-modules/pylibftdi {
    inherit (pkgs) libusb1;
  };

  pylibgen = throw "pylibgen is unmaintained upstreamed, and removed from nixpkgs"; # added 2020-06-20

  pyliblo = callPackage ../development/python-modules/pyliblo { };

  pylibmc = callPackage ../development/python-modules/pylibmc { };

  pylink-square = callPackage ../development/python-modules/pylink-square { };

  pylint-celery = callPackage ../development/python-modules/pylint-celery { };

  pylint-django = callPackage ../development/python-modules/pylint-django { };

  pylint-flask = callPackage ../development/python-modules/pylint-flask { };

  pylint = callPackage ../development/python-modules/pylint { };

  pylint-plugin-utils = callPackage ../development/python-modules/pylint-plugin-utils { };

  pylitterbot = callPackage ../development/python-modules/pylitterbot { };

  py-lru-cache = callPackage ../development/python-modules/py-lru-cache { };

  pylru = callPackage ../development/python-modules/pylru { };

  pyls-black = callPackage ../development/python-modules/pyls-black { };

  pyls-isort = callPackage ../development/python-modules/pyls-isort { };

  pyls-mypy = callPackage ../development/python-modules/pyls-mypy { };

  pyls-spyder = callPackage ../development/python-modules/pyls-spyder { };

  PyLTI = callPackage ../development/python-modules/pylti { };

  pylutron = callPackage ../development/python-modules/pylutron { };

  pylutron-caseta = callPackage ../development/python-modules/pylutron-caseta { };

  pylxd = callPackage ../development/python-modules/pylxd { };

  pymacaroons = callPackage ../development/python-modules/pymacaroons { };

  pymaging = callPackage ../development/python-modules/pymaging { };

  pymaging_png = callPackage ../development/python-modules/pymaging_png { };

  pymata-express = callPackage ../development/python-modules/pymata-express { };

  pymatgen = callPackage ../development/python-modules/pymatgen { };

  pymatgen-lammps = callPackage ../development/python-modules/pymatgen-lammps { };

  pymavlink = callPackage ../development/python-modules/pymavlink { };

  pymazda = callPackage ../development/python-modules/pymazda { };

  pymbolic = callPackage ../development/python-modules/pymbolic { };

  pymc3 = callPackage ../development/python-modules/pymc3 { };

  pymdstat = callPackage ../development/python-modules/pymdstat { };

  pymediainfo = callPackage ../development/python-modules/pymediainfo { };

  pymediaroom = callPackage ../development/python-modules/pymediaroom { };

  pymeeus = callPackage ../development/python-modules/pymeeus { };

  pymemcache = callPackage ../development/python-modules/pymemcache { };

  pymemoize = callPackage ../development/python-modules/pymemoize { };

  pyment = callPackage ../development/python-modules/pyment { };

  pymetar = callPackage ../development/python-modules/pymetar { };

  pymetno = callPackage ../development/python-modules/pymetno { };

  pymitv = callPackage ../development/python-modules/pymitv { };

  pymfy = callPackage ../development/python-modules/pymfy { };

  pymodbus = callPackage ../development/python-modules/pymodbus { };

  pymongo = callPackage ../development/python-modules/pymongo { };

  pympler = callPackage ../development/python-modules/pympler { };

  pymsgbox = callPackage ../development/python-modules/pymsgbox { };

  pymssql = throw "pymssql has been abandoned upstream."; # added 2020-05-04

  pymsteams = callPackage ../development/python-modules/pymsteams { };

  py-multiaddr = callPackage ../development/python-modules/py-multiaddr { };

  py-multibase = callPackage ../development/python-modules/py-multibase { };

  py-multicodec = callPackage ../development/python-modules/py-multicodec { };

  py-multihash = callPackage ../development/python-modules/py-multihash { };

  pymumble = callPackage ../development/python-modules/pymumble { };

  pymupdf = callPackage ../development/python-modules/pymupdf { };

  PyMVGLive = callPackage ../development/python-modules/pymvglive { };

  pymyq = callPackage ../development/python-modules/pymyq { };

  pymysensors = callPackage ../development/python-modules/pymysensors { };

  pymysql = callPackage ../development/python-modules/pymysql { };

  pymysqlsa = callPackage ../development/python-modules/pymysqlsa { };

  pymystem3 = callPackage ../development/python-modules/pymystem3 { };

  pynac = callPackage ../development/python-modules/pynac { };

  pynacl = callPackage ../development/python-modules/pynacl { };

  pynamecheap = callPackage ../development/python-modules/pynamecheap { };

  pynamodb = callPackage ../development/python-modules/pynamodb { };

  pynanoleaf = callPackage ../development/python-modules/pynanoleaf { };

  pync = callPackage ../development/python-modules/pync { };

  pynest2d = callPackage ../development/python-modules/pynest2d { };

  pynetdicom = callPackage ../development/python-modules/pynetdicom { };

  pynisher = callPackage ../development/python-modules/pynisher { };

  pynmea2 = callPackage ../development/python-modules/pynmea2 { };

  pynput = callPackage ../development/python-modules/pynput { };

  pynrrd = callPackage ../development/python-modules/pynrrd { };

  pynvim = callPackage ../development/python-modules/pynvim { };

  pynvml = callPackage ../development/python-modules/pynvml { };

  pynzb = callPackage ../development/python-modules/pynzb { };

  pyocr = callPackage ../development/python-modules/pyocr {
    tesseract = pkgs.tesseract4;
  };

  pyodbc = callPackage ../development/python-modules/pyodbc { };

  pyogg = callPackage ../development/python-modules/pyogg { };

  pyomo = callPackage ../development/python-modules/pyomo { };

  phonemizer = callPackage ../development/python-modules/phonemizer { };

  pyopencl = callPackage ../development/python-modules/pyopencl { };

  pyopengl = callPackage ../development/python-modules/pyopengl { };

  pyopengl-accelerate = callPackage ../development/python-modules/pyopengl-accelerate { };

  pyopenssl = callPackage ../development/python-modules/pyopenssl { };

  pyopenuv = callPackage ../development/python-modules/pyopenuv { };

  pyopnsense = callPackage ../development/python-modules/pyopnsense { };

  pyosf = callPackage ../development/python-modules/pyosf { };

  pyosmium = callPackage ../development/python-modules/pyosmium {
    inherit (pkgs) lz4;
  };

  pyotp = callPackage ../development/python-modules/pyotp { };

  pyowm = callPackage ../development/python-modules/pyowm { };

  pypamtest = pkgs.libpam-wrapper.override {
    enablePython = true;
    inherit python;
  };

  pypandoc = callPackage ../development/python-modules/pypandoc { };

  pyparser = callPackage ../development/python-modules/pyparser { };

  pyparsing = callPackage ../development/python-modules/pyparsing { };

  pyparted = callPackage ../development/python-modules/pyparted { };

  pypass = callPackage ../development/python-modules/pypass { };

  pypblib = callPackage ../development/python-modules/pypblib { };

  pypcap = callPackage ../development/python-modules/pypcap { };

  pypck = callPackage ../development/python-modules/pypck { };

  pypdf2 = callPackage ../development/python-modules/pypdf2 { };

  pypeg2 = callPackage ../development/python-modules/pypeg2 { };

  pyperclip = callPackage ../development/python-modules/pyperclip { };

  pyperf = callPackage ../development/python-modules/pyperf { };

  pyphen = callPackage ../development/python-modules/pyphen { };

  pyphotonfile = callPackage ../development/python-modules/pyphotonfile { };

  pypillowfight = callPackage ../development/python-modules/pypillowfight { };

  pypinyin = callPackage ../development/python-modules/pypinyin { };

  pyplaato  = callPackage ../development/python-modules/pyplaato { };

  pyplatec = callPackage ../development/python-modules/pyplatec { };

  pyppeteer = callPackage ../development/python-modules/pyppeteer { };

  pyprind = callPackage ../development/python-modules/pyprind { };

  pyprof2calltree = callPackage ../development/python-modules/pyprof2calltree { };

  pyproj = callPackage ../development/python-modules/pyproj { };

  pyptlib = callPackage ../development/python-modules/pyptlib { };

  pypubsub = callPackage ../development/python-modules/pypubsub { };

  pypugjs = callPackage ../development/python-modules/pypugjs { };

  pypykatz = callPackage ../development/python-modules/pypykatz { };

  pyqrcode = callPackage ../development/python-modules/pyqrcode { };

  pyqt-builder = callPackage ../development/python-modules/pyqt-builder { };

  pyqt4 = callPackage ../development/python-modules/pyqt/4.x.nix { };

  pyqt5 = pkgs.libsForQt5.callPackage ../development/python-modules/pyqt/5.x.nix {
    pythonPackages = self;
  };

  pyqt5_with_qtmultimedia = self.pyqt5.override {
    withMultimedia = true;
  };

  /*
    `pyqt5_with_qtwebkit` should not be used by python libraries in
    pkgs/development/python-modules/*. Putting this attribute in
    `propagatedBuildInputs` may cause collisions.
  */
  pyqt5_with_qtwebkit = self.pyqt5.override {
    withWebKit = true;
  };

  pyqtgraph = callPackage ../development/python-modules/pyqtgraph { };

  pyqtwebengine = pkgs.libsForQt5.callPackage ../development/python-modules/pyqtwebengine {
    pythonPackages = self;
  };

  pyquery = callPackage ../development/python-modules/pyquery { };

  pyrabbit2 = callPackage ../development/python-modules/pyrabbit2 { };

  pyrad = callPackage ../development/python-modules/pyrad { };

  pyradios = callPackage ../development/python-modules/pyradios { };

  py-radix = callPackage ../development/python-modules/py-radix { };

  pyramid_beaker = callPackage ../development/python-modules/pyramid_beaker { };

  pyramid = callPackage ../development/python-modules/pyramid { };

  pyramid_chameleon = callPackage ../development/python-modules/pyramid_chameleon { };

  pyramid_exclog = callPackage ../development/python-modules/pyramid_exclog { };

  pyramid_hawkauth = callPackage ../development/python-modules/pyramid_hawkauth { };

  pyramid_jinja2 = callPackage ../development/python-modules/pyramid_jinja2 { };

  pyramid_mako = callPackage ../development/python-modules/pyramid_mako { };

  pyramid_multiauth = callPackage ../development/python-modules/pyramid_multiauth { };

  pyreadability = callPackage ../development/python-modules/pyreadability { };

  pyrealsense2 = toPythonModule (pkgs.librealsense.override {
    enablePython = true;
    pythonPackages = self;
  });

  pyrealsense2WithCuda = toPythonModule (pkgs.librealsenseWithCuda.override {
    enablePython = true;
    pythonPackages = self;
  });

  pyrealsense2WithoutCuda = toPythonModule (pkgs.librealsenseWithoutCuda.override {
    enablePython = true;
    pythonPackages = self;
  });

  pyregion = callPackage ../development/python-modules/pyregion { };

  pyres = callPackage ../development/python-modules/pyres { };

  pyrisco = callPackage ../development/python-modules/pyrisco { };

  pyrituals = callPackage ../development/python-modules/pyrituals { };

  pyRFC3339 = callPackage ../development/python-modules/pyrfc3339 { };

  PyRMVtransport = callPackage ../development/python-modules/PyRMVtransport { };

  Pyro4 = callPackage ../development/python-modules/pyro4 { };

  Pyro5 = callPackage ../development/python-modules/pyro5 { };

  pyroma = callPackage ../development/python-modules/pyroma { };

  pyro-api = callPackage ../development/python-modules/pyro-api { };

  pyro-ppl = callPackage ../development/python-modules/pyro-ppl { };

  pyroute2 = callPackage ../development/python-modules/pyroute2 { };

  pyrr = callPackage ../development/python-modules/pyrr { };

  pyrsistent = callPackage ../development/python-modules/pyrsistent { };

  PyRSS2Gen = callPackage ../development/python-modules/pyrss2gen { };

  pyrtlsdr = callPackage ../development/python-modules/pyrtlsdr { };

  pyruckus = callPackage ../development/python-modules/pyruckus { };

  pysam = callPackage ../development/python-modules/pysam { };

  pysaml2 = callPackage ../development/python-modules/pysaml2 {
    inherit (pkgs) xmlsec;
  };

  pysatochip = callPackage ../development/python-modules/pysatochip { };

  pysc2 = callPackage ../development/python-modules/pysc2 { };

  pyscard = callPackage ../development/python-modules/pyscard {
    inherit (pkgs.darwin.apple_sdk.frameworks) PCSC;
  };

  pyschedule = callPackage ../development/python-modules/pyschedule { };

  pyscreenshot = callPackage ../development/python-modules/pyscreenshot { };

  py_scrypt = callPackage ../development/python-modules/py_scrypt { };

  pyscrypt = callPackage ../development/python-modules/pyscrypt { };

  pyscss = callPackage ../development/python-modules/pyscss { };

  pysdl2 = callPackage ../development/python-modules/pysdl2 { };

  pysendfile = callPackage ../development/python-modules/pysendfile { };

  pysensors = callPackage ../development/python-modules/pysensors { };

  pyserial-asyncio = callPackage ../development/python-modules/pyserial-asyncio { };

  pyserial = callPackage ../development/python-modules/pyserial { };

  pysftp = callPackage ../development/python-modules/pysftp { };

  pysha3 = callPackage ../development/python-modules/pysha3 { };

  pyshp = callPackage ../development/python-modules/pyshp { };

  pyside2-tools = toPythonModule (callPackage ../development/python-modules/pyside2-tools {
    inherit (pkgs) cmake qt5;
  });

  pyside2 = toPythonModule (callPackage ../development/python-modules/pyside2 {
    inherit (pkgs) cmake ninja qt5;
  });

  pyside = callPackage ../development/python-modules/pyside {
    inherit (pkgs) mesa;
  };

  pysideShiboken = callPackage ../development/python-modules/pyside/shiboken.nix {
    inherit (pkgs) libxml2 libxslt;
  };

  pysideTools = callPackage ../development/python-modules/pyside/tools.nix { };

  pysigset = callPackage ../development/python-modules/pysigset { };

  pysingleton = callPackage ../development/python-modules/pysingleton { };

  pyslurm = callPackage ../development/python-modules/pyslurm {
    inherit (pkgs) slurm;
  };

  pysma = callPackage ../development/python-modules/pysma { };

  pysmappee = callPackage ../development/python-modules/pysmappee { };

  pysmb = callPackage ../development/python-modules/pysmb { };

  pysmart-smartx = callPackage ../development/python-modules/pysmart-smartx { };

  pysmbc = callPackage ../development/python-modules/pysmbc { };

  pysmf = callPackage ../development/python-modules/pysmf { };

  pysmi = callPackage ../development/python-modules/pysmi { };

  pysmt = callPackage ../development/python-modules/pysmt { };

  pysnmp = callPackage ../development/python-modules/pysnmp { };

  pysnooper = callPackage ../development/python-modules/pysnooper { };

  pysnow = callPackage ../development/python-modules/pysnow { };

  pysocks = callPackage ../development/python-modules/pysocks { };

  pysolr = callPackage ../development/python-modules/pysolr { };

  pysoma = callPackage ../development/python-modules/pysoma { };

  py-sonic = callPackage ../development/python-modules/py-sonic { };

  pysonos = callPackage ../development/python-modules/pysonos { };

  pysoundfile = self.soundfile; # Alias added 23-06-2019

  pyspark = callPackage ../development/python-modules/pyspark { };

  pysparse = callPackage ../development/python-modules/pysparse { };

  pyspf = callPackage ../development/python-modules/pyspf { };

  pyspice = callPackage ../development/python-modules/pyspice { };

  pyspiflash = callPackage ../development/python-modules/pyspiflash { };

  pyspinel = callPackage ../development/python-modules/pyspinel { };

  pyspotify = callPackage ../development/python-modules/pyspotify { };

  pysptk = callPackage ../development/python-modules/pysptk { };

  pysqlcipher3 = callPackage ../development/python-modules/pysqlcipher3 {
    inherit (pkgs) sqlcipher;
  };

  pysqueezebox = callPackage ../development/python-modules/pysqueezebox { };

  pysrim = callPackage ../development/python-modules/pysrim { };

  pysrt = callPackage ../development/python-modules/pysrt { };

  pyssim = callPackage ../development/python-modules/pyssim { };

  pystache = callPackage ../development/python-modules/pystache { };

  pystemd = callPackage ../development/python-modules/pystemd {
    inherit (pkgs) systemd;
  };

  PyStemmer = callPackage ../development/python-modules/pystemmer { };

  pystray = callPackage ../development/python-modules/pystray { };

  py_stringmatching = callPackage ../development/python-modules/py_stringmatching { };

  pysvn = callPackage ../development/python-modules/pysvn {
    inherit (pkgs) bash subversion apr aprutil expat neon openssl;
  };

  pyswitchbot = callPackage ../development/python-modules/pyswitchbot { };

  pysychonaut = callPackage ../development/python-modules/pysychonaut { };

  pysyncobj = callPackage ../development/python-modules/pysyncobj { };

  pytabix = callPackage ../development/python-modules/pytabix { };

  pytado = callPackage ../development/python-modules/pytado { };

  pytaglib = callPackage ../development/python-modules/pytaglib { };

  pytankerkoenig = callPackage ../development/python-modules/pytankerkoenig { };

  pyte = callPackage ../development/python-modules/pyte { };

  pytenable = callPackage ../development/python-modules/pytenable { };

  pytelegrambotapi = callPackage ../development/python-modules/pyTelegramBotAPI { };

  pytesseract = callPackage ../development/python-modules/pytesseract { };

  pytest = self.pytest_6;

  pytest_4 = callPackage
    ../development/python-modules/pytest/4.nix {
      # hypothesis tests require pytest that causes dependency cycle
      hypothesis = self.hypothesis.override {
        doCheck = false;
      };
    };

  pytest_5 = callPackage
    ../development/python-modules/pytest/5.nix {
      # hypothesis tests require pytest that causes dependency cycle
      hypothesis = self.hypothesis.override {
        doCheck = false;
      };
    };

  pytest_6 =
    callPackage ../development/python-modules/pytest {
      # hypothesis tests require pytest that causes dependency cycle
      hypothesis = self.hypothesis.override {
        doCheck = false;
      };
    };

  pytest_6_1 = self.pytest_6.overridePythonAttrs (oldAttrs: rec {
    version = "6.1.2";
    src = oldAttrs.src.override {
      inherit version;
      sha256 = "c0a7e94a8cdbc5422a51ccdad8e6f1024795939cc89159a0ae7f0b316ad3823e";
    };
  });

  pytest-aiohttp = callPackage ../development/python-modules/pytest-aiohttp { };

  pytest-annotate = callPackage ../development/python-modules/pytest-annotate { };

  pytest-ansible = callPackage ../development/python-modules/pytest-ansible { };

  pytest-arraydiff = callPackage ../development/python-modules/pytest-arraydiff { };

  pytest-astropy = callPackage ../development/python-modules/pytest-astropy { };

  pytest-astropy-header = callPackage ../development/python-modules/pytest-astropy-header { };

  pytest-asyncio = callPackage ../development/python-modules/pytest-asyncio { };

  pytest-bdd = callPackage ../development/python-modules/pytest-bdd { };

  pytest-benchmark = callPackage ../development/python-modules/pytest-benchmark { };

  pytest-black = callPackage ../development/python-modules/pytest-black { };

  pytest-cache = self.pytestcache; # added 2021-01-04
  pytestcache = callPackage ../development/python-modules/pytestcache { };

  pytest-catchlog = callPackage ../development/python-modules/pytest-catchlog { };

  pytest-celery = callPackage ../development/python-modules/pytest-celery { };

  pytest-check = callPackage ../development/python-modules/pytest-check { };

  pytest-cid = callPackage ../development/python-modules/pytest-cid { };

  pytest-click = callPackage ../development/python-modules/pytest-click { };

  pytest-cov = self.pytestcov; # self 2021-01-04
  pytestcov = callPackage ../development/python-modules/pytest-cov { };

  pytest-cram = callPackage ../development/python-modules/pytest-cram { };

  pytest-datadir = callPackage ../development/python-modules/pytest-datadir { };

  pytest-datafiles = callPackage ../development/python-modules/pytest-datafiles { };

  pytest-dependency = callPackage ../development/python-modules/pytest-dependency { };

  pytest-django = callPackage ../development/python-modules/pytest-django { };

  pytest-doctestplus = callPackage ../development/python-modules/pytest-doctestplus { };

  pytest-env = callPackage ../development/python-modules/pytest-env { };

  pytest-error-for-skips = callPackage ../development/python-modules/pytest-error-for-skips { };

  pytest-expect = callPackage ../development/python-modules/pytest-expect { };

  pytest-factoryboy = callPackage ../development/python-modules/pytest-factoryboy { };

  pytest-filter-subpackage = callPackage ../development/python-modules/pytest-filter-subpackage { };

  pytest-fixture-config = callPackage ../development/python-modules/pytest-fixture-config { };

  pytest-flake8 = callPackage ../development/python-modules/pytest-flake8 { };

  pytest-flakes = callPackage ../development/python-modules/pytest-flakes { };

  pytest-flask = callPackage ../development/python-modules/pytest-flask { };

  pytest-forked = callPackage ../development/python-modules/pytest-forked { };

  pytest-freezegun = callPackage ../development/python-modules/pytest-freezegun { };

  pytest-helpers-namespace = callPackage ../development/python-modules/pytest-helpers-namespace { };

  pytest-html = callPackage ../development/python-modules/pytest-html { };

  pytest-httpbin = callPackage ../development/python-modules/pytest-httpbin { };

  pytest-httpserver = callPackage ../development/python-modules/pytest-httpserver { };

  pytest-httpx = callPackage ../development/python-modules/pytest-httpx { };

  pytest-instafail = callPackage ../development/python-modules/pytest-instafail { };

  pytest-isort = callPackage ../development/python-modules/pytest-isort { };

  pytest-lazy-fixture = callPackage ../development/python-modules/pytest-lazy-fixture { };

  pytest-localserver = callPackage ../development/python-modules/pytest-localserver { };

  pytest-metadata = callPackage ../development/python-modules/pytest-metadata { };

  pytest-mock = callPackage ../development/python-modules/pytest-mock { };

  pytest-mpl = callPackage ../development/python-modules/pytest-mpl { };

  pytest-mypy = callPackage ../development/python-modules/pytest-mypy { };

  pytest-openfiles = callPackage ../development/python-modules/pytest-openfiles { };

  pytest-order = callPackage ../development/python-modules/pytest-order { };

  pytest-ordering = callPackage ../development/python-modules/pytest-ordering { };

  pytest-pep257 = callPackage ../development/python-modules/pytest-pep257 { };

  pytest-pep8 = self.pytestpep8; # added 2021-01-04
  pytestpep8 = throw "pytestpep8 was removed because it is abandoned and no longer compatible with pytest v6.0"; # added 2020-12-10

  pytest-pylint = callPackage ../development/python-modules/pytest-pylint { };

  pytest-pythonpath = callPackage ../development/python-modules/pytest-pythonpath { };

  pytest-qt = callPackage ../development/python-modules/pytest-qt { };

  pytest-quickcheck = self.pytestquickcheck;
  pytestquickcheck = callPackage ../development/python-modules/pytest-quickcheck { };

  pytest-raises = callPackage ../development/python-modules/pytest-raises { };

  pytest-raisesregexp = callPackage ../development/python-modules/pytest-raisesregexp { };

  pytest-randomly = callPackage ../development/python-modules/pytest-randomly { };

  pytest-random-order = callPackage ../development/python-modules/pytest-random-order { };

  pytest-relaxed = callPackage ../development/python-modules/pytest-relaxed { };

  pytest-remotedata = callPackage ../development/python-modules/pytest-remotedata { };

  pytest-repeat = callPackage ../development/python-modules/pytest-repeat { };

  pytest-rerunfailures = callPackage ../development/python-modules/pytest-rerunfailures { };

  pytest-runner = self.pytestrunner; # added 2021-01-04
  pytestrunner = callPackage ../development/python-modules/pytestrunner { };

  pytest-sanic = callPackage ../development/python-modules/pytest-sanic {
    sanic = self.sanic.override { doCheck = false; };
  };

  pytest-server-fixtures = callPackage ../development/python-modules/pytest-server-fixtures { };

  pytest-services = callPackage ../development/python-modules/pytest-services { };

  pytest-snapshot = callPackage ../development/python-modules/pytest-snapshot { };

  pytest-shutil = callPackage ../development/python-modules/pytest-shutil { };

  pytest-socket = callPackage ../development/python-modules/pytest-socket { };

  pytest-subtesthack = callPackage ../development/python-modules/pytest-subtesthack { };

  pytest-subtests = callPackage ../development/python-modules/pytest-subtests { };

  pytest-sugar = callPackage ../development/python-modules/pytest-sugar { };

  pytest-testmon = callPackage ../development/python-modules/pytest-testmon { };

  pytest-timeout = callPackage ../development/python-modules/pytest-timeout { };

  pytest-tornado = callPackage ../development/python-modules/pytest-tornado { };

  pytest-tornasync = callPackage ../development/python-modules/pytest-tornasync { };

  pytest-trio = callPackage ../development/python-modules/pytest-trio { };

  pytest-twisted = callPackage ../development/python-modules/pytest-twisted { };

  pytest-vcr = callPackage ../development/python-modules/pytest-vcr { };

  pytest-virtualenv = callPackage ../development/python-modules/pytest-virtualenv { };

  pytest-warnings = callPackage ../development/python-modules/pytest-warnings { };

  pytest-watch = callPackage ../development/python-modules/pytest-watch { };

  pytest_xdist = self.pytest-xdist; # added 2021-01-04
  pytest-xdist = callPackage ../development/python-modules/pytest-xdist { };

  pytest-xprocess = callPackage ../development/python-modules/pytest-xprocess { };

  pytest-xvfb = callPackage ../development/python-modules/pytest-xvfb { };

  python3-openid = callPackage ../development/python-modules/python3-openid { };

  python-awair = callPackage ../development/python-modules/python-awair { };

  python3-saml = callPackage ../development/python-modules/python3-saml { };

  python-axolotl = callPackage ../development/python-modules/python-axolotl { };

  python-axolotl-curve25519 = callPackage ../development/python-modules/python-axolotl-curve25519 { };

  python-baseconv = callPackage ../development/python-modules/python-baseconv { };

  python-bidi = callPackage ../development/python-modules/python-bidi { };

  python-binance = callPackage ../development/python-modules/python-binance { };

  python-box = callPackage ../development/python-modules/python-box { };

  python-constraint = callPackage ../development/python-modules/python-constraint { };

  python-crontab = callPackage ../development/python-modules/python-crontab { };

  python-ctags3 = callPackage ../development/python-modules/python-ctags3 { };

  python-daemon = callPackage ../development/python-modules/python-daemon { };

  python-dateutil = callPackage ../development/python-modules/dateutil { };
  # Alias that we should deprecate
  dateutil = self.python-dateutil;

  python-dbusmock = callPackage ../development/python-modules/python-dbusmock { };

  pythondialog = callPackage ../development/python-modules/pythondialog { };

  python-didl-lite = callPackage ../development/python-modules/python-didl-lite { };

  python-docx = callPackage ../development/python-modules/python-docx { };

  python-doi = callPackage ../development/python-modules/python-doi { };

  python-dotenv = callPackage ../development/python-modules/python-dotenv { };

  python-editor = callPackage ../development/python-modules/python-editor { };

  pythonefl = callPackage ../development/python-modules/python-efl { };

  pythonegardia = callPackage ../development/python-modules/pythonegardia { };

  python-engineio = callPackage ../development/python-modules/python-engineio { };

  python-engineio_3 = callPackage ../development/python-modules/python-engineio/3.nix { };

  python-etcd = callPackage ../development/python-modules/python-etcd { };

  python_fedora = callPackage ../development/python-modules/python_fedora { };

  python-fontconfig = callPackage ../development/python-modules/python-fontconfig { };

  python-forecastio = callPackage ../development/python-modules/python-forecastio { };

  python-frontmatter = callPackage ../development/python-modules/python-frontmatter { };

  python-gammu = callPackage ../development/python-modules/python-gammu { };

  python-gitlab = callPackage ../development/python-modules/python-gitlab { };

  python-gnupg = callPackage ../development/python-modules/python-gnupg { };

  python-hosts = callPackage ../development/python-modules/python-hosts { };

  python-hpilo = callPackage ../development/python-modules/python-hpilo { };

  python-http-client = callPackage ../development/python-modules/python-http-client { };

  python-igraph = callPackage ../development/python-modules/python-igraph {
    inherit (pkgs) igraph;
  };

  pythonix = callPackage ../development/python-modules/pythonix {
    meson = pkgs.meson.override { python3 = self.python; };
  };

  python-jenkins = callPackage ../development/python-modules/python-jenkins { };

  python-jose = callPackage ../development/python-modules/python-jose { };

  python-json-logger = callPackage ../development/python-modules/python-json-logger { };

  python-jsonrpc-server = callPackage ../development/python-modules/python-jsonrpc-server { };

  python_keyczar = callPackage ../development/python-modules/python_keyczar { };

  python-language-server = callPackage ../development/python-modules/python-language-server { };

  python-ldap-test = callPackage ../development/python-modules/python-ldap-test { };

  python-Levenshtein = callPackage ../development/python-modules/python-levenshtein { };

  python-logstash = callPackage ../development/python-modules/python-logstash { };

  python-ly = callPackage ../development/python-modules/python-ly { };

  python-lz4 = callPackage ../development/python-modules/python-lz4 { };

  python-lzf = callPackage ../development/python-modules/python-lzf { };

  python-lzo = callPackage ../development/python-modules/python-lzo {
    inherit (pkgs) lzo;
  };

  python_magic = callPackage ../development/python-modules/python-magic { };

  python-mapnik = callPackage ../development/python-modules/python-mapnik { };

  python-markdown-math = callPackage ../development/python-modules/python-markdown-math { };

  python-miio = callPackage ../development/python-modules/python-miio { };

  python_mimeparse = callPackage ../development/python-modules/python_mimeparse { };

  python-mnist = callPackage ../development/python-modules/python-mnist { };

  python-mpv-jsonipc = callPackage ../development/python-modules/python-mpv-jsonipc { };

  python-multipart = callPackage ../development/python-modules/python-multipart { };

  python-mystrom = callPackage ../development/python-modules/python-mystrom { };

  python-nest = callPackage ../development/python-modules/python-nest { };

  pythonnet = callPackage
    ../development/python-modules/pythonnet {
      # `mono >= 4.6` required to prevent crashes encountered with earlier versions.
      mono = pkgs.mono4;
    };

  python-nmap = callPackage ../development/python-modules/python-nmap { };

  python-nomad = callPackage ../development/python-modules/python-nomad { };

  python-oauth2 = callPackage ../development/python-modules/python-oauth2 { };

  pythonocc-core = toPythonModule (callPackage ../development/python-modules/pythonocc-core {
    inherit (pkgs.xorg) libX11;
    inherit (pkgs.darwin.apple_sdk.frameworks) Cocoa;
  });

  python-olm = callPackage ../development/python-modules/python-olm { };

  python-opendata-transport = callPackage ../development/python-modules/python-opendata-transport { };

  python_openzwave = callPackage ../development/python-modules/python_openzwave { };

  python-packer = callPackage ../development/python-modules/python-packer { };

  python-pam = callPackage ../development/python-modules/python-pam {
    inherit (pkgs) pam;
  };

  python-periphery = callPackage ../development/python-modules/python-periphery { };

  python-pipedrive = callPackage ../development/python-modules/python-pipedrive { };

  python-prctl = callPackage ../development/python-modules/python-prctl { };

  python-ptrace = callPackage ../development/python-modules/python-ptrace { };

  python-pushover = callPackage ../development/python-modules/pushover { };

  python-rapidjson = callPackage ../development/python-modules/python-rapidjson { };

  python-redis-lock = callPackage ../development/python-modules/python-redis-lock { };

  python-registry = callPackage ../development/python-modules/python-registry { };

  python-rtmidi = callPackage ../development/python-modules/python-rtmidi { };

  python-sat = callPackage ../development/python-modules/python-sat { };

  python-simple-hipchat = callPackage ../development/python-modules/python-simple-hipchat { };
  python_simple_hipchat = self.python-simple-hipchat;

  python-slugify = callPackage ../development/python-modules/python-slugify { };

  python-smarttub = callPackage ../development/python-modules/python-smarttub { };

  python-snap7 = callPackage ../development/python-modules/python-snap7 {
    inherit (pkgs) snap7;
  };

  python-snappy = callPackage ../development/python-modules/python-snappy {
    inherit (pkgs) snappy;
  };

  python-socketio = callPackage ../development/python-modules/python-socketio { };

  python-socketio_4 = callPackage ../development/python-modules/python-socketio/4.nix { };

  python-sql = callPackage ../development/python-modules/python-sql { };

  python-stdnum = callPackage ../development/python-modules/python-stdnum { };

  python-telegram-bot = callPackage ../development/python-modules/python-telegram-bot { };

  python-toolbox = callPackage ../development/python-modules/python-toolbox { };

  python-twitch-client = callPackage ../development/python-modules/python-twitch-client { };

  python-twitter = callPackage ../development/python-modules/python-twitter { };

  python-u2flib-host = callPackage ../development/python-modules/python-u2flib-host { };

  python-uinput = callPackage ../development/python-modules/python-uinput { };

  python-unshare = callPackage ../development/python-modules/python-unshare { };

  python-utils = callPackage ../development/python-modules/python-utils { };

  python-vagrant = callPackage ../development/python-modules/python-vagrant { };

  python-velbus = callPackage ../development/python-modules/python-velbus { };

  python-vipaccess = callPackage ../development/python-modules/python-vipaccess { };

  python-vlc = callPackage ../development/python-modules/python-vlc { };

  python-whois = callPackage ../development/python-modules/python-whois { };

  python-wifi = callPackage ../development/python-modules/python-wifi { };

  python-wink = callPackage ../development/python-modules/python-wink { };

  python-xmp-toolkit = callPackage ../development/python-modules/python-xmp-toolkit { };

  pythran = callPackage ../development/python-modules/pythran { };

  pyeverlights = callPackage ../development/python-modules/pyeverlights { };

  pytile = callPackage ../development/python-modules/pytile { };

  pytimeparse = callPackage ../development/python-modules/pytimeparse { };

  pytmx = callPackage ../development/python-modules/pytmx { };

  pytoml = callPackage ../development/python-modules/pytoml { };

  pytools = callPackage ../development/python-modules/pytools { };

  pytorch = callPackage ../development/python-modules/pytorch {
    cudaSupport = pkgs.config.cudaSupport or false;
  };

  pytorch-bin = callPackage ../development/python-modules/pytorch/bin.nix { };

  pytorch-lightning = callPackage ../development/python-modules/pytorch-lightning { };

  pytorch-metric-learning = callPackage ../development/python-modules/pytorch-metric-learning { };

  pytorchWithCuda = self.pytorch.override {
    cudaSupport = true;
  };

  pytorchWithoutCuda = self.pytorch.override {
    cudaSupport = false;
  };

  pytrafikverket = callPackage ../development/python-modules/pytrafikverket { };

  pytrends = callPackage ../development/python-modules/pytrends { };

  pytricia = callPackage ../development/python-modules/pytricia { };

  pytube = callPackage ../development/python-modules/pytube { };

  pytun = callPackage ../development/python-modules/pytun { };

  pyturbojpeg = callPackage ../development/python-modules/pyturbojpeg { };

  pytz = callPackage ../development/python-modules/pytz { };

  pytzdata = callPackage ../development/python-modules/pytzdata { };

  pyu2f = callPackage ../development/python-modules/pyu2f { };

  pyuavcan = callPackage
    ../development/python-modules/pyuavcan { # this version pinpoint to anold version is necessary due to a regression
      nunavut = self.nunavut.overridePythonAttrs (old: rec {
        version = "0.2.3";
        src = old.src.override {
          inherit version;
          sha256 = "0x8a9h4mc2r2yz49s9arsbs4bn3h25mvmg4zbgksm9hcyi9536x5";
        };
      });
    };

  pyudev = callPackage ../development/python-modules/pyudev {
    inherit (pkgs) systemd;
  };

  pyunbound = callPackage ../tools/networking/unbound/python.nix { };

  pyunifi = callPackage ../development/python-modules/pyunifi { };

  pyupdate = callPackage ../development/python-modules/pyupdate { };

  pyupgrade = callPackage ../development/python-modules/pyupgrade { };

  pyusb = callPackage ../development/python-modules/pyusb {
    inherit (pkgs) libusb1;
  };

  pyutilib = callPackage ../development/python-modules/pyutilib { };

  pyuv = callPackage ../development/python-modules/pyuv { };

  py-vapid = callPackage ../development/python-modules/py-vapid { };

  pyvcd = callPackage ../development/python-modules/pyvcd { };

  pyvcf = callPackage ../development/python-modules/pyvcf { };

  pyvera = callPackage ../development/python-modules/pyvera { };

  pyvesync = callPackage ../development/python-modules/pyvesync { };

  pyvex = callPackage ../development/python-modules/pyvex { };

  pyvicare = callPackage ../development/python-modules/pyvicare { };

  pyviz-comms = callPackage ../development/python-modules/pyviz-comms { };

  pyvizio = callPackage ../development/python-modules/pyvizio { };

  pyvips = callPackage ../development/python-modules/pyvips {
    inherit (pkgs) vips glib;
  };

  pyvlx = callPackage ../development/python-modules/pyvlx { };

  pyvmomi = callPackage ../development/python-modules/pyvmomi { };

  pyvolumio = callPackage ../development/python-modules/pyvolumio { };

  pyvoro = callPackage ../development/python-modules/pyvoro { };

  pywal = callPackage ../development/python-modules/pywal { };

  pywatchman = callPackage ../development/python-modules/pywatchman { };

  pywavelets = callPackage ../development/python-modules/pywavelets { };

  pywbem = callPackage ../development/python-modules/pywbem {
    inherit (pkgs) libxml2;
  };

  pywebpush = callPackage ../development/python-modules/pywebpush { };

  pywebview = callPackage ../development/python-modules/pywebview { };

  pywemo = callPackage ../development/python-modules/pywemo { };

  pywick = callPackage ../development/python-modules/pywick { };

  pywilight = callPackage ../development/python-modules/pywilight { };

  pywinrm = callPackage ../development/python-modules/pywinrm { };

  pywizlight = callPackage ../development/python-modules/pywizlight { };

  pyxattr = callPackage ../development/python-modules/pyxattr { };

  pyworld = callPackage ../development/python-modules/pyworld { };

  pyx = callPackage ../development/python-modules/pyx { };

  pyxbe = callPackage ../development/python-modules/pyxbe { };

  pyxdg = callPackage ../development/python-modules/pyxdg { };

  pyxeoma = callPackage ../development/python-modules/pyxeoma { };

  pyxiaomigateway = callPackage ../development/python-modules/pyxiaomigateway { };

  pyxl3 = callPackage ../development/python-modules/pyxl3 { };

  pyxnat = callPackage ../development/python-modules/pyxnat { };

  pyyaml = callPackage ../development/python-modules/pyyaml { };

  pyzerproc = callPackage ../development/python-modules/pyzerproc { };

  pyzmq = callPackage ../development/python-modules/pyzmq { };

  pyzufall = callPackage ../development/python-modules/pyzufall { };

  qasm2image = throw "qasm2image is no longer maintained (since November 2018), and is not compatible with the latest pythonPackages.qiskit versions."; # added 2020-12-09

  qdarkstyle = callPackage ../development/python-modules/qdarkstyle { };

  qdldl = callPackage ../development/python-modules/qdldl { };

  qds_sdk = callPackage ../development/python-modules/qds_sdk { };

  qiling = callPackage ../development/python-modules/qiling { };

  qimage2ndarray = callPackage ../development/python-modules/qimage2ndarray { };

  qiskit-aer = callPackage ../development/python-modules/qiskit-aer { };

  qiskit-aqua = callPackage ../development/python-modules/qiskit-aqua { };

  qiskit = callPackage ../development/python-modules/qiskit { };

  qiskit-ibmq-provider = callPackage ../development/python-modules/qiskit-ibmq-provider { };

  qiskit-ignis = callPackage ../development/python-modules/qiskit-ignis { };

  qiskit-terra = callPackage ../development/python-modules/qiskit-terra { };

  qrcode = callPackage ../development/python-modules/qrcode { };

  qreactor = callPackage ../development/python-modules/qreactor { };

  qscintilla-qt4 = callPackage ../development/python-modules/qscintilla { };

  qscintilla-qt5 = pkgs.libsForQt5.callPackage ../development/python-modules/qscintilla-qt5 {
    pythonPackages = self;
  };

  qscintilla = self.qscintilla-qt4;

  qtawesome = callPackage ../development/python-modules/qtawesome { };

  qtconsole = callPackage ../development/python-modules/qtconsole { };

  qtpy = callPackage ../development/python-modules/qtpy { };

  quamash = callPackage ../development/python-modules/quamash { };

  quandl = callPackage ../development/python-modules/quandl { };

  # TODO: rename this
  Quandl = callPackage ../development/python-modules/quandl { }; # alias for an older package which did not support Python 3

  quantities = callPackage ../development/python-modules/quantities { };

  querystring_parser = callPackage ../development/python-modules/querystring-parser { };

  questionary = callPackage ../development/python-modules/questionary { };

  queuelib = callPackage ../development/python-modules/queuelib { };

  r2pipe = callPackage ../development/python-modules/r2pipe { };

  rabbitpy = callPackage ../development/python-modules/rabbitpy { };

  rachiopy = callPackage ../development/python-modules/rachiopy { };

  radicale_infcloud = callPackage ../development/python-modules/radicale_infcloud { };

  radio_beam = callPackage ../development/python-modules/radio_beam { };

  radiotherm = callPackage ../development/python-modules/radiotherm { };

  radish-bdd = callPackage ../development/python-modules/radish-bdd { };

  rainbowstream = callPackage ../development/python-modules/rainbowstream { };

  ramlfications = callPackage ../development/python-modules/ramlfications { };

  random2 = callPackage ../development/python-modules/random2 { };

  rapidfuzz = callPackage ../development/python-modules/rapidfuzz { };

  rarfile = callPackage ../development/python-modules/rarfile {
    inherit (pkgs) libarchive;
  };

  rasterio = callPackage ../development/python-modules/rasterio {
    gdal = pkgs.gdal_2;
  };

  ratelimit = callPackage ../development/python-modules/ratelimit { };

  ratelimiter = callPackage ../development/python-modules/ratelimiter { };

  raven = callPackage ../development/python-modules/raven { };

  rawkit = callPackage ../development/python-modules/rawkit { };

  rbtools = callPackage ../development/python-modules/rbtools { };

  rcssmin = callPackage ../development/python-modules/rcssmin { };

  rdflib = callPackage ../development/python-modules/rdflib { };

  rdflib-jsonld = callPackage ../development/python-modules/rdflib-jsonld { };

  rdkit = callPackage ../development/python-modules/rdkit { };

  re-assert = callPackage ../development/python-modules/re-assert { };

  readchar = callPackage ../development/python-modules/readchar { };

  readme = callPackage ../development/python-modules/readme { };

  readme_renderer = callPackage ../development/python-modules/readme_renderer { };

  readthedocs-sphinx-ext = callPackage ../development/python-modules/readthedocs-sphinx-ext { };

  rebulk = callPackage ../development/python-modules/rebulk { };

  recaptcha_client = callPackage ../development/python-modules/recaptcha_client { };

  recoll = disabledIf (!isPy3k) (toPythonModule (pkgs.recoll.override {
    python3Packages = self;
  }));

  recommonmark = callPackage ../development/python-modules/recommonmark { };

  redbaron = callPackage ../development/python-modules/redbaron { };

  redis = callPackage ../development/python-modules/redis { };

  rednose = callPackage ../development/python-modules/rednose { };

  reedsolo = callPackage ../development/python-modules/reedsolo { };

  reflink = callPackage ../development/python-modules/reflink { };

  regenmaschine = callPackage ../development/python-modules/regenmaschine { };

  regex = callPackage ../development/python-modules/regex { };

  regional = callPackage ../development/python-modules/regional { };

  reikna = callPackage ../development/python-modules/reikna { };

  relatorio = callPackage ../development/python-modules/relatorio { };

  rencode = callPackage ../development/python-modules/rencode { };

  repeated_test = callPackage ../development/python-modules/repeated_test { };

  repocheck = callPackage ../development/python-modules/repocheck { };

  reportlab = callPackage ../development/python-modules/reportlab { };

  repoze_lru = callPackage ../development/python-modules/repoze_lru { };

  repoze_sphinx_autointerface = callPackage ../development/python-modules/repoze_sphinx_autointerface { };

  repoze_who = callPackage ../development/python-modules/repoze_who { };

  reproject = callPackage ../development/python-modules/reproject { };

  requests-aws4auth = callPackage ../development/python-modules/requests-aws4auth { };

  requests-cache = callPackage ../development/python-modules/requests-cache { };

  requests-hawk = callPackage ../development/python-modules/requests-hawk { };

  requests = callPackage ../development/python-modules/requests { };

  requests_download = callPackage ../development/python-modules/requests_download { };

  requestsexceptions = callPackage ../development/python-modules/requestsexceptions { };

  requests-file = callPackage ../development/python-modules/requests-file { };

  requests-http-signature = callPackage ../development/python-modules/requests-http-signature { };

  requests-kerberos = callPackage ../development/python-modules/requests-kerberos { };

  requests-mock = callPackage ../development/python-modules/requests-mock { };

  requests_ntlm = callPackage ../development/python-modules/requests_ntlm { };

  requests_oauthlib = callPackage ../development/python-modules/requests-oauthlib { };

  requests-pkcs12 = callPackage ../development/python-modules/requests-pkcs12 { };

  requests-toolbelt = callPackage ../development/python-modules/requests-toolbelt { };

  requests_toolbelt = self.requests-toolbelt; # Old attr, 2017-09-26

  requests-unixsocket = callPackage ../development/python-modules/requests-unixsocket { };

  requirements-detector = callPackage ../development/python-modules/requirements-detector { };

  requirements-parser = callPackage ../development/python-modules/requirements-parser { };

  resampy = callPackage ../development/python-modules/resampy { };

  responses = callPackage ../development/python-modules/responses { };

  respx = callPackage ../development/python-modules/respx { };

  restfly = callPackage ../development/python-modules/restfly { };

  restrictedpython = callPackage ../development/python-modules/restrictedpython { };

  restructuredtext_lint = callPackage ../development/python-modules/restructuredtext_lint { };

  restview = callPackage ../development/python-modules/restview { };

  rethinkdb = callPackage ../development/python-modules/rethinkdb { };

  retry = callPackage ../development/python-modules/retry { };

  retry_decorator = callPackage ../development/python-modules/retry_decorator { };

  retrying = callPackage ../development/python-modules/retrying { };

  retworkx = callPackage ../development/python-modules/retworkx { };

  rfc3986 = callPackage ../development/python-modules/rfc3986 { };

  rfc3987 = callPackage ../development/python-modules/rfc3987 { };

  rfc6555 = callPackage ../development/python-modules/rfc6555 { };

  rfc7464 = callPackage ../development/python-modules/rfc7464 { };

  rfcat = callPackage ../development/python-modules/rfcat { };

  rich = callPackage ../development/python-modules/rich { };

  rig = callPackage ../development/python-modules/rig { };

  ring-doorbell = callPackage ../development/python-modules/ring-doorbell { };

  riprova = callPackage ../development/python-modules/riprova { };

  ripser = callPackage ../development/python-modules/ripser { };

  rising = callPackage ../development/python-modules/rising { };

  rivet = toPythonModule (pkgs.rivet.override {
    python3 = python;
  });

  rjsmin = callPackage ../development/python-modules/rjsmin { };

  rl-coach = callPackage ../development/python-modules/rl-coach { };

  rlp = callPackage ../development/python-modules/rlp { };

  rnc2rng = callPackage ../development/python-modules/rnc2rng { };

  robomachine = callPackage ../development/python-modules/robomachine { };

  roboschool = callPackage ../development/python-modules/roboschool {
    inherit (pkgs.qt5) qtbase;
  };

  robot-detection = callPackage ../development/python-modules/robot-detection { };

  robotframework = callPackage ../development/python-modules/robotframework { };

  robotframework-databaselibrary = callPackage ../development/python-modules/robotframework-databaselibrary { };

  robotframework-requests = callPackage ../development/python-modules/robotframework-requests { };

  robotframework-selenium2library = callPackage ../development/python-modules/robotframework-selenium2library { };

  robotframework-seleniumlibrary = callPackage ../development/python-modules/robotframework-seleniumlibrary { };

  robotframework-sshlibrary = callPackage ../development/python-modules/robotframework-sshlibrary { };

  robotframework-tools = callPackage ../development/python-modules/robotframework-tools { };

  robotstatuschecker = callPackage ../development/python-modules/robotstatuschecker { };

  robotsuite = callPackage ../development/python-modules/robotsuite { };

  rocket-errbot = callPackage ../development/python-modules/rocket-errbot { };

  roku = callPackage ../development/python-modules/roku { };

  roman = callPackage ../development/python-modules/roman { };

  roombapy = callPackage ../development/python-modules/roombapy { };

  ronin = callPackage ../development/python-modules/ronin { };

  rope = callPackage ../development/python-modules/rope { };

  ROPGadget = callPackage ../development/python-modules/ROPGadget { };

  ropper = callPackage ../development/python-modules/ropper { };

  rotate-backups = callPackage ../tools/backup/rotate-backups { };

  routes = callPackage ../development/python-modules/routes { };

  rpdb = callPackage ../development/python-modules/rpdb { };

  rply = callPackage ../development/python-modules/rply { };

  rpm = toPythonModule (pkgs.rpm.override {
    inherit python;
  });

  rpmfluff = callPackage ../development/python-modules/rpmfluff { };

  rpy2 = callPackage ../development/python-modules/rpy2 { };

  rpyc = callPackage ../development/python-modules/rpyc { };

  rq = callPackage ../development/python-modules/rq { };

  rsa = callPackage ../development/python-modules/rsa { };

  rtmidi-python = callPackage ../development/python-modules/rtmidi-python { };

  Rtree = callPackage ../development/python-modules/Rtree {
    inherit (pkgs) libspatialindex;
  };

  rtslib = callPackage ../development/python-modules/rtslib { };

  ruamel-base = self.ruamel_base;
  ruamel_base = callPackage ../development/python-modules/ruamel_base { };

  ruamel-yaml = self.ruamel_yaml;
  ruamel_yaml = callPackage ../development/python-modules/ruamel_yaml { };

  ruamel-yaml-clib = self.ruamel_yaml_clib;
  ruamel_yaml_clib = callPackage ../development/python-modules/ruamel_yaml_clib { };

  rubymarshal = callPackage ../development/python-modules/rubymarshal { };

  ruffus = callPackage ../development/python-modules/ruffus { };

  runway-python = callPackage ../development/python-modules/runway-python { };

  rx = callPackage ../development/python-modules/rx { };

  rxv = callPackage ../development/python-modules/rxv { };

  s2clientprotocol = callPackage ../development/python-modules/s2clientprotocol { };

  s3fs = callPackage ../development/python-modules/s3fs { };

  s3transfer = callPackage ../development/python-modules/s3transfer { };

  sabyenc3 = callPackage ../development/python-modules/sabyenc3 { };

  sabyenc = callPackage ../development/python-modules/sabyenc { };

  sacn = callPackage ../development/python-modules/sacn { };

  sacremoses = callPackage ../development/python-modules/sacremoses { };

  safe = callPackage ../development/python-modules/safe { };

  safety = callPackage ../development/python-modules/safety { };

  sagemaker = callPackage ../development/python-modules/sagemaker { };

  salmon-mail = callPackage ../development/python-modules/salmon-mail { };

  sane = callPackage ../development/python-modules/sane {
    inherit (pkgs) sane-backends;
  };

  sampledata = callPackage ../development/python-modules/sampledata { };

  samplerate = callPackage ../development/python-modules/samplerate { };

  samsungctl = callPackage ../development/python-modules/samsungctl { };

  samsungtvws = callPackage ../development/python-modules/samsungtvws { };

  sanic-auth = callPackage ../development/python-modules/sanic-auth { };

  sanic = callPackage ../development/python-modules/sanic { };

  sapi-python-client = callPackage ../development/python-modules/sapi-python-client { };

  sarge = callPackage ../development/python-modules/sarge { };

  sasmodels = callPackage ../development/python-modules/sasmodels { };

  scales = callPackage ../development/python-modules/scales { };

  scapy = callPackage ../development/python-modules/scapy { };

  schedule = callPackage ../development/python-modules/schedule { };

  schema = callPackage ../development/python-modules/schema { };

  schiene = callPackage ../development/python-modules/schiene { };

  scikit-bio = callPackage ../development/python-modules/scikit-bio { };

  scikit-build = callPackage ../development/python-modules/scikit-build { };

  scikit-fmm = callPackage ../development/python-modules/scikit-fmm { };

  scikit-fuzzy = callPackage ../development/python-modules/scikit-fuzzy { };

  scikitimage = callPackage ../development/python-modules/scikit-image { };

  scikitlearn = callPackage ../development/python-modules/scikitlearn {
    inherit (pkgs) gfortran glibcLocales;
  };

  scikit-optimize = callPackage ../development/python-modules/scikit-optimize { };

  scikits-odes = callPackage ../development/python-modules/scikits-odes { };

  scikit-tda = callPackage ../development/python-modules/scikit-tda { };

  scipy_1_3 = self.scipy.overridePythonAttrs (oldAttrs: rec {
    version = "1.3.3";
    src = oldAttrs.src.override {
      inherit version;
      sha256 = "02iqb7ws7fw5fd1a83hx705pzrw1imj7z0bphjsl4bfvw254xgv4";
    };
    doCheck = false;
    disabled = !isPy3k;
  });

  scipy_1_4 = self.scipy.overridePythonAttrs (oldAttrs: rec {
    version = "1.4.1";
    src = oldAttrs.src.override {
      inherit version;
      sha256 = "0ndw7zyxd2dj37775mc75zm4fcyiipnqxclc45mkpxy8lvrvpqfy";
    };
    doCheck = false;
    disabled = !isPy3k;
  });

  scipy = callPackage ../development/python-modules/scipy { };

  scour = callPackage ../development/python-modules/scour { };

  scp = callPackage ../development/python-modules/scp { };

  scramp = callPackage ../development/python-modules/scramp { };

  scrapy = callPackage ../development/python-modules/scrapy { };

  scrapy-deltafetch = callPackage ../development/python-modules/scrapy-deltafetch { };

  scrapy-fake-useragent = callPackage ../development/python-modules/scrapy-fake-useragent { };

  scrapy-splash = callPackage ../development/python-modules/scrapy-splash { };

  screeninfo = callPackage ../development/python-modules/screeninfo { };

  screenlogicpy = callPackage ../development/python-modules/screenlogicpy { };

  scripttest = callPackage ../development/python-modules/scripttest { };

  scs = callPackage ../development/python-modules/scs { scs = pkgs.scs; };

  sdnotify = callPackage ../development/python-modules/sdnotify { };

  seaborn = callPackage ../development/python-modules/seaborn { };

  seabreeze = callPackage ../development/python-modules/seabreeze { };

  seccomp = callPackage ../development/python-modules/seccomp { };

  secp256k1 = callPackage ../development/python-modules/secp256k1 {
    inherit (pkgs) secp256k1;
  };

  secretstorage = callPackage ../development/python-modules/secretstorage { };

  secure = callPackage ../development/python-modules/secure { };

  seekpath = callPackage ../development/python-modules/seekpath { };

  segments = callPackage ../development/python-modules/segments { };

  selectors2 = callPackage ../development/python-modules/selectors2 { };

  selectors34 = callPackage ../development/python-modules/selectors34 { };

  selenium = callPackage ../development/python-modules/selenium { };

  semantic-version = callPackage ../development/python-modules/semantic-version { };

  semver = callPackage ../development/python-modules/semver { };

  send2trash = callPackage ../development/python-modules/send2trash { };

  sendgrid = callPackage ../development/python-modules/sendgrid { };

  sentencepiece = callPackage ../development/python-modules/sentencepiece {
    inherit (pkgs) sentencepiece;
  };

  sentinel = callPackage ../development/python-modules/sentinel { };

  sentry-sdk = callPackage ../development/python-modules/sentry-sdk { };

  sepaxml = callPackage ../development/python-modules/sepaxml { };

  seqdiag = callPackage ../development/python-modules/seqdiag { };

  sequoia = disabledIf isPyPy (toPythonModule (pkgs.sequoia.override {
    pythonPackages = self;
    pythonSupport = true;
  }));

  serpent = callPackage ../development/python-modules/serpent { };

  serpy = callPackage ../development/python-modules/serpy { };

  serverlessrepo = callPackage ../development/python-modules/serverlessrepo { };

  service-identity = callPackage ../development/python-modules/service_identity { };

  setproctitle = callPackage ../development/python-modules/setproctitle { };

  setuptools-git = callPackage ../development/python-modules/setuptools-git { };

  setuptools-lint = callPackage ../development/python-modules/setuptools-lint { };

  setuptools-rust = callPackage ../development/python-modules/setuptools-rust { };

  setuptools-scm = self.setuptools_scm; # added 2021-01-04
  setuptools_scm = callPackage ../development/python-modules/setuptools_scm { };

  setuptools-scm-git-archive = callPackage ../development/python-modules/setuptools-scm-git-archive { };

  setuptoolsTrial = callPackage ../development/python-modules/setuptoolstrial { };

  sexpdata = callPackage ../development/python-modules/sexpdata { };

  sfepy = callPackage ../development/python-modules/sfepy { };

  sgmllib3k = callPackage ../development/python-modules/sgmllib3k { };

  shamir-mnemonic = callPackage ../development/python-modules/shamir-mnemonic { };

  shap = callPackage ../development/python-modules/shap { };

  shapely = callPackage ../development/python-modules/shapely { };

  sharedmem = callPackage ../development/python-modules/sharedmem { };

  sharkiqpy = callPackage ../development/python-modules/sharkiqpy { };

  sh = callPackage ../development/python-modules/sh { };

  shellingham = callPackage ../development/python-modules/shellingham { };

  shiboken2 = toPythonModule (callPackage ../development/python-modules/shiboken2 {
    inherit (pkgs) cmake llvmPackages qt5;
  });

  shippai = callPackage ../development/python-modules/shippai { };

  shodan = callPackage ../development/python-modules/shodan { };

  shortuuid = callPackage ../development/python-modules/shortuuid { };

  shouldbe = callPackage ../development/python-modules/shouldbe { };

  should-dsl = callPackage ../development/python-modules/should-dsl { };

  showit = callPackage ../development/python-modules/showit { };

  shutilwhich = callPackage ../development/python-modules/shutilwhich { };

  sievelib = callPackage ../development/python-modules/sievelib { };

  signedjson = callPackage ../development/python-modules/signedjson { };

  sigtools = callPackage ../development/python-modules/sigtools { };

  simanneal = callPackage ../development/python-modules/simanneal { };

  simpleaudio = callPackage ../development/python-modules/simpleaudio { };

  simplebayes = callPackage ../development/python-modules/simplebayes { };

  simpleeval = callPackage ../development/python-modules/simpleeval { };

  simplefix = callPackage ../development/python-modules/simplefix { };

  simplegeneric = callPackage ../development/python-modules/simplegeneric { };

  simplehound = callPackage ../development/python-modules/simplehound { };

  simplejson = callPackage ../development/python-modules/simplejson { };

  simplekml = callPackage ../development/python-modules/simplekml { };

  simple-salesforce = callPackage ../development/python-modules/simple-salesforce { };

  simple-websocket-server = callPackage ../development/python-modules/simple-websocket-server { };

  simplisafe-python = callPackage ../development/python-modules/simplisafe-python { };

  simpy = callPackage ../development/python-modules/simpy { };

  signify = callPackage ../development/python-modules/signify { };

  sip = callPackage ../development/python-modules/sip { };

  sip_5 = callPackage ../development/python-modules/sip/5.x.nix { };

  six = callPackage ../development/python-modules/six { };

  skein = callPackage ../development/python-modules/skein {
    jre = pkgs.jre8; # TODO: remove override https://github.com/NixOS/nixpkgs/pull/89731
  };

  skidl = callPackage ../development/python-modules/skidl { };

  sklearn-deap = callPackage ../development/python-modules/sklearn-deap { };

  skorch = callPackage ../development/python-modules/skorch { };

  skybellpy = callPackage ../development/python-modules/skybellpy { };

  slack-sdk = callPackage ../development/python-modules/slack-sdk { };

  slackclient = callPackage ../development/python-modules/slackclient { };

  sleekxmpp = callPackage ../development/python-modules/sleekxmpp { };

  sleepyq = callPackage ../development/python-modules/sleepyq { };

  slicedimage = callPackage ../development/python-modules/slicedimage { };

  slicer = callPackage ../development/python-modules/slicer { };

  slicerator = callPackage ../development/python-modules/slicerator { };

  slimit = callPackage ../development/python-modules/slimit { };

  slither-analyzer = callPackage ../development/python-modules/slither-analyzer { };

  slixmpp = callPackage ../development/python-modules/slixmpp {
    inherit (pkgs) gnupg;
  };

  slob = callPackage ../development/python-modules/slob { };

  sly = callPackage ../development/python-modules/sly { };

  smart_open = callPackage ../development/python-modules/smart_open { };

  smartypants = callPackage ../development/python-modules/smartypants { };

  smbus-cffi = callPackage ../development/python-modules/smbus-cffi { };

  smdebug-rulesconfig = callPackage ../development/python-modules/smdebug-rulesconfig { };

  smmap2 = throw "smmap2 has been deprecated, use smmap instead."; # added 2020-03-14

  smmap = callPackage ../development/python-modules/smmap { };

  smpplib = callPackage ../development/python-modules/smpplib { };

  snack = toPythonModule (pkgs.newt.override {
    inherit (self) python;
  });

  snakebite = callPackage ../development/python-modules/snakebite { };

  snakeviz = callPackage ../development/python-modules/snakeviz { };

  snapcast = callPackage ../development/python-modules/snapcast { };

  snapshottest = callPackage ../development/python-modules/snapshottest { };

  sniffio = callPackage ../development/python-modules/sniffio { };

  snitun = callPackage ../development/python-modules/snitun { };

  snowballstemmer = callPackage ../development/python-modules/snowballstemmer { };

  snowflake-connector-python = callPackage ../development/python-modules/snowflake-connector-python { };

  snowflake-sqlalchemy = callPackage ../development/python-modules/snowflake-sqlalchemy { };

  snscrape = callPackage ../development/python-modules/snscrape { };

  snuggs = callPackage ../development/python-modules/snuggs { };

  soapysdr = toPythonModule (pkgs.soapysdr.override {
    python = self.python;
    usePython = true;
  });

  soapysdr-with-plugins = toPythonModule (pkgs.soapysdr-with-plugins.override {
    python = self.python;
    usePython = true;
  });

  sockjs = callPackage ../development/python-modules/sockjs { };

  sockjs-tornado = callPackage ../development/python-modules/sockjs-tornado { };

  socksipy-branch = callPackage ../development/python-modules/socksipy-branch { };

  soco = callPackage ../development/python-modules/soco { };

  softlayer = callPackage ../development/python-modules/softlayer { };

  solaredge = callPackage ../development/python-modules/solaredge { };

  solax = callPackage ../development/python-modules/solax { };

  solo-python = disabledIf (!pythonAtLeast "3.6") (callPackage ../development/python-modules/solo-python { });

  somajo = callPackage ../development/python-modules/somajo { };

  sopel = callPackage ../development/python-modules/sopel { };

  sorl_thumbnail = callPackage ../development/python-modules/sorl_thumbnail { };

  sortedcollections = callPackage ../development/python-modules/sortedcollections { };

  sortedcontainers = callPackage ../development/python-modules/sortedcontainers { };

  sounddevice = callPackage ../development/python-modules/sounddevice { };

  soundfile = callPackage ../development/python-modules/soundfile { };

  soupsieve = callPackage ../development/python-modules/soupsieve { };

  spacy = callPackage ../development/python-modules/spacy { };

  spacy_models = callPackage ../development/python-modules/spacy/models.nix { };

  spake2 = callPackage ../development/python-modules/spake2 { };

  spark_parser = callPackage ../development/python-modules/spark_parser { };

  sparklines = callPackage ../development/python-modules/sparklines { };

  SPARQLWrapper = callPackage ../development/python-modules/sparqlwrapper { };

  sparse = callPackage ../development/python-modules/sparse { };

  speaklater = callPackage ../development/python-modules/speaklater { };

  spectral-cube = callPackage ../development/python-modules/spectral-cube { };

  speedtest-cli = callPackage ../development/python-modules/speedtest-cli { };

  spglib = callPackage ../development/python-modules/spglib { };

  sphfile = callPackage ../development/python-modules/sphfile { };

  spinners = callPackage ../development/python-modules/spinners { };

  sphinxcontrib-applehelp = callPackage ../development/python-modules/sphinxcontrib-applehelp { };

  sphinxcontrib-autoapi = callPackage ../development/python-modules/sphinxcontrib-autoapi { };

  sphinxcontrib-bayesnet = callPackage ../development/python-modules/sphinxcontrib-bayesnet { };

  sphinxcontrib-bibtex = callPackage ../development/python-modules/sphinxcontrib-bibtex { };

  sphinxcontrib-blockdiag = callPackage ../development/python-modules/sphinxcontrib-blockdiag { };

  sphinxcontrib-devhelp = callPackage ../development/python-modules/sphinxcontrib-devhelp { };

  sphinxcontrib-fulltoc = callPackage ../development/python-modules/sphinxcontrib-fulltoc { };

  sphinxcontrib-htmlhelp = callPackage ../development/python-modules/sphinxcontrib-htmlhelp { };

  sphinxcontrib_httpdomain = callPackage ../development/python-modules/sphinxcontrib_httpdomain { };

  sphinxcontrib-jsmath = callPackage ../development/python-modules/sphinxcontrib-jsmath { };

  sphinxcontrib-katex = callPackage ../development/python-modules/sphinxcontrib-katex { };

  sphinxcontrib_newsfeed = callPackage ../development/python-modules/sphinxcontrib_newsfeed { };

  sphinxcontrib-openapi = callPackage ../development/python-modules/sphinxcontrib-openapi { };

  sphinxcontrib_plantuml = callPackage ../development/python-modules/sphinxcontrib_plantuml {
    inherit (pkgs) plantuml;
  };

  sphinxcontrib-qthelp = callPackage ../development/python-modules/sphinxcontrib-qthelp { };

  sphinxcontrib-serializinghtml = callPackage ../development/python-modules/sphinxcontrib-serializinghtml { };

  sphinxcontrib-spelling = callPackage ../development/python-modules/sphinxcontrib-spelling { };

  sphinxcontrib-tikz = callPackage ../development/python-modules/sphinxcontrib-tikz {
    texLive = pkgs.texlive.combine { inherit (pkgs.texlive) scheme-small standalone pgfplots; };
  };

  sphinxcontrib-websupport = callPackage ../development/python-modules/sphinxcontrib-websupport { };

  sphinx = callPackage ../development/python-modules/sphinx { };

  sphinx-argparse = callPackage ../development/python-modules/sphinx-argparse { };

  sphinx-autobuild = callPackage ../development/python-modules/sphinx-autobuild { };

  sphinx-jinja = callPackage ../development/python-modules/sphinx-jinja { };

  sphinx-material = callPackage ../development/python-modules/sphinx-material { };

  sphinx-navtree = callPackage ../development/python-modules/sphinx-navtree { };

  sphinx_pypi_upload = callPackage ../development/python-modules/sphinx_pypi_upload { };

  sphinx_rtd_theme = callPackage ../development/python-modules/sphinx_rtd_theme { };

  sphinx-testing = callPackage ../development/python-modules/sphinx-testing { };

  spidev = callPackage ../development/python-modules/spidev { };

  splinter = callPackage ../development/python-modules/splinter { };

  spotipy = callPackage ../development/python-modules/spotipy { };

  spyder = callPackage ../development/python-modules/spyder { };

  spyder_3 = callPackage ../development/python-modules/spyder/3.nix { };

  spyder-kernels = callPackage ../development/python-modules/spyder-kernels { };

  spyder-kernels_0_5 = callPackage ../development/python-modules/spyder-kernels/0.x.nix { };

  sqlalchemy = callPackage ../development/python-modules/sqlalchemy { };

  sqlalchemy-citext = callPackage ../development/python-modules/sqlalchemy-citext { };

  sqlalchemy-continuum = callPackage ../development/python-modules/sqlalchemy-continuum { };

  sqlalchemy-i18n = callPackage ../development/python-modules/sqlalchemy-i18n { };

  SQLAlchemy-ImageAttach = callPackage ../development/python-modules/sqlalchemy-imageattach { };

  sqlalchemy_migrate = callPackage ../development/python-modules/sqlalchemy-migrate { };

  sqlalchemy-utils = callPackage ../development/python-modules/sqlalchemy-utils { };

  sqlitedict = callPackage ../development/python-modules/sqlitedict { };

  sqlite-fts4 = callPackage ../development/python-modules/sqlite-fts4 { };

  sqlite-utils = callPackage ../development/python-modules/sqlite-utils { };

  sqlmap = callPackage ../development/python-modules/sqlmap { };

  sqlobject = callPackage ../development/python-modules/sqlobject { };

  sqlparse = callPackage ../development/python-modules/sqlparse { };

  sqlsoup = callPackage ../development/python-modules/sqlsoup { };

  srp = callPackage ../development/python-modules/srp { };

  srptools = callPackage ../development/python-modules/srptools { };

  srsly = callPackage ../development/python-modules/srsly { };

  srvlookup = callPackage ../development/python-modules/srvlookup { };

  ssdeep = callPackage ../development/python-modules/ssdeep { };

  ssdp = callPackage ../development/python-modules/ssdp { };

  sseclient = callPackage ../development/python-modules/sseclient { };

  sseclient-py = callPackage ../development/python-modules/sseclient-py { };

  sshpubkeys = callPackage ../development/python-modules/sshpubkeys { };

  sshtunnel = callPackage ../development/python-modules/sshtunnel { };

  sslib = callPackage ../development/python-modules/sslib { };

  sslyze = callPackage ../development/python-modules/sslyze { };

  stack-data = callPackage ../development/python-modules/stack-data { };

  starlette = callPackage ../development/python-modules/starlette {
    inherit (pkgs.darwin.apple_sdk.frameworks) ApplicationServices;
  };

  starkbank-ecdsa = callPackage ../development/python-modules/starkbank-ecdsa { };

  staticjinja = callPackage ../development/python-modules/staticjinja { };

  statistics = callPackage ../development/python-modules/statistics { };

  statsd = callPackage ../development/python-modules/statsd { };

  statsmodels = callPackage ../development/python-modules/statsmodels { };

  stdiomask = callPackage ../development/python-modules/stdiomask { };

  stem = callPackage ../development/python-modules/stem { };

  stevedore = callPackage ../development/python-modules/stevedore { };

  stm32loader = callPackage ../development/python-modules/stm32loader { };

  stone = callPackage ../development/python-modules/stone { };

  strategies = callPackage ../development/python-modules/strategies { };

  stravalib = callPackage ../development/python-modules/stravalib { };

  streamz = callPackage ../development/python-modules/streamz { };

  strict-rfc3339 = callPackage ../development/python-modules/strict-rfc3339 { };

  strictyaml = callPackage ../development/python-modules/strictyaml { };

  stringcase = callPackage ../development/python-modules/stringcase { };

  stripe = callPackage ../development/python-modules/stripe { };

  structlog = callPackage ../development/python-modules/structlog { };

  stumpy = callPackage ../development/python-modules/stumpy { };

  stups-cli-support = callPackage ../development/python-modules/stups-cli-support { };

  stups-fullstop = callPackage ../development/python-modules/stups-fullstop { };

  stups-pierone = callPackage ../development/python-modules/stups-pierone { };

  stups-tokens = callPackage ../development/python-modules/stups-tokens { };

  stups-zign = callPackage ../development/python-modules/stups-zign { };

  stytra = callPackage ../development/python-modules/stytra { };

  subarulink = callPackage ../development/python-modules/subarulink { };

  subdownloader = callPackage ../development/python-modules/subdownloader { };

  subunit = callPackage ../development/python-modules/subunit {
    inherit (pkgs) subunit cppunit check;
  };

  suds-jurko = callPackage ../development/python-modules/suds-jurko { };

  sumo = callPackage ../development/python-modules/sumo { };

  sumtypes = callPackage ../development/python-modules/sumtypes { };

  sunpy = callPackage ../development/python-modules/sunpy { };

  supervise_api = callPackage ../development/python-modules/supervise_api { };

  supervisor = callPackage ../development/python-modules/supervisor { };

  sure = callPackage ../development/python-modules/sure { };

  surepy = callPackage ../development/python-modules/surepy { };

  surt = callPackage ../development/python-modules/surt { };

  survey = callPackage ../development/python-modules/survey { };

  suseapi = callPackage ../development/python-modules/suseapi { };

  svg2tikz = callPackage ../development/python-modules/svg2tikz { };

  svglib = callPackage ../development/python-modules/svglib { };

  svg-path = callPackage ../development/python-modules/svg-path { };

  svgwrite = callPackage ../development/python-modules/svgwrite { };

  swagger-spec-validator = callPackage ../development/python-modules/swagger-spec-validator { };

  swagger-ui-bundle = callPackage ../development/python-modules/swagger-ui-bundle { };

  swisshydrodata = callPackage ../development/python-modules/swisshydrodata { };

  swspotify = callPackage ../development/python-modules/swspotify { };

  sybil = callPackage ../development/python-modules/sybil { };

  symengine = callPackage ../development/python-modules/symengine {
    inherit (pkgs) symengine;
  };

  sympy = callPackage ../development/python-modules/sympy { };

  systembridge = callPackage ../development/python-modules/systembridge { };

  systemd = callPackage ../development/python-modules/systemd {
    inherit (pkgs) systemd;
  };

  sysv_ipc = callPackage ../development/python-modules/sysv_ipc { };

  tableaudocumentapi = callPackage ../development/python-modules/tableaudocumentapi { };

  tables = callPackage ../development/python-modules/tables {
    hdf5 = pkgs.hdf5_1_10;
  };

  tablib = callPackage ../development/python-modules/tablib { };

  tabulate = callPackage ../development/python-modules/tabulate { };

  tabview = callPackage ../development/python-modules/tabview { };

  tadasets = callPackage ../development/python-modules/tadasets { };

  tag-expressions = callPackage ../development/python-modules/tag-expressions { };

  tahoma-api = callPackage ../development/python-modules/tahoma-api { };

  tailer = callPackage ../development/python-modules/tailer { };

  tasklib = callPackage ../development/python-modules/tasklib { };

  taskw = callPackage ../development/python-modules/taskw { };

  tatsu = callPackage ../development/python-modules/tatsu { };

  tblib = callPackage ../development/python-modules/tblib { };

  tbm-utils = callPackage ../development/python-modules/tbm-utils { };

  telegram = callPackage ../development/python-modules/telegram { };

  telethon = callPackage ../development/python-modules/telethon {
    inherit (pkgs) openssl;
  };

  telethon-session-sqlalchemy = callPackage ../development/python-modules/telethon-session-sqlalchemy { };

  telfhash = callPackage ../development/python-modules/telfhash { };

  tempita = callPackage ../development/python-modules/tempita { };

  tempora = callPackage ../development/python-modules/tempora { };

  tenacity = callPackage ../development/python-modules/tenacity { };

  tensorboard-plugin-profile = callPackage ../development/python-modules/tensorboard-plugin-profile { };

  tensorboard-plugin-wit = callPackage ../development/python-modules/tensorboard-plugin-wit {};

  tensorboardx = callPackage ../development/python-modules/tensorboardx { };

  tensorflow-bin_2 = callPackage ../development/python-modules/tensorflow/bin.nix {
    cudaSupport = pkgs.config.cudaSupport or false;
    inherit (pkgs.linuxPackages) nvidia_x11;
    cudatoolkit = pkgs.cudatoolkit_11_0;
    cudnn = pkgs.cudnn_cudatoolkit_11_0;
  };

  tensorflow-bin = self.tensorflow-bin_2;

  tensorflow-build_2 = callPackage ../development/python-modules/tensorflow {
    cudaSupport = pkgs.config.cudaSupport or false;
    cudatoolkit = pkgs.cudatoolkit_11_0;
    cudnn = pkgs.cudnn_cudatoolkit_11_0;
    nccl = pkgs.nccl_cudatoolkit_11;
    inherit (pkgs.darwin.apple_sdk.frameworks) Foundation Security;
    flatbuffers-core = pkgs.flatbuffers;
    flatbuffers-python = self.flatbuffers;
    lmdb-core = pkgs.lmdb;
  };

  tensorflow-build = self.tensorflow-build_2;

  tensorflow-estimator_2 = callPackage ../development/python-modules/tensorflow-estimator { };

  tensorflow-estimator = self.tensorflow-estimator_2;

  tensorflow-probability = callPackage ../development/python-modules/tensorflow-probability { };

  tensorflow = self.tensorflow_2;
  tensorflow_2 = self.tensorflow-build_2;

  tensorflow-tensorboard_2 = callPackage ../development/python-modules/tensorflow-tensorboard { };

  tensorflow-tensorboard = self.tensorflow-tensorboard_2;

  tensorflowWithCuda = self.tensorflow.override {
    cudaSupport = true;
  };

  tensorflowWithoutCuda = self.tensorflow.override {
    cudaSupport = false;
  };

  tensorly = callPackage ../development/python-modules/tensorly { };

  tellduslive = callPackage ../development/python-modules/tellduslive { };

  termcolor = callPackage ../development/python-modules/termcolor { };

  terminado = callPackage ../development/python-modules/terminado { };

  terminaltables = callPackage ../development/python-modules/terminaltables { };

  termplotlib = callPackage ../development/python-modules/termplotlib { };

  termstyle = callPackage ../development/python-modules/termstyle { };

  tern = callPackage ../development/python-modules/tern { };

  teslajsonpy = callPackage ../development/python-modules/teslajsonpy { };

  tess = callPackage ../development/python-modules/tess { };

  tesserocr = callPackage ../development/python-modules/tesserocr { };

  testfixtures = callPackage ../development/python-modules/testfixtures { };

  textfsm = callPackage ../development/python-modules/textfsm { };

  testing-common-database = callPackage ../development/python-modules/testing-common-database { };

  testing-postgresql = callPackage ../development/python-modules/testing-postgresql { };

  testpath = callPackage ../development/python-modules/testpath { };

  testrepository = callPackage ../development/python-modules/testrepository { };

  testresources = callPackage ../development/python-modules/testresources { };

  testscenarios = callPackage ../development/python-modules/testscenarios { };

  testtools = callPackage ../development/python-modules/testtools { };

  test-tube = callPackage ../development/python-modules/test-tube { };

  textacy = callPackage ../development/python-modules/textacy { };

  texttable = callPackage ../development/python-modules/texttable { };

  text-unidecode = callPackage ../development/python-modules/text-unidecode { };

  textwrap3 = callPackage ../development/python-modules/textwrap3 { };

  tflearn = callPackage ../development/python-modules/tflearn { };

  Theano = callPackage ../development/python-modules/Theano rec {
    cudaSupport = pkgs.config.cudaSupport or false;
    cudnnSupport = cudaSupport;
    inherit (pkgs.linuxPackages) nvidia_x11;
  };

  TheanoWithCuda = self.Theano.override {
    cudaSupport = true;
    cudnnSupport = true;
  };

  TheanoWithoutCuda = self.Theano.override {
    cudaSupport = false;
    cudnnSupport = false;
  };

  thespian = callPackage ../development/python-modules/thespian { };

  thinc = callPackage ../development/python-modules/thinc { };

  threadpool = callPackage ../development/python-modules/threadpool { };

  threadpoolctl = callPackage ../development/python-modules/threadpoolctl { };

  three-merge = callPackage ../development/python-modules/three-merge { };

  thrift = callPackage ../development/python-modules/thrift { };

  thumborPexif = callPackage ../development/python-modules/thumborpexif { };

  tkinter = let
    py = python.override { x11Support=true; };
  in callPackage ../development/python-modules/tkinter { py = py; };

  tidylib = callPackage ../development/python-modules/pytidylib { };

  tifffile = callPackage ../development/python-modules/tifffile { };

  tiledb = callPackage ../development/python-modules/tiledb {
    inherit (pkgs) tiledb;
  };

  tilestache = callPackage ../development/python-modules/tilestache { };

  timelib = callPackage ../development/python-modules/timelib { };

  timeout-decorator = callPackage ../development/python-modules/timeout-decorator { };

  timezonefinder = callPackage ../development/python-modules/timezonefinder { };

  tinycss2 = callPackage ../development/python-modules/tinycss2 { };

  tinycss = callPackage ../development/python-modules/tinycss { };

  tinydb = callPackage ../development/python-modules/tinydb { };

  tinyobjloader-py = callPackage ../development/python-modules/tinyobjloader-py { };

  tissue = callPackage ../development/python-modules/tissue { };

  titlecase = callPackage ../development/python-modules/titlecase { };

  tld = callPackage ../development/python-modules/tld { };

  tldextract = callPackage ../development/python-modules/tldextract { };

  tlsh = callPackage ../development/python-modules/tlsh { };

  tlslite-ng = callPackage ../development/python-modules/tlslite-ng { };

  tls-parser = callPackage ../development/python-modules/tls-parser { };

  tmb = callPackage ../development/python-modules/tmb { };

  todoist = callPackage ../development/python-modules/todoist { };

  toggl-cli = callPackage ../development/python-modules/toggl-cli { };

  tokenizers = toPythonModule (callPackage ../development/python-modules/tokenizers { });

  tokenize-rt = toPythonModule (callPackage ../development/python-modules/tokenize-rt { });

  tokenlib = callPackage ../development/python-modules/tokenlib { };

  toml = callPackage ../development/python-modules/toml { };

  tomlkit = callPackage ../development/python-modules/tomlkit { };

  toolz = callPackage ../development/python-modules/toolz { };

  toonapi = callPackage ../development/python-modules/toonapi { };

  toposort = callPackage ../development/python-modules/toposort { };

  topydo = throw "python3Packages.topydo was moved to topydo"; # 2017-09-22

  torchgpipe = callPackage ../development/python-modules/torchgpipe { };

  torchvision = callPackage ../development/python-modules/torchvision { };

  tornado = callPackage ../development/python-modules/tornado { };

  # Used by circus and grab-site, 2020-08-29
  tornado_4 = callPackage ../development/python-modules/tornado/4.nix { };

  # Used by streamlit, graphite_beacon, 2021-01-29
  tornado_5 = callPackage ../development/python-modules/tornado/5.nix { };

  towncrier = callPackage ../development/python-modules/towncrier {
    inherit (pkgs) git;
  };

  tox = callPackage ../development/python-modules/tox { };

  tpm2-pytss = callPackage ../development/python-modules/tpm2-pytss { };

  tqdm = callPackage ../development/python-modules/tqdm { };

  traceback2 = callPackage ../development/python-modules/traceback2 { };

  tracing = callPackage ../development/python-modules/tracing { };

  trackpy = callPackage ../development/python-modules/trackpy { };

  traitlets = callPackage ../development/python-modules/traitlets { };

  traits = callPackage ../development/python-modules/traits { };

  traitsui = callPackage ../development/python-modules/traitsui { };

  traittypes = callPackage ../development/python-modules/traittypes { };

  transaction = callPackage ../development/python-modules/transaction { };

  transformers = callPackage ../development/python-modules/transformers { };

  transforms3d = callPackage ../development/python-modules/transforms3d { };

  transip = callPackage ../development/python-modules/transip { };

  transitions = callPackage ../development/python-modules/transitions { };

  translationstring = callPackage ../development/python-modules/translationstring { };

  transmission-rpc = callPackage ../development/python-modules/transmission-rpc { };

  transmissionrpc = callPackage ../development/python-modules/transmissionrpc { };

  treq = callPackage ../development/python-modules/treq { };

  trezor_agent = callPackage ../development/python-modules/trezor_agent { };

  trezor = callPackage ../development/python-modules/trezor { };

  trimesh = callPackage ../development/python-modules/trimesh { };

  trio = callPackage ../development/python-modules/trio {
    pytestCheckHook = self.pytestCheckHook_6_1;
  };

  trueskill = callPackage ../development/python-modules/trueskill { };

  trustme = callPackage ../development/python-modules/trustme { };

  trytond = callPackage ../development/python-modules/trytond { };

  tunigo = callPackage ../development/python-modules/tunigo { };

  tubeup = callPackage ../development/python-modules/tubeup { };

  tumpa = callPackage ../development/python-modules/tumpa { };

  tuyaha = callPackage ../development/python-modules/tuyaha { };

  tvdb_api = callPackage ../development/python-modules/tvdb_api { };

  tvnamer = callPackage ../development/python-modules/tvnamer { };

  tweedledum = callPackage ../development/python-modules/tweedledum { };

  tweepy = callPackage ../development/python-modules/tweepy { };

  twentemilieu = callPackage ../development/python-modules/twentemilieu { };

  twiggy = callPackage ../development/python-modules/twiggy { };

  twilio = callPackage ../development/python-modules/twilio { };

  twill = callPackage ../development/python-modules/twill { };

  twine = callPackage ../development/python-modules/twine { };

  twinkly-client = callPackage ../development/python-modules/twinkly-client { };

  twisted = callPackage ../development/python-modules/twisted { };

  twitch-python = callPackage ../development/python-modules/twitch-python { };

  twitter = callPackage ../development/python-modules/twitter { };

  twitter-common-collections = callPackage ../development/python-modules/twitter-common-collections { };

  twitter-common-confluence = callPackage ../development/python-modules/twitter-common-confluence { };

  twitter-common-dirutil = callPackage ../development/python-modules/twitter-common-dirutil { };

  twitter-common-lang = callPackage ../development/python-modules/twitter-common-lang { };

  twitter-common-log = callPackage ../development/python-modules/twitter-common-log { };

  twitter-common-options = callPackage ../development/python-modules/twitter-common-options { };

  twitterapi = callPackage ../development/python-modules/twitterapi { };

  twofish = callPackage ../development/python-modules/twofish { };

  txaio = callPackage ../development/python-modules/txaio { };

  txamqp = callPackage ../development/python-modules/txamqp { };

  txdbus = callPackage ../development/python-modules/txdbus { };

  txgithub = callPackage ../development/python-modules/txgithub { };

  txrequests = callPackage ../development/python-modules/txrequests { };

  txtorcon = callPackage ../development/python-modules/txtorcon { };

  typed-ast = callPackage ../development/python-modules/typed-ast { };

  typeguard = callPackage ../development/python-modules/typeguard { };

  typer = callPackage ../development/python-modules/typer { };

  typesentry = callPackage ../development/python-modules/typesentry { };

  typesystem = callPackage ../development/python-modules/typesystem { };

  typing = null;

  typing-extensions = callPackage ../development/python-modules/typing-extensions { };

  typing-inspect = callPackage ../development/python-modules/typing-inspect { };

  typogrify = callPackage ../development/python-modules/typogrify { };

  tzdata = callPackage ../development/python-modules/tzdata { };

  tzlocal = callPackage ../development/python-modules/tzlocal { };

  uamqp = callPackage ../development/python-modules/uamqp {
    inherit (pkgs.darwin.apple_sdk.frameworks) CFNetwork CoreFoundation Security;
  };

  ua-parser = callPackage ../development/python-modules/ua-parser { };

  uarray = callPackage ../development/python-modules/uarray { };

  ueberzug = callPackage ../development/python-modules/ueberzug {
    inherit (pkgs.xorg) libX11 libXext;
  };

  ufonormalizer = callPackage ../development/python-modules/ufonormalizer { };

  ufoprocessor = callPackage ../development/python-modules/ufoprocessor { };

  ujson = callPackage ../development/python-modules/ujson { };

  ukpostcodeparser = callPackage ../development/python-modules/ukpostcodeparser { };

  umalqurra = callPackage ../development/python-modules/umalqurra { };

  umap-learn = callPackage ../development/python-modules/umap-learn { };

  u-msgpack-python = callPackage ../development/python-modules/u-msgpack-python { };

  uncertainties = callPackage ../development/python-modules/uncertainties { };

  uncompyle6 = callPackage ../development/python-modules/uncompyle6 { };

  unicodecsv = callPackage ../development/python-modules/unicodecsv { };

  unicodedata2 = callPackage ../development/python-modules/unicodedata2 { };

  unicode-slugify = callPackage ../development/python-modules/unicode-slugify { };

  unicorn = callPackage ../development/python-modules/unicorn {
    unicorn-emu = pkgs.unicorn;
  };

  unidecode = callPackage ../development/python-modules/unidecode { };

  unidiff = callPackage ../development/python-modules/unidiff { };

  unifi = callPackage ../development/python-modules/unifi { };

  unify = callPackage ../development/python-modules/unify { };

  unifiled = callPackage ../development/python-modules/unifiled { };

  units = callPackage ../development/python-modules/units { };

  unittest2 = callPackage ../development/python-modules/unittest2 { };

  unittest-data-provider = callPackage ../development/python-modules/unittest-data-provider { };

  unittest-xml-reporting = callPackage ../development/python-modules/unittest-xml-reporting { };

  unpaddedbase64 = callPackage ../development/python-modules/unpaddedbase64 { };

  unrardll = callPackage ../development/python-modules/unrardll { };

  unrpa = callPackage ../development/python-modules/unrpa { };

  untangle = callPackage ../development/python-modules/untangle { };

  untokenize = callPackage ../development/python-modules/untokenize { };

  upass = callPackage ../development/python-modules/upass { };

  update_checker = callPackage ../development/python-modules/update_checker { };

  update-copyright = callPackage ../development/python-modules/update-copyright { };

  update-dotdee = callPackage ../development/python-modules/update-dotdee { };

  upnpy = callPackage ../development/python-modules/upnpy { };

  uproot3 = callPackage ../development/python-modules/uproot3 { };

  uproot3-methods = callPackage ../development/python-modules/uproot3-methods { };

  uptime = callPackage ../development/python-modules/uptime { };

  uranium = callPackage ../development/python-modules/uranium { };

  uritemplate = callPackage ../development/python-modules/uritemplate { };

  uritools = callPackage ../development/python-modules/uritools { };

  url-normalize = callPackage ../development/python-modules/url-normalize { };

  urlgrabber = callPackage ../development/python-modules/urlgrabber { };

  urllib3 = callPackage ../development/python-modules/urllib3 {
    pytestCheckHook = self.pytestCheckHook_6_1;
  };

  urwid = callPackage ../development/python-modules/urwid { };

  urwidtrees = callPackage ../development/python-modules/urwidtrees { };

  urwid-readline = callPackage ../development/python-modules/urwid-readline { };

  usbtmc = callPackage ../development/python-modules/usbtmc { };

  us = callPackage ../development/python-modules/us { };

  user-agents = callPackage ../development/python-modules/user-agents { };

  userpath = callPackage ../development/python-modules/userpath { };

  utils = callPackage ../development/python-modules/utils { };

  uuid = callPackage ../development/python-modules/uuid { };

  uvcclient = callPackage ../development/python-modules/uvcclient { };

  uvicorn = callPackage ../development/python-modules/uvicorn { };

  uvloop = callPackage ../development/python-modules/uvloop {
    inherit (pkgs.darwin.apple_sdk.frameworks) ApplicationServices CoreServices;
  };

  validate-email = callPackage ../development/python-modules/validate-email { };

  validators = callPackage ../development/python-modules/validators { };

  validictory = callPackage ../development/python-modules/validictory { };

  variants = callPackage ../development/python-modules/variants { };

  varint = callPackage ../development/python-modules/varint { };

  vcrpy = callPackage ../development/python-modules/vcrpy { };

  vcver = callPackage ../development/python-modules/vcver { };

  vcversioner = callPackage ../development/python-modules/vcversioner { };

  vdf = callPackage ../development/python-modules/vdf { };

  vdirsyncer = callPackage ../development/python-modules/vdirsyncer { };

  vega = callPackage ../development/python-modules/vega { };

  vega_datasets = callPackage ../development/python-modules/vega_datasets { };

  venstarcolortouch = callPackage ../development/python-modules/venstarcolortouch { };

  venusian = callPackage ../development/python-modules/venusian { };

  verboselogs = callPackage ../development/python-modules/verboselogs { };

  versioneer = callPackage ../development/python-modules/versioneer { };

  versiontools = callPackage ../development/python-modules/versiontools { };

  vertica-python = callPackage ../development/python-modules/vertica-python { };

  veryprettytable = callPackage ../development/python-modules/veryprettytable { };

  vidstab = callPackage ../development/python-modules/vidstab { };

  ViennaRNA = toPythonModule pkgs.ViennaRNA;

  viewstate = callPackage ../development/python-modules/viewstate { };

  vine = callPackage ../development/python-modules/vine { };

  virtkey = callPackage ../development/python-modules/virtkey { };

  virtual-display = callPackage ../development/python-modules/virtual-display { };

  virtualenv = callPackage ../development/python-modules/virtualenv { };

  virtualenv-clone = callPackage ../development/python-modules/virtualenv-clone { };

  virtualenvwrapper = callPackage ../development/python-modules/virtualenvwrapper { };

  visitor = callPackage ../development/python-modules/visitor { };

  vispy = callPackage ../development/python-modules/vispy { };

  vivisect = callPackage ../development/python-modules/vivisect { };

  viv-utils = callPackage ../development/python-modules/viv-utils { };

  vmprof = callPackage ../development/python-modules/vmprof { };

  vncdo = callPackage ../development/python-modules/vncdo { };

  vobject = callPackage ../development/python-modules/vobject { };

  volkszaehler = callPackage ../development/python-modules/volkszaehler { };

  voluptuous = callPackage ../development/python-modules/voluptuous { };

  voluptuous-serialize = callPackage ../development/python-modules/voluptuous-serialize { };

  vowpalwabbit = callPackage ../development/python-modules/vowpalwabbit { };

  vsts = callPackage ../development/python-modules/vsts { };

  vsts-cd-manager = callPackage ../development/python-modules/vsts-cd-manager { };

  vsure = callPackage ../development/python-modules/vsure { };

  vtk = self.vtk_7;
  vtk_7 = toPythonModule (pkgs.vtk_7.override {
    pythonInterpreter = python;
    enablePython = true;
  });
  vtk_8 = toPythonModule (pkgs.vtk_8.override {
    pythonInterpreter = python;
    enablePython = true;
  });
  vtk_9 = toPythonModule (pkgs.vtk_9.override {
    pythonInterpreter = python;
    enablePython = true;
  });

  vultr = callPackage ../development/python-modules/vultr { };

  vulture = callPackage ../development/python-modules/vulture { };

  vxi11 = callPackage ../development/python-modules/vxi11 { };

  vyper = callPackage ../development/compilers/vyper { };

  w3lib = callPackage ../development/python-modules/w3lib { };

  wadllib = callPackage ../development/python-modules/wadllib { };

  waitress = callPackage ../development/python-modules/waitress { };

  waitress-django = callPackage ../development/python-modules/waitress-django { };

  wakeonlan = callPackage ../development/python-modules/wakeonlan { };

  Wand = callPackage ../development/python-modules/Wand { };

  warlock = callPackage ../development/python-modules/warlock { };

  warrant = callPackage ../development/python-modules/warrant { };

  waqiasync = callPackage ../development/python-modules/waqiasync { };

  wasabi = callPackage ../development/python-modules/wasabi { };

  wasm = callPackage ../development/python-modules/wasm { };

  wasmer = callPackage ../development/python-modules/wasmer { };

  watchdog = callPackage ../development/python-modules/watchdog {
    inherit (pkgs.darwin.apple_sdk.frameworks) CoreServices;
  };

  waterfurnace = callPackage ../development/python-modules/waterfurnace { };

  WazeRouteCalculator = callPackage ../development/python-modules/WazeRouteCalculator { };

  wcmatch = callPackage ../development/python-modules/wcmatch { };

  wcwidth = callPackage ../development/python-modules/wcwidth { };

  weasyprint = callPackage ../development/python-modules/weasyprint { };

  webapp2 = callPackage ../development/python-modules/webapp2 { };

  webassets = callPackage ../development/python-modules/webassets { };

  web = callPackage ../development/python-modules/web { };

  web-cache = callPackage ../development/python-modules/web-cache { };

  webcolors = callPackage ../development/python-modules/webcolors { };

  webdavclient3 = callPackage ../development/python-modules/webdavclient3 { };

  webencodings = callPackage ../development/python-modules/webencodings { };

  webexteamssdk = callPackage ../development/python-modules/webexteamssdk { };

  webhelpers = callPackage ../development/python-modules/webhelpers { };

  webob = callPackage ../development/python-modules/webob { };

  weboob = callPackage ../development/python-modules/weboob { };

  webrtcvad = callPackage ../development/python-modules/webrtcvad { };

  websocket_client = callPackage ../development/python-modules/websocket_client { };

  websockets = callPackage ../development/python-modules/websockets { };

  websockify = callPackage ../development/python-modules/websockify { };

  webtest = callPackage ../development/python-modules/webtest { };

  webthing = callPackage ../development/python-modules/webthing { };

  werkzeug = callPackage ../development/python-modules/werkzeug {
    pytestCheckHook = self.pytestCheckHook_6_1;
  };

  west = callPackage ../development/python-modules/west { };

  wfuzz = callPackage ../development/python-modules/wfuzz { };

  wget = callPackage ../development/python-modules/wget { };

  wheel = callPackage ../development/python-modules/wheel { };

  whichcraft = callPackage ../development/python-modules/whichcraft { };

  whisper = callPackage ../development/python-modules/whisper { };

  whitenoise = callPackage ../development/python-modules/whitenoise { };

  whois = callPackage ../development/python-modules/whois { };

  whoosh = callPackage ../development/python-modules/whoosh { };

  widgetsnbextension = callPackage ../development/python-modules/widgetsnbextension { };

  wiffi = callPackage ../development/python-modules/wiffi { };

  willow = callPackage ../development/python-modules/willow { };

  winacl = callPackage ../development/python-modules/winacl { };

  winsspi = callPackage ../development/python-modules/winsspi { };

  wled = callPackage ../development/python-modules/wled { };

  woob = callPackage ../development/python-modules/woob { };

  woodblock = callPackage ../development/python-modules/woodblock { };

  word2vec = callPackage ../development/python-modules/word2vec { };

  wordcloud = callPackage ../development/python-modules/wordcloud { };

  wordfreq = callPackage ../development/python-modules/wordfreq { };

  worldengine = callPackage ../development/python-modules/worldengine { };

  wrapio = callPackage ../development/python-modules/wrapio { };

  wrapt = callPackage ../development/python-modules/wrapt { };

  wrf-python = callPackage ../development/python-modules/wrf-python { };

  ws4py = callPackage ../development/python-modules/ws4py { };

  wsgi-intercept = callPackage ../development/python-modules/wsgi-intercept { };

  wsgiproxy2 = callPackage ../development/python-modules/wsgiproxy2 { };

  wsgitools = callPackage ../development/python-modules/wsgitools { };

  WSME = callPackage ../development/python-modules/WSME { };

  wsnsimpy = callPackage ../development/python-modules/wsnsimpy { };

  wsproto = if (pythonAtLeast "3.6") then
    callPackage ../development/python-modules/wsproto { }
  else
    callPackage ../development/python-modules/wsproto/0.14.nix { };

  wtforms = callPackage ../development/python-modules/wtforms { };

  wtf-peewee = callPackage ../development/python-modules/wtf-peewee { };

  wurlitzer = callPackage ../development/python-modules/wurlitzer { };

  wxPython_4_0 = callPackage ../development/python-modules/wxPython/4.0.nix {
    inherit (pkgs.darwin.apple_sdk.frameworks) AudioToolbox Carbon Cocoa CoreFoundation IOKit OpenGL;
    wxGTK = pkgs.wxGTK30.override {
      withGtk2 = false;
      withWebKit = true;
    };
  };

  wxPython_4_1 = callPackage ../development/python-modules/wxPython/4.1.nix {
    wxGTK = pkgs.wxGTK31.override {
      withGtk2 = false;
      withWebKit = true;
    };
  };

  x11_hash = callPackage ../development/python-modules/x11_hash { };

  x256 = callPackage ../development/python-modules/x256 { };

  xapian = callPackage ../development/python-modules/xapian {
    inherit (pkgs) xapian;
  };

  xapp = callPackage ../development/python-modules/xapp {
    inherit (pkgs) gtk3 gobject-introspection polkit;
    inherit (pkgs.cinnamon) xapps;
  };

  xarray = callPackage ../development/python-modules/xarray { };

  xattr = callPackage ../development/python-modules/xattr { };

  xboxapi = callPackage ../development/python-modules/xboxapi { };

  xcffib = callPackage ../development/python-modules/xcffib { };

  xdg = callPackage ../development/python-modules/xdg { };

  xdis = callPackage ../development/python-modules/xdis { };

  xdot = callPackage ../development/python-modules/xdot { };

  xenomapper = callPackage ../applications/science/biology/xenomapper { };

  xgboost = callPackage ../development/python-modules/xgboost {
    inherit (pkgs) xgboost;
  };

  xhtml2pdf = callPackage ../development/python-modules/xhtml2pdf { };

  xkcdpass = callPackage ../development/python-modules/xkcdpass { };

  xknx = callPackage ../development/python-modules/xknx { };

  xlib = callPackage ../development/python-modules/xlib { };

  xlrd = callPackage ../development/python-modules/xlrd { };

  xlsx2csv = callPackage ../development/python-modules/xlsx2csv { };

  XlsxWriter = callPackage ../development/python-modules/XlsxWriter { };

  xlwt = callPackage ../development/python-modules/xlwt { };

  xml2rfc = callPackage ../development/python-modules/xml2rfc { };

  xmldiff = callPackage ../development/python-modules/xmldiff { };

  xmljson = callPackage ../development/python-modules/xmljson { };

  xmlschema = callPackage ../development/python-modules/xmlschema { };

  xmlsec = callPackage ../development/python-modules/xmlsec {
    inherit (pkgs) libxslt libxml2 libtool pkg-config xmlsec;
  };

  xmltodict = callPackage ../development/python-modules/xmltodict { };

  xmodem = callPackage ../development/python-modules/xmodem { };

  xnd = callPackage ../development/python-modules/xnd { };

  xpath-expressions = callPackage ../development/python-modules/xpath-expressions { };

  xpybutil = callPackage ../development/python-modules/xpybutil { };

  xstatic-bootbox = callPackage ../development/python-modules/xstatic-bootbox { };

  xstatic-bootstrap = callPackage ../development/python-modules/xstatic-bootstrap { };

  xstatic = callPackage ../development/python-modules/xstatic { };

  xstatic-jquery = callPackage ../development/python-modules/xstatic-jquery { };

  xstatic-jquery-file-upload = callPackage ../development/python-modules/xstatic-jquery-file-upload { };

  xstatic-jquery-ui = callPackage ../development/python-modules/xstatic-jquery-ui { };

  xstatic-pygments = callPackage ../development/python-modules/xstatic-pygments { };

  xvfbwrapper = callPackage ../development/python-modules/xvfbwrapper {
    inherit (pkgs.xorg) xorgserver;
  };

  xxhash = callPackage ../development/python-modules/xxhash { };

  yahooweather = callPackage ../development/python-modules/yahooweather { };

  yalesmartalarmclient = callPackage ../development/python-modules/yalesmartalarmclient { };

  yalexs = callPackage ../development/python-modules/yalexs { };

  yamale = callPackage ../development/python-modules/yamale { };

  yamllint = callPackage ../development/python-modules/yamllint { };

  yamlloader = callPackage ../development/python-modules/yamlloader { };

  yamlordereddictloader = callPackage ../development/python-modules/yamlordereddictloader { };

  yanc = callPackage ../development/python-modules/yanc { };

  yapf = callPackage ../development/python-modules/yapf { };

  yappi = callPackage ../development/python-modules/yappi { };

  Yapsy = callPackage ../development/python-modules/yapsy { };

  yara-python = callPackage ../development/python-modules/yara-python { };

  yarg = callPackage ../development/python-modules/yarg { };

  yarl = callPackage ../development/python-modules/yarl { };

  yaswfp = callPackage ../development/python-modules/yaswfp { };

  yattag = callPackage ../development/python-modules/yattag { };

  ydiff = callPackage ../development/python-modules/ydiff { };

  yeelight = callPackage ../development/python-modules/yeelight { };

  yfinance = callPackage ../development/python-modules/yfinance { };

  yoda = toPythonModule (pkgs.yoda.override { inherit python; });

  youtube-dl = callPackage ../tools/misc/youtube-dl { };

  youtube-dl-light = callPackage ../tools/misc/youtube-dl {
    ffmpegSupport = false;
    phantomjsSupport = false;
  };

  yowsup = callPackage ../development/python-modules/yowsup { };

  yq = callPackage ../development/python-modules/yq {
    inherit (pkgs) jq;
  };

  ytmusicapi = callPackage ../development/python-modules/ytmusicapi { };

  yubico-client = callPackage ../development/python-modules/yubico-client { };

  z3c-checkversions = callPackage ../development/python-modules/z3c-checkversions { };

  z3 = (toPythonModule (pkgs.z3.override {
    inherit python;
  })).python;

  zake = callPackage ../development/python-modules/zake { };

  zarr = callPackage ../development/python-modules/zarr { };

  zc_buildout221 = callPackage ../development/python-modules/buildout { };

  zc_buildout = self.zc_buildout221; # A patched version of buildout, useful for buildout based development on Nix

  zc_buildout_nix = callPackage ../development/python-modules/buildout-nix { };

  zc_lockfile = callPackage ../development/python-modules/zc_lockfile { };

  zconfig = callPackage ../development/python-modules/zconfig { };

  zdaemon = callPackage ../development/python-modules/zdaemon { };

  zeek = toPythonModule (pkgs.zeek.override {
    python3 = python;
  }).py;

  zeep = callPackage ../development/python-modules/zeep { };

  zeitgeist = (toPythonModule (pkgs.zeitgeist.override {
    python3 = python;
  })).py;

  zeroc-ice = callPackage ../development/python-modules/zeroc-ice { };

  zeroconf = callPackage ../development/python-modules/zeroconf { };

  zerorpc = callPackage ../development/python-modules/zerorpc { };

  zetup = callPackage ../development/python-modules/zetup { };

  zha-quirks = callPackage ../development/python-modules/zha-quirks { };

  zict = callPackage ../development/python-modules/zict { };

  zigpy = callPackage ../development/python-modules/zigpy { };

  zigpy-cc = callPackage ../development/python-modules/zigpy-cc { };

  zigpy-deconz = callPackage ../development/python-modules/zigpy-deconz { };

  zigpy-xbee = callPackage ../development/python-modules/zigpy-xbee { };

  zigpy-zigate = callPackage ../development/python-modules/zigpy-zigate { };

  zigpy-znp = callPackage ../development/python-modules/zigpy-znp { };

  zimports = callPackage ../development/python-modules/zimports { };

  zipfile36 = callPackage ../development/python-modules/zipfile36 { };

  zipp = callPackage ../development/python-modules/zipp { };

  zipstream = callPackage ../development/python-modules/zipstream { };

  zm-py = callPackage ../development/python-modules/zm-py { };

  zodb = callPackage ../development/python-modules/zodb { };

  zodbpickle = callPackage ../development/python-modules/zodbpickle { };

  zope_broken = callPackage ../development/python-modules/zope_broken { };

  zope_component = callPackage ../development/python-modules/zope_component { };

  zope_configuration = callPackage ../development/python-modules/zope_configuration { };

  zope_contenttype = callPackage ../development/python-modules/zope_contenttype { };

  zope_copy = callPackage ../development/python-modules/zope_copy { };

  zope-deferredimport = callPackage ../development/python-modules/zope-deferredimport { };

  zope_deprecation = callPackage ../development/python-modules/zope_deprecation { };

  zope_dottedname = callPackage ../development/python-modules/zope_dottedname { };

  zope_event = callPackage ../development/python-modules/zope_event { };

  zope_exceptions = callPackage ../development/python-modules/zope_exceptions { };

  zope_filerepresentation = callPackage ../development/python-modules/zope_filerepresentation { };

  zope-hookable = callPackage ../development/python-modules/zope-hookable { };

  zope_i18nmessageid = callPackage ../development/python-modules/zope_i18nmessageid { };

  zope_interface = callPackage ../development/python-modules/zope_interface { };

  zope_lifecycleevent = callPackage ../development/python-modules/zope_lifecycleevent { };

  zope_location = callPackage ../development/python-modules/zope_location { };

  zope_proxy = callPackage ../development/python-modules/zope_proxy { };

  zope_schema = callPackage ../development/python-modules/zope_schema { };

  zope_size = callPackage ../development/python-modules/zope_size { };

  zope_testing = callPackage ../development/python-modules/zope_testing { };

  zope_testrunner = callPackage ../development/python-modules/zope_testrunner { };

  zopfli = callPackage ../development/python-modules/zopfli { };

  zstandard = callPackage ../development/python-modules/zstandard { };

  zstd = callPackage ../development/python-modules/zstd {
    inherit (pkgs) zstd;
  };

  zulip = callPackage ../development/python-modules/zulip { };

  zwave-js-server-python = callPackage ../development/python-modules/zwave-js-server-python { };

  zxcvbn = callPackage ../development/python-modules/zxcvbn { };
}<|MERGE_RESOLUTION|>--- conflicted
+++ resolved
@@ -3795,15 +3795,10 @@
 
   license-expression = callPackage ../development/python-modules/license-expression { };
 
-<<<<<<< HEAD
-=======
   lief = (toPythonModule (pkgs.lief.override {
     inherit python;
   })).py;
 
-  lightblue = callPackage ../development/python-modules/lightblue { };
-
->>>>>>> c21475e7
   lightgbm = callPackage ../development/python-modules/lightgbm { };
 
   lightning = callPackage ../development/python-modules/lightning { };
