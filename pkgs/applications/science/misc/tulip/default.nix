--- conflicted
+++ resolved
@@ -7,13 +7,8 @@
   inherit version;
 
   src = fetchurl {
-<<<<<<< HEAD
     url = "mirror://sourceforge/auber/${pname}-${version}_src.tar.gz";
-    sha256 = "1i70y8b39gkpxfalr9844pa3l4bnnyw5y7ngxdqibil96k2b9q9h";
-=======
-    url = "mirror://sourceforge/auber/${name}_src.tar.gz";
     sha256 = "0bqmqy6sri87a8xv5xf7ffaq5zin4hiaa13g0l64b84i7yckfwky";
->>>>>>> 8943fb5f
   };
 
   buildInputs = [ libxml2 freetype glew libGLU_combined qt4 libjpeg python ];
