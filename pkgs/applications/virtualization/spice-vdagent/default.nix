{lib, stdenv, fetchurl, pkg-config, alsaLib, spice-protocol, glib,
 libpciaccess, libxcb, libXrandr, libXinerama, libXfixes, dbus, libdrm,
 systemd}:
stdenv.mkDerivation rec {
  name = "spice-vdagent-0.20.0";
  src = fetchurl {
    url = "https://www.spice-space.org/download/releases/${name}.tar.bz2";
    sha256 = "0n9k2kna2gd1zi6jv45zsp2jlv439nz5l5jjijirxqaycwi74srf";
  };
<<<<<<< HEAD
  env.NIX_CFLAGS_COMPILE = "-Wno-error=address-of-packed-member";
=======
  NIX_CFLAGS_COMPILE = [ "-Wno-error=address-of-packed-member" ];
  patchFlags = [ "-uNp1" ];
  # included in the next release.
  patches = [ ./timeout.diff ];
>>>>>>> 211be6af
  postPatch = ''
    substituteInPlace data/spice-vdagent.desktop --replace /usr $out
  '';
  nativeBuildInputs = [ pkg-config ];
  buildInputs = [ alsaLib spice-protocol glib libdrm
                  libpciaccess libxcb libXrandr libXinerama libXfixes
                  dbus systemd ] ;
  meta = {
    description = "Enhanced SPICE integration for linux QEMU guest";
    longDescription = ''
       Spice agent for linux guests offering
       * Client mouse mode
       * Copy and paste
       * Automatic adjustment of the X-session resolution
         to the client resolution
       * Multiple displays
    '';
    homepage = "https://www.spice-space.org/";
    license = lib.licenses.gpl3;
    maintainers = [ lib.maintainers.aboseley ];
    platforms = lib.platforms.linux;
  };
}<|MERGE_RESOLUTION|>--- conflicted
+++ resolved
@@ -7,14 +7,10 @@
     url = "https://www.spice-space.org/download/releases/${name}.tar.bz2";
     sha256 = "0n9k2kna2gd1zi6jv45zsp2jlv439nz5l5jjijirxqaycwi74srf";
   };
-<<<<<<< HEAD
   env.NIX_CFLAGS_COMPILE = "-Wno-error=address-of-packed-member";
-=======
-  NIX_CFLAGS_COMPILE = [ "-Wno-error=address-of-packed-member" ];
   patchFlags = [ "-uNp1" ];
   # included in the next release.
   patches = [ ./timeout.diff ];
->>>>>>> 211be6af
   postPatch = ''
     substituteInPlace data/spice-vdagent.desktop --replace /usr $out
   '';
