{ lib
, buildGoModule
, buildGoPackage
, fetchFromGitHub
, callPackage
, runtimeShell
}:
let
  list = lib.importJSON ./providers.json;

  buildWithGoModule = data:
    buildGoModule {
      pname = data.repo;
      version = data.version;
      subPackages = [ "." ];
      src = fetchFromGitHub {
        inherit (data) owner repo rev sha256;
      };
      vendorSha256 = data.vendorSha256 or null;

      # Terraform allow checking the provider versions, but this breaks
      # if the versions are not provided via file paths.
      postBuild = "mv $NIX_BUILD_TOP/go/bin/${data.repo}{,_v${data.version}}";
      passthru = data;
    };

<<<<<<< HEAD
  # Google is now using the vendored go modules, which works a bit differently
  # and is not 100% compatible with the pre-modules vendored folders.
  #
  # Instead of switching to goModules which requires a goModSha256, patch the
  # goPackage derivation so it can install the top-level.
  patchGoModVendor = drv:
    drv.overrideAttrs (attrs: {
      buildFlags = [ "-mod=vendor" ];

      # override configurePhase to not move the source into GOPATH
      configurePhase = ''
        export GOPATH=$NIX_BUILD_TOP/go:$GOPATH
        export GOCACHE=$TMPDIR/go-cache
        export GO111MODULE=on
      '';

      # just build and install into $GOPATH/bin
      buildPhase = ''
        go install -mod=vendor -v -p 16 .
      '';

      # don't run the tests, they are broken in this setup
      doCheck = false;
    });
=======
  buildWithGoPackage = data:
    buildGoPackage {
      pname = data.repo;
      version = data.version;
      goPackagePath = "github.com/${data.owner}/${data.repo}";
      subPackages = [ "." ];
      src = fetchFromGitHub {
        inherit (data) owner repo rev sha256;
      };
      # Terraform allow checking the provider versions, but this breaks
      # if the versions are not provided via file paths.
      postBuild = "mv $NIX_BUILD_TOP/go/bin/${data.repo}{,_v${data.version}}";
      passthru = data;
    };
>>>>>>> 211be6af

  # These providers are managed with the ./update-all script
  automated-providers = lib.mapAttrs (_: attrs:
    (if (lib.hasAttr "vendorSha256" attrs) then buildWithGoModule else buildWithGoPackage)
      attrs) list;

  # These are the providers that don't fall in line with the default model
  special-providers = {
    acme = automated-providers.acme.overrideAttrs (attrs: {
      prePatch = attrs.prePatch or "" + ''
        substituteInPlace go.mod --replace terraform-providers/terraform-provider-acme getstackhead/terraform-provider-acme
        substituteInPlace main.go --replace terraform-providers/terraform-provider-acme getstackhead/terraform-provider-acme
      '';
    });

    # Packages that don't fit the default model
    ansible = callPackage ./ansible {};
    cloudfoundry = callPackage ./cloudfoundry {};
    gandi = callPackage ./gandi {};
    hcloud = callPackage ./hcloud {};
    keycloak = callPackage ./keycloak {};
    libvirt = callPackage ./libvirt {};
    linuxbox = callPackage ./linuxbox {};
    lxd = callPackage ./lxd {};
    vpsadmin = callPackage ./vpsadmin {};
    vercel = callPackage ./vercel {};
  };
in
  automated-providers // special-providers<|MERGE_RESOLUTION|>--- conflicted
+++ resolved
@@ -24,32 +24,6 @@
       passthru = data;
     };
 
-<<<<<<< HEAD
-  # Google is now using the vendored go modules, which works a bit differently
-  # and is not 100% compatible with the pre-modules vendored folders.
-  #
-  # Instead of switching to goModules which requires a goModSha256, patch the
-  # goPackage derivation so it can install the top-level.
-  patchGoModVendor = drv:
-    drv.overrideAttrs (attrs: {
-      buildFlags = [ "-mod=vendor" ];
-
-      # override configurePhase to not move the source into GOPATH
-      configurePhase = ''
-        export GOPATH=$NIX_BUILD_TOP/go:$GOPATH
-        export GOCACHE=$TMPDIR/go-cache
-        export GO111MODULE=on
-      '';
-
-      # just build and install into $GOPATH/bin
-      buildPhase = ''
-        go install -mod=vendor -v -p 16 .
-      '';
-
-      # don't run the tests, they are broken in this setup
-      doCheck = false;
-    });
-=======
   buildWithGoPackage = data:
     buildGoPackage {
       pname = data.repo;
@@ -64,7 +38,6 @@
       postBuild = "mv $NIX_BUILD_TOP/go/bin/${data.repo}{,_v${data.version}}";
       passthru = data;
     };
->>>>>>> 211be6af
 
   # These providers are managed with the ./update-all script
   automated-providers = lib.mapAttrs (_: attrs:
