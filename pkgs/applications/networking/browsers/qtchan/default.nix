{ mkDerivation, lib, fetchFromGitHub, qmake, qtbase }:

<<<<<<< HEAD
stdenv.mkDerivation rec {
  pname = "qtchan";
  version = "0.100";
=======
mkDerivation rec {
  pname = "qtchan";
  version = "1.0.1";
>>>>>>> 8943fb5f

  src = fetchFromGitHub {
    owner  = "siavash119";
    repo   = "qtchan";
    rev    = "v${version}";
    sha256 = "1x11m1kwqindzc0dkpfifcglsb362impaxs85kgzx50p898sz9ll";
  };

  enableParallelBuilding = true;
  nativeBuildInputs = [ qmake ];
  buildInputs = [ qtbase ];
  qmakeFlags = [ "CONFIG-=app_bundle" ];

  installPhase = ''
    mkdir -p $out/bin
    cp qtchan $out/bin
  '';

  meta = with lib; {
    description = "4chan browser in qt5";
    homepage    = "https://github.com/siavash119/qtchan";
    license     = licenses.mit;
    maintainers = with maintainers; [ chiiruno ];
    platforms   = platforms.unix;
  };
}<|MERGE_RESOLUTION|>--- conflicted
+++ resolved
@@ -1,14 +1,8 @@
 { mkDerivation, lib, fetchFromGitHub, qmake, qtbase }:
 
-<<<<<<< HEAD
-stdenv.mkDerivation rec {
-  pname = "qtchan";
-  version = "0.100";
-=======
 mkDerivation rec {
   pname = "qtchan";
   version = "1.0.1";
->>>>>>> 8943fb5f
 
   src = fetchFromGitHub {
     owner  = "siavash119";
