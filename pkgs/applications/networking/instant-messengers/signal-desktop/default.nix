{ stdenv, lib, fetchurl, dpkg, wrapGAppsHook
, gnome2, gtk3, atk, at-spi2-atk, cairo, pango, gdk-pixbuf, glib, freetype, fontconfig
, dbus, libX11, xorg, libXi, libXcursor, libXdamage, libXrandr, libXcomposite
, libXext, libXfixes, libXrender, libXtst, libXScrnSaver, nss, nspr, alsaLib
, cups, expat, udev, libnotify, libuuid
# Unfortunately this also overwrites the UI language (not just the spell
# checking language!):
, hunspellDicts, spellcheckerLanguage ? null # E.g. "de_DE"
# For a full list of available languages:
# $ cat pkgs/development/libraries/hunspell/dictionaries.nix | grep "dictFileName =" | awk '{ print $3 }'
}:

let
  customLanguageWrapperArgs = (with lib;
    let
      # E.g. "de_DE" -> "de-de" (spellcheckerLanguage -> hunspellDict)
      spellLangComponents = splitString "_" spellcheckerLanguage;
      hunspellDict = elemAt spellLangComponents 0 + "-" + toLower (elemAt spellLangComponents 1);
    in if spellcheckerLanguage != null
      then ''
        --set HUNSPELL_DICTIONARIES "${hunspellDicts.${hunspellDict}}/share/hunspell" \
        --set LC_MESSAGES "${spellcheckerLanguage}"''
      else "");
  rpath = lib.makeLibraryPath [
    alsaLib
    atk
    at-spi2-atk
    cairo
    cups
    dbus
    expat
    fontconfig
    freetype
    gdk-pixbuf
    glib
    gnome2.GConf
    gtk3
    pango
    libnotify
    libuuid
    libX11
    libXScrnSaver
    libXcomposite
    libXcursor
    libXdamage
    libXext
    libXfixes
    libXi
    libXrandr
    libXrender
    libXtst
    nspr
    nss
    udev
    xorg.libxcb
  ];

in stdenv.mkDerivation rec {
<<<<<<< HEAD
  pname = "signal-desktop";
  version = "1.26.0";
=======
  name = "signal-desktop-${version}";
  version = "1.26.1";
>>>>>>> c68f58d9

  src = fetchurl {
    url = "https://updates.signal.org/desktop/apt/pool/main/s/signal-desktop/signal-desktop_${version}_amd64.deb";
    sha256 = "1s48mgya1gvidk0fmm7pifhqj2k0dc9xdq3h5ifz9kivjp7h0z09";
  };

  phases = [ "unpackPhase" "installPhase" ];

  nativeBuildInputs = [ dpkg wrapGAppsHook ];

  unpackPhase = "dpkg-deb -x $src .";

  installPhase = ''
    mkdir -p $out
    cp -R opt $out

    mv ./usr/share $out/share
    mv $out/opt/Signal $out/libexec
    rmdir $out/opt

    chmod -R g-w $out

    # Patch signal
    patchelf --set-interpreter "$(cat $NIX_CC/nix-support/dynamic-linker)" \
             --set-rpath ${rpath}:$out/libexec $out/libexec/signal-desktop
    wrapProgram $out/libexec/signal-desktop \
      --prefix XDG_DATA_DIRS : "${gtk3}/share/gsettings-schemas/${gtk3.name}/" \
      --prefix LD_LIBRARY_PATH : "${stdenv.cc.cc.lib}/lib" \
      ${customLanguageWrapperArgs} \
      "''${gappsWrapperArgs[@]}"

    # Symlink to bin
    mkdir -p $out/bin
    ln -s $out/libexec/signal-desktop $out/bin/signal-desktop

    # Fix the desktop link
    substituteInPlace $out/share/applications/signal-desktop.desktop \
      --replace /opt/Signal/signal-desktop $out/bin/signal-desktop
  '';

  meta = {
    description = "Private, simple, and secure messenger";
    longDescription = ''
      Signal Desktop is an Electron application that links with your
      "Signal Android" or "Signal iOS" app.
    '';
    homepage    = https://signal.org/;
    license     = lib.licenses.gpl3;
    maintainers = with lib.maintainers; [ ixmatus primeos ];
    platforms   = [ "x86_64-linux" ];
  };
}<|MERGE_RESOLUTION|>--- conflicted
+++ resolved
@@ -56,13 +56,8 @@
   ];
 
 in stdenv.mkDerivation rec {
-<<<<<<< HEAD
   pname = "signal-desktop";
-  version = "1.26.0";
-=======
-  name = "signal-desktop-${version}";
   version = "1.26.1";
->>>>>>> c68f58d9
 
   src = fetchurl {
     url = "https://updates.signal.org/desktop/apt/pool/main/s/signal-desktop/signal-desktop_${version}_amd64.deb";
