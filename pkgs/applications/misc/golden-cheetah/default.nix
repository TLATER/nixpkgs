--- conflicted
+++ resolved
@@ -15,15 +15,7 @@
     categories = "Application;Utility;";
   };
 in mkDerivation rec {
-<<<<<<< HEAD
   pname = "golden-cheetah";
-  version = "3.4";
-  src = fetchurl {
-    name = "${pname}-${version}.tar.gz";
-    url = "https://github.com/GoldenCheetah/GoldenCheetah/archive/V${version}.tar.gz";
-    sha256 = "0fiz2pj155cd357kph50lc6rjyzwp045glfv4y68qls9j7m9ayaf";
-=======
-  name = "golden-cheetah-${version}";
   version = "3.5-DEV1903";
 
   src = fetchFromGitHub {
@@ -31,7 +23,6 @@
     repo = "GoldenCheetah";
     rev = "v${version}";
     sha256 = "130b0hm04i0hf97rs1xrdfhbal5vjsknj3x4cdxjh7rgbg2p1sm3";
->>>>>>> 8943fb5f
   };
 
   buildInputs = [
