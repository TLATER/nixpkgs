{ lib, stdenv, fetchFromGitHub, autoreconfHook, popt }:

stdenv.mkDerivation {
  pname = "svox";
  version = "2018-02-14";

  # basically took the source code from android and borrowed autotool patches from debian
  src = fetchFromGitHub {
    owner = "naggety";
    repo = "picotts";
    rev = "e3ba46009ee868911fa0b53db672a55f9cc13b1c";
    sha256 = "0k3m7vh1ak9gmxd83x29cvhzfkybgz5hnlhd9xj19l1bjyx84s8v";
  };

  postPatch = ''
    cd pico
  '';

  buildInputs = [ popt ];

<<<<<<< HEAD
  env.NIX_CFLAGS_COMPILE = "-include stdint.h";
=======
  nativeBuildInputs = [ autoreconfHook ];
>>>>>>> 211be6af

  meta = with lib; {
    description = "Text-to-speech engine";
    homepage = "https://android.googlesource.com/platform/external/svox";
    platforms = platforms.linux;
    license = licenses.asl20;
    maintainers = with maintainers; [ abbradar ];
  };
}<|MERGE_RESOLUTION|>--- conflicted
+++ resolved
@@ -18,11 +18,7 @@
 
   buildInputs = [ popt ];
 
-<<<<<<< HEAD
-  env.NIX_CFLAGS_COMPILE = "-include stdint.h";
-=======
   nativeBuildInputs = [ autoreconfHook ];
->>>>>>> 211be6af
 
   meta = with lib; {
     description = "Text-to-speech engine";
