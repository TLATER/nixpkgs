{ lib, stdenv, fetchurl, fetchpatch, flite, alsaLib, debug ? false }:

stdenv.mkDerivation rec {
  pname = "eflite";
  version = "0.4.1";

  src = fetchurl {
    url = "https://sourceforge.net/projects/eflite/files/eflite/${version}/${pname}-${version}.tar.gz";
    sha256 = "088p9w816s02s64grfs28gai3lnibzdjb9d1jwxzr8smbs2qbbci";
  };

  buildInputs = [ flite alsaLib ];

  configureFlags = [
    "flite_dir=${flite}"
    "--with-audio=alsa"
    "--with-vox=cmu_us_kal16"
  ];

  patches = [
    (fetchpatch {
      url = "https://sources.debian.org/data/main/e/eflite/0.4.1-8/debian/patches/cvs-update";
      sha256 = "0r631vzmky7b7qyhm152557y4fr0xqrpi3y4w66fcn6p4rj03j05";
    })
    (fetchpatch {
      url = "https://sources.debian.org/data/main/e/eflite/0.4.1-8/debian/patches/buf-overflow";
      sha256 = "071qk133kb7n7bq6kxgh3p9bba6hcl1ixsn4lx8vp8klijgrvkmx";
    })
    (fetchpatch {
      url = "https://sources.debian.org/data/main/e/eflite/0.4.1-8/debian/patches/link";
      sha256 = "0p833dp4pdsya72bwh3syvkq85927pm6snxvx13lvcppisbhj0fc";
    })
    ./format.patch
  ];

<<<<<<< HEAD
  env.CFLAGS = stdenv.lib.optionalString debug "-DDEBUG=2";
=======
  CFLAGS = lib.optionalString debug " -DDEBUG=2";
>>>>>>> 211be6af

  meta = {
    homepage = "http://eflite.sourceforge.net";
    description = "Speech server for screen readers";
    longDescription = ''
      EFlite is a speech server for Emacspeak and other screen
      readers that allows them to interface with Festival Lite,
      a free text-to-speech engine developed at the CMU Speech
      Center as an off-shoot of Festival.
    '';
    license = lib.licenses.gpl2;
    platforms = lib.platforms.linux;
    maintainers = with lib.maintainers; [ jhhuh ];
  };
}<|MERGE_RESOLUTION|>--- conflicted
+++ resolved
@@ -33,11 +33,7 @@
     ./format.patch
   ];
 
-<<<<<<< HEAD
-  env.CFLAGS = stdenv.lib.optionalString debug "-DDEBUG=2";
-=======
-  CFLAGS = lib.optionalString debug " -DDEBUG=2";
->>>>>>> 211be6af
+  env.CFLAGS = lib.optionalString debug " -DDEBUG=2";
 
   meta = {
     homepage = "http://eflite.sourceforge.net";
