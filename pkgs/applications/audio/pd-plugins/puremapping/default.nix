--- conflicted
+++ resolved
@@ -1,18 +1,11 @@
 { stdenv, fetchurl, unzip, puredata }:
 
 stdenv.mkDerivation rec {
-<<<<<<< HEAD
-  name = "puremapping-20160130";
-
-  src = fetchurl {
-    url = "http://www.chnry.net/data/puremapping-20160130-generic.zip";
-=======
   name = "puremapping-${version}";
   version = "20160130";
 
   src = fetchurl {
     url = "http://www.chnry.net/data/puremapping-${version}-generic.zip";
->>>>>>> b54009fd
     name = "puremapping";
     sha256 = "1h7qgqd8srrxw2y1rkdw5js4k6f5vc8x6nlm2mq9mq9vjck7n1j7";
   };
