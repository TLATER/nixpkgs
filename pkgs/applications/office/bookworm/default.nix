--- conflicted
+++ resolved
@@ -3,24 +3,13 @@
 
 stdenv.mkDerivation rec {
   pname = "bookworm";
-<<<<<<< HEAD
-  version = "unstable-2018-10-21";
-=======
   version = "unstable-2018-11-19";
-
-  name = "${pname}-${version}";
->>>>>>> fd26e7be
 
   src = fetchFromGitHub {
     owner = "babluboy";
     repo = pname;
-<<<<<<< HEAD
-    rev = "4f7b118281667d22f1b3205edf0b775341fa49cb";
-    sha256 = "0bcyim87zk4b4xmgfs158lnds3y8jg7ppzw54kjpc9rh66fpn3b9";
-=======
     rev = "4c3061784ff42151cac77d12bf2a28bf831fdfc5";
     sha256 = "0yrqxa60xlvz249kx966z5krx8i7h17ac0hjgq9p8f0irzy5yp0n";
->>>>>>> fd26e7be
   };
 
   nativeBuildInputs = [
