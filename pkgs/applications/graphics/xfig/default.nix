{ stdenv, fetchurl, makeWrapper, imake
, xlibsWrapper, libXpm, libXmu, libXi, libXp, Xaw3d, libpng, libjpeg}:

let version = "3.2.5b"; in
stdenv.mkDerivation {
  name = "xfig-${version}";

  src = fetchurl {
    url = "mirror://sourceforge/mcj/xfig.${version}.full.tar.gz";
    sha256 = "1hl5x49sgc0vap411whhcq6qhvh4xbjg7jggv7ih9pplg5nwy0aw";
  };

  builder = ./builder.sh;

  buildInputs = [xlibsWrapper libXpm libXmu libXi libXp Xaw3d libpng libjpeg];

  nativeBuildInputs = [ imake makeWrapper ];

<<<<<<< HEAD
  hardeningDisable = [ "format" ];

  NIX_CFLAGS_COMPILE = "-I${libXpm}/include/X11";
=======
  NIX_CFLAGS_COMPILE = "-I${libXpm.dev}/include/X11";
>>>>>>> 0729f606

  patches =
    let
      debPrefix = "http://patch-tracker.debian.org/patch/series/dl/xfig/1:3.2.5.b-3";
    in
    [
      (fetchurl {
        url = "${debPrefix}/35_CVE-2010-4262.patch";
        sha256 = "1pj669sz49wzjvvm96gwbnani7wqi0ijh21imqdzqw47qxdv7zp5";
      })
      (fetchurl {
        url = "${debPrefix}/13_remove_extra_libs.patch";
        sha256 = "1qb14ay0c8xrjzhi21jl7sl8mdzxardldzpnflkzml774bbpn8av";
      })
      (fetchurl {
        url = "${debPrefix}/36_libpng15.patch";
        sha256 = "0jd5bqj7sj9bbnxg2d0y6zmv4ka4qif2x4zc84ngdqga5433anvn";
      })
    ];

  meta = {
    description = "An interactive drawing tool for X11";
    homepage = http://xfig.org;
    platforms = stdenv.lib.platforms.gnu;         # arbitrary choice
  };
}<|MERGE_RESOLUTION|>--- conflicted
+++ resolved
@@ -16,13 +16,9 @@
 
   nativeBuildInputs = [ imake makeWrapper ];
 
-<<<<<<< HEAD
   hardeningDisable = [ "format" ];
 
-  NIX_CFLAGS_COMPILE = "-I${libXpm}/include/X11";
-=======
   NIX_CFLAGS_COMPILE = "-I${libXpm.dev}/include/X11";
->>>>>>> 0729f606
 
   patches =
     let
