--- conflicted
+++ resolved
@@ -26,13 +26,8 @@
 
   nativeBuildInputs = [ autoconf automake libtool pkg-config ];
 
-<<<<<<< HEAD
   env.NIX_LDFLAGS = "-lz"
-    + stdenv.lib.optionalString (!isGdkQuartzBackend) " -lX11";
-=======
-  NIX_LDFLAGS = "-lz"
     + lib.optionalString (!isGdkQuartzBackend) " -lX11";
->>>>>>> 211be6af
 
   desktopItem = makeDesktopItem {
     name = name;
