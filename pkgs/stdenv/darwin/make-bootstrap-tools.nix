--- conflicted
+++ resolved
@@ -61,16 +61,11 @@
       cp -d ${libssh2.out}/lib/libssh*.dylib $out/lib
       cp -d ${openssl.out}/lib/*.dylib $out/lib
 
-<<<<<<< HEAD
       cp -d ${gnugrep.pcre.out}/lib/libpcre*.dylib $out/lib
-      cp -d ${libiconv.lib}/lib/libiconv*.dylib $out/lib
-=======
-      cp -d ${gnugrep.pcre}/lib/libpcre*.dylib $out/lib
-      cp -d ${libiconv}/lib/lib*.dylib $out/lib
+      cp -d ${libiconv.lib}/lib/lib*.dylib $out/lib
       cp -d ${gettext}/lib/libintl*.dylib $out/lib
       chmod +x $out/lib/libintl*.dylib
-      cp -d ${ncurses}/lib/libncurses*.dylib $out/lib
->>>>>>> 53b38932
+      cp -d ${ncurses.lib}/lib/libncurses*.dylib $out/lib
 
       # Copy what we need of clang
       cp -d ${llvmPackages.clang-unwrapped}/bin/clang $out/bin
@@ -87,7 +82,7 @@
 
       cp -d ${icu.out}/lib/libicu*.dylib $out/lib
       cp -d ${zlib.out}/lib/libz.*       $out/lib
-      cp -d ${gmpxx}/lib/libgmp*.*   $out/lib
+      cp -d ${gmpxx.out}/lib/libgmp*.*   $out/lib
       cp -d ${xz.out}/lib/liblzma*.*     $out/lib
 
       # Copy binutils.
@@ -143,7 +138,7 @@
       cp ${stdenv.shell} $out/on-server/sh
       cp ${cpio}/bin/cpio $out/on-server
       cp ${coreutils_}/bin/mkdir $out/on-server
-      cp ${bzip2}/bin/bzip2 $out/on-server
+      cp ${bzip2.bin}/bin/bzip2 $out/on-server
 
       chmod u+w $out/on-server/*
       strip $out/on-server/*
