{ stdenv, fetchurl, chipmunk, sqlite, curl, zlib, bzip2, libjpeg
, libpng, freeglut, libGLU, libGL, SDL, SDL_mixer, SDL_image, SDL_net
, SDL_ttf, lua5, ode, libxdg_basedir, libxml2 }:

stdenv.mkDerivation rec {
  pname = "xmoto";
  version = "0.5.11";

  src = fetchurl {
    url = "https://download.tuxfamily.org/xmoto/xmoto/${version}/xmoto-${version}-src.tar.gz";
    sha256 = "1ci6r8zd0l7z28cy92ddf9dmqbdqwinz2y1cny34c61b57wsd155";
  };

  buildInputs = [
    chipmunk sqlite curl zlib bzip2 libjpeg libpng
    freeglut libGLU libGL SDL SDL_mixer SDL_image SDL_net SDL_ttf
    lua5 ode libxdg_basedir libxml2
  ];

<<<<<<< HEAD
  env.CXXFLAGS = "-fpermissive";
=======
  CXXFLAGS = [
    "-fpermissive"
    # Build using the old C++ ABI to fix issue with missing text; the issue
    # should be fixed in the next stable release (if that ever does happen)
    "-D_GLIBCXX_USE_CXX11_ABI=0"
  ];
>>>>>>> a584339f

  meta = with stdenv.lib; {
    description = "Obstacled race game";
    homepage = "http://xmoto.tuxfamily.org";
    maintainers = with maintainers; [ raskin pSub ];
    platforms = platforms.linux;
    license = licenses.gpl2;
  };
}<|MERGE_RESOLUTION|>--- conflicted
+++ resolved
@@ -17,16 +17,12 @@
     lua5 ode libxdg_basedir libxml2
   ];
 
-<<<<<<< HEAD
-  env.CXXFLAGS = "-fpermissive";
-=======
-  CXXFLAGS = [
+  env.CXXFLAGS = toString [
     "-fpermissive"
     # Build using the old C++ ABI to fix issue with missing text; the issue
     # should be fixed in the next stable release (if that ever does happen)
     "-D_GLIBCXX_USE_CXX11_ABI=0"
   ];
->>>>>>> a584339f
 
   meta = with stdenv.lib; {
     description = "Obstacled race game";
