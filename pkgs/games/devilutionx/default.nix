{ stdenv, fetchFromGitHub, cmake, SDL2, SDL2_mixer, SDL2_ttf, libsodium, pkg-config }:
stdenv.mkDerivation rec {
  version = "1.0.0";
  pname = "devilutionx";

  src = fetchFromGitHub {
    owner = "diasurgical";
    repo = "devilutionX";
    rev = version;
    sha256 = "0lx903gchda4bgr71469yn63rx5ya6xv9j1azx18nrv3sskrphn4";
  };

<<<<<<< HEAD
  env.NIX_CFLAGS_COMPILE = "-I${SDL2_ttf}/include/SDL2";
=======
  NIX_CFLAGS_COMPILE = [
    "-I${SDL2_ttf}/include/SDL2"
    ''-DTTF_FONT_PATH="${placeholder "out"}/share/fonts/truetype/CharisSILB.ttf"''
  ];
>>>>>>> 71c19d3e

  nativeBuildInputs = [ pkg-config cmake ];
  buildInputs = [ libsodium SDL2 SDL2_mixer SDL2_ttf ];

  installPhase = ''
    runHook preInstall

  '' + (if stdenv.isDarwin then ''
    mkdir -p $out/Applications
    mv devilutionx.app $out/Applications
  '' else ''
    install -Dm755 -t $out/bin devilutionx
    install -Dt $out/share/fonts/truetype ../Packaging/resources/CharisSILB.ttf

    # TODO: icons and .desktop (see Packages/{debian,fedora}/*)
  '') + ''

    runHook postInstall
  '';

  meta = with stdenv.lib; {
    homepage = "https://github.com/diasurgical/devilutionX";
    description = "Diablo build for modern operating systems";
    longDescription = "In order to play this game a copy of diabdat.mpq is required. Place a copy of diabdat.mpq in ~/.local/share/diasurgical/devilution before executing the game.";
    license = licenses.unlicense;
    maintainers = [ maintainers.karolchmist ];
    platforms = platforms.linux ++ platforms.darwin ++ platforms.windows;
  };
}<|MERGE_RESOLUTION|>--- conflicted
+++ resolved
@@ -10,14 +10,8 @@
     sha256 = "0lx903gchda4bgr71469yn63rx5ya6xv9j1azx18nrv3sskrphn4";
   };
 
-<<<<<<< HEAD
-  env.NIX_CFLAGS_COMPILE = "-I${SDL2_ttf}/include/SDL2";
-=======
-  NIX_CFLAGS_COMPILE = [
-    "-I${SDL2_ttf}/include/SDL2"
-    ''-DTTF_FONT_PATH="${placeholder "out"}/share/fonts/truetype/CharisSILB.ttf"''
-  ];
->>>>>>> 71c19d3e
+  env.NIX_CFLAGS_COMPILE = "-I${SDL2_ttf}/include/SDL2" +
+    '' -DTTF_FONT_PATH="${placeholder "out"}/share/fonts/truetype/CharisSILB.ttf"'';
 
   nativeBuildInputs = [ pkg-config cmake ];
   buildInputs = [ libsodium SDL2 SDL2_mixer SDL2_ttf ];
