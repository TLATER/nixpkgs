{ stdenv, fetchFromGitHub, autoreconfHook, ncurses5 }:

stdenv.mkDerivation rec {
<<<<<<< HEAD
  version = "4.1.3";
  pname = "angband";
=======
  version = "4.2.0";
  name = "angband-${version}";
>>>>>>> ffbb4d26

  src = fetchFromGitHub {
    owner = "angband";
    repo = "angband";
    rev = version;
    sha256 = "0fr59986swx9a2xkxkbfgadzpwy2lq55fgcib05k393kibyz49kg";
  };

  nativeBuildInputs = [ autoreconfHook ];
  buildInputs = [ ncurses5 ];
  installFlags = "bindir=$(out)/bin";

  meta = with stdenv.lib; {
    homepage = http://rephial.org/;
    description = "A single-player roguelike dungeon exploration game";
    maintainers = [ maintainers.chattered ];
    license = licenses.gpl2;
  };
}<|MERGE_RESOLUTION|>--- conflicted
+++ resolved
@@ -1,13 +1,8 @@
 { stdenv, fetchFromGitHub, autoreconfHook, ncurses5 }:
 
 stdenv.mkDerivation rec {
-<<<<<<< HEAD
-  version = "4.1.3";
   pname = "angband";
-=======
   version = "4.2.0";
-  name = "angband-${version}";
->>>>>>> ffbb4d26
 
   src = fetchFromGitHub {
     owner = "angband";
