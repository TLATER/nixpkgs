--- conflicted
+++ resolved
@@ -40,11 +40,7 @@
       "-DOpenGL_GL_PREFERENCE=GLVND"
     ];
 
-<<<<<<< HEAD
     env.NIX_CFLAGS_COMPILE = "-DluaL_reg=luaL_Reg"; # needed since luajit-2.1.0-beta3
-=======
-    NIX_CFLAGS_COMPILE = "-DluaL_reg=luaL_Reg"; # needed since luajit-2.1.0-beta3
->>>>>>> 211be6af
 
     nativeBuildInputs = [ cmake doxygen graphviz ];
 
