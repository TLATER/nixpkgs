--- conflicted
+++ resolved
@@ -39,20 +39,15 @@
     ] ++ optionals buildClient [
       "-DOpenGL_GL_PREFERENCE=GLVND"
     ];
-<<<<<<< HEAD
 
     env.NIX_CFLAGS_COMPILE = "-DluaL_reg=luaL_Reg"; # needed since luajit-2.1.0-beta3
-=======
-    
-    NIX_CFLAGS_COMPILE = "-DluaL_reg=luaL_Reg"; # needed since luajit-2.1.0-beta3
->>>>>>> 3aa6dcf2
 
     nativeBuildInputs = [ cmake doxygen graphviz ];
 
     buildInputs = [
       irrlicht luajit jsoncpp gettext freetype sqlite curl bzip2 ncurses
       gmp libspatialindex
-    ] ++ optionals stdenv.isDarwin [ 
+    ] ++ optionals stdenv.isDarwin [
       libiconv OpenGL OpenAL Carbon Cocoa
     ] ++ optionals buildClient [
       libpng libjpeg libGLU libGL openal libogg libvorbis xorg.libX11 libXxf86vm
