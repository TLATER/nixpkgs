--- conflicted
+++ resolved
@@ -23,12 +23,8 @@
     mkdir -p $out/sbin $out/man/man{5,8}
   '';
 
-<<<<<<< HEAD
   env.NIX_LDFLAGS = "-lcrypt -lssl -lcrypto -lpam -lcap";
-=======
-  NIX_LDFLAGS = "-lcrypt -lssl -lcrypto -lpam -lcap";
-  NIX_CFLAGS_COMPILE = "-Wno-error=enum-conversion";
->>>>>>> 211be6af
+  env.NIX_CFLAGS_COMPILE = "-Wno-error=enum-conversion";
 
   enableParallelBuilding = true;
 
