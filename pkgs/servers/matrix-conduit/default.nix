{ stdenv, lib, fetchFromGitLab, rustPlatform, pkg-config, rocksdb }:

rustPlatform.buildRustPackage rec {
  pname = "matrix-conduit";
  version = "0.4.0";

  src = fetchFromGitLab {
    owner = "famedly";
    repo = "conduit";
    rev = "v${version}";
    sha256 = "sha256-QTXDIvGz12ZxsWmPiMiJ8mBUWoJ2wnaeTZdXcwBh35o=";
  };

  cargoSha256 = "sha256-vE44I8lQ5VAfZB4WKLRv/xudoZJaFJGTT/UuumTePBU=";

  nativeBuildInputs = [
    rustPlatform.bindgenHook
    pkg-config
  ];

<<<<<<< HEAD
  buildInputs = with pkgs; [
=======
  buildInputs = [
    pkg-config
>>>>>>> c606d772
    rocksdb
  ];

  cargoBuildFlags = "--bin conduit";

  meta = with lib; {
    broken = stdenv.isDarwin;
    description = "A Matrix homeserver written in Rust";
    homepage = "https://conduit.rs/";
    license = licenses.asl20;
    maintainers = with maintainers; [ pstn piegames pimeys ];
  };
}<|MERGE_RESOLUTION|>--- conflicted
+++ resolved
@@ -18,12 +18,7 @@
     pkg-config
   ];
 
-<<<<<<< HEAD
-  buildInputs = with pkgs; [
-=======
   buildInputs = [
-    pkg-config
->>>>>>> c606d772
     rocksdb
   ];
 
