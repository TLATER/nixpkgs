--- conflicted
+++ resolved
@@ -16,20 +16,12 @@
 assert http2Support -> nghttp2 != null;
 
 stdenv.mkDerivation rec {
-<<<<<<< HEAD
-  version = "2.4.43";
-=======
   version = "2.4.46";
->>>>>>> 211be6af
   pname = "apache-httpd";
 
   src = fetchurl {
     url = "mirror://apache/httpd/httpd-${version}.tar.bz2";
-<<<<<<< HEAD
-    sha256 = "0hqgw47r3p3521ygkkqs8s30s5crm683081avj6330gwncm6b5x4";
-=======
     sha256 = "1sj1rwgbcjgkzac3ybjy7j68c9b3dv3ap71m48mrjhf6w7vds3kl";
->>>>>>> 211be6af
   };
 
   # FIXME: -dev depends on -doc
@@ -50,11 +42,7 @@
   '';
 
   # Required for ‘pthread_cancel’.
-<<<<<<< HEAD
-  env.NIX_LDFLAGS = stdenv.lib.optionalString (!stdenv.isDarwin) "-lgcc_s";
-=======
-  NIX_LDFLAGS = lib.optionalString (!stdenv.isDarwin) "-lgcc_s";
->>>>>>> 211be6af
+  env.NIX_LDFLAGS = lib.optionalString (!stdenv.isDarwin) "-lgcc_s";
 
   configureFlags = [
     "--with-apr=${apr.dev}"
