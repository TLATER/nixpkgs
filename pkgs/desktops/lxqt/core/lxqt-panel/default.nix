--- conflicted
+++ resolved
@@ -1,9 +1,5 @@
 {
-<<<<<<< HEAD
-  stdenv, fetchFromGitHub, fetchurl,
-=======
-  stdenv, fetchFromGitHub, fetchpatch, standardPatch,
->>>>>>> bb6257bd
+  stdenv, fetchFromGitHub,
   cmake, pkgconfig, lxqt-build-tools,
   qtbase, qttools, qtx11extras, qtsvg, libdbusmenu, kwindowsystem, solid,
   kguiaddons, liblxqt, libqtxdg, lxqt-globalkeys, libsysstat,
@@ -50,18 +46,7 @@
     alsaLib
     menu-cache
     lxmenu-data
-<<<<<<< HEAD
     pcre
-=======
-  ];
-
-  patches = [
-    (fetchpatch {
-       url = https://github.com/lxde/lxqt-panel/commit/ec62109e0fa678875a9b10fc6f1975267432712d.patch;
-       name = "fix-compile-explicit-keyword.patch";
-       sha256 = "1grda0dw175kbsfq90lr5qaf79akwikzxw85jhd5f339nnramp81";
-    })
->>>>>>> bb6257bd
   ];
 
   cmakeFlags = [ "-DPULL_TRANSLATIONS=NO" ];
