pkgs:

rec {
### SUPPORT
  automoc4 = import ./support/automoc4 {
    inherit (pkgs) stdenv fetchurl cmake;
    inherit (pkgs) qt4;
  };

  phonon = import ./support/phonon {
    inherit (pkgs) stdenv fetchurl cmake;
    inherit (pkgs) qt4 pthread_stubs gst_all xineLib;
    inherit (pkgs.xlibs) libXau libXdmcp;
    inherit automoc4;
  };

  strigi = import ./support/strigi {
    inherit (pkgs) stdenv fetchurl cmake perl;
    inherit (pkgs) bzip2 qt4 libxml2 exiv2 fam log4cxx cluceneCore;
  };
  
  soprano = import ./support/soprano {
    inherit (pkgs) stdenv fetchurl cmake;
    inherit (pkgs) qt4 jdk cluceneCore redland;
  };
  
  qimageblitz = import ./support/qimageblitz {
    inherit (pkgs) stdenv fetchurl cmake qt4;
  };
  
  qca2 = import ./support/qca2 {
    inherit (pkgs) stdenv fetchurl which qt4;
  };
  
  akonadi = import ./support/akonadi {
    inherit (pkgs) stdenv fetchurl cmake qt4 shared_mime_info libxslt boost mysql;
    inherit automoc4;
  };
  
  decibel = import ./support/decibel {
    inherit (pkgs) stdenv fetchurl cmake qt4 tapioca_qt telepathy_qt dbus;
  };
  
  eigen = import ./support/eigen {
    inherit (pkgs) stdenv fetchurl cmake;
  };
  
### LIBS
  kdelibs = import ./libs {
    inherit (pkgs) stdenv fetchurl cmake qt4 perl bzip2 pcre fam libxml2 libxslt;
    inherit (pkgs) giflib jasper openexr aspell avahi shared_mime_info;
    inherit automoc4 phonon strigi soprano;
  };

### BASE  
  kdebase_workspace = import ./base-workspace {
    inherit (pkgs) stdenv fetchurl cmake qt4 perl python pam sip pyqt4;
    inherit (pkgs) lm_sensors libxklavier libusb pthread_stubs boost ConsoleKit;
    inherit (pkgs.xlibs) libXi libXau libXdmcp libXtst libXcomposite libXdamage libXScrnSaver;
    inherit kdelibs kdepimlibs kdebindings;
    inherit automoc4 phonon strigi soprano qimageblitz;
  };
  
  kdebase = import ./base {
    inherit (pkgs) stdenv fetchurl cmake perl qt4 pciutils libraw1394;
    inherit kdelibs;
    inherit automoc4 phonon strigi qimageblitz soprano;
  };
  
  kdebase_runtime = import ./base-runtime {
    inherit (pkgs) stdenv fetchurl cmake perl bzip2 qt4;
    inherit (pkgs) xineLib alsaLib samba cluceneCore;
    inherit kdelibs;
    inherit automoc4 phonon strigi soprano;
  };

### ADDITIONAL

  kdepimlibs = import ./pimlibs {
    inherit (pkgs) stdenv fetchurl cmake qt4 perl boost cyrus_sasl gpgme libical openldap;
    inherit kdelibs;
    inherit automoc4 phonon akonadi;
  };
  
  kdeadmin = import ./admin {
    inherit (pkgs) stdenv fetchurl cmake qt4 pkgconfig perl python sip pyqt4 pycups system_config_printer rhpl;
    inherit kdelibs kdepimlibs kdebindings;
    inherit automoc4 phonon;
  };
  
  kdeartwork = import ./artwork {
    inherit (pkgs) stdenv fetchurl cmake qt4 perl xscreensaver;
    inherit kdelibs kdebase_workspace;
    inherit automoc4 phonon strigi eigen;
  };
  
  kdeedu = import ./edu {
    inherit (pkgs) stdenv fetchurl cmake qt4 perl libxml2 libxslt openbabel boost;
    inherit (pkgs) readline gmm gsl facile ocaml;
    inherit kdelibs;
    inherit automoc4 phonon;
  };
  
  kdegraphics = import ./graphics {
    inherit (pkgs) stdenv fetchurl cmake perl qt4 exiv2 lcms saneBackends libgphoto2;
    inherit (pkgs) libspectre djvulibre chmlib;
    inherit (pkgs.xlibs) libXxf86vm;
    poppler = pkgs.popplerQt4;
    inherit kdelibs;
    inherit automoc4 phonon strigi qimageblitz soprano qca2;
  };
  
  kdemultimedia = import ./multimedia {
    inherit (pkgs) stdenv fetchurl cmake perl qt4;
    inherit (pkgs) alsaLib xineLib libvorbis flac taglib cdparanoia;
    inherit kdelibs;
    inherit automoc4 phonon;
  };
  
  kdenetwork = import ./network {
    inherit (pkgs) stdenv fetchurl cmake qt4 perl gmp speex libxml2 libxslt sqlite alsaLib;
    inherit (pkgs) libidn libvncserver tapioca_qt libmsn;
    inherit (pkgs.xlibs) libXtst libXdamage libXxf86vm;
    inherit kdelibs kdepimlibs;
    inherit automoc4 phonon qca2 soprano qimageblitz;
  };
  
  kdepim = import ./pim {
    inherit (pkgs) stdenv fetchurl cmake qt4 perl boost gpgme libassuan libgpgerror libxslt;
    inherit (pkgs) shared_mime_info;
    inherit (pkgs.xlibs) libXScrnSaver;
    inherit kdelibs kdepimlibs;
    inherit automoc4 phonon akonadi strigi soprano qca2;
  };
  
  kdeplasma_addons = import ./plasma-addons {
    inherit (pkgs) stdenv fetchurl cmake qt4 perl python shared_mime_info;
    inherit kdelibs kdebase_workspace kdepimlibs kdegraphics;
    inherit automoc4 phonon;
  };
  
  kdegames = import ./games {
    inherit (pkgs) stdenv fetchurl cmake qt4 perl;
    inherit kdelibs;
    inherit automoc4 phonon qca2;
  };

  kdetoys = import ./toys {
    inherit (pkgs) stdenv fetchurl cmake qt4 perl;
    inherit kdelibs kdebase_workspace;
    inherit automoc4 phonon;
  };
    
  kdeutils = import ./utils {
    inherit (pkgs) stdenv fetchurl cmake qt4 perl python gmp libzip libarchive sip pyqt4 pycups system_config_printer rhpl;
    inherit kdelibs kdepimlibs kdebindings;
    inherit automoc4 phonon qimageblitz;
  };
  
### DEVELOPMENT

  kdebindings = import ./bindings {
    inherit (pkgs) stdenv fetchurl python sip zlib libpng pyqt4 freetype fontconfig qt4;
    inherit (pkgs.xlibs) libSM libXrender libXrandr libXfixes libXcursor libXinerama libXext;
    inherit kdelibs;
  };
  
  kdesdk = import ./sdk {
    inherit (pkgs) stdenv fetchurl cmake qt4 perl libxml2 libxslt boost subversion apr aprutil;
    inherit kdelibs kdepimlibs;
    inherit automoc4 phonon strigi;
  };
  
  kdewebdev = import ./webdev {
    inherit (pkgs) stdenv fetchurl cmake qt4 perl libxml2 libxslt boost;
    inherit kdelibs kdepimlibs;
    inherit automoc4 phonon;
  };
<<<<<<< HEAD
=======

#### EXTRA GEAR

  amarok = import ./extragear/amarok {
    inherit (pkgs) stdenv fetchurl cmake qt4 perl gettext curl mysql libxml2 taglib loudmouth;
    inherit kdelibs;
    inherit automoc4 phonon strigi soprano;
  };
  
  kdesvn = import ./extragear/kdesvn {
    inherit (pkgs) stdenv fetchurl cmake qt4 perl gettext apr aprutil subversion db4;
    inherit kdelibs;
    inherit automoc4 phonon;
  };
  
  krusader = import ./extragear/krusader {
    inherit (pkgs) stdenv fetchurl cmake qt4 perl gettext;
    inherit kdelibs;
    inherit automoc4 phonon;
  };
  
  ktorrent = import ./extragear/ktorrent {
    inherit (pkgs) stdenv fetchurl cmake qt4 perl gmp taglib boost gettext;
    inherit kdelibs kdepimlibs kdebase_workspace;
    inherit automoc4 phonon qca2;
  };
>>>>>>> 871717cd
}<|MERGE_RESOLUTION|>--- conflicted
+++ resolved
@@ -176,8 +176,6 @@
     inherit kdelibs kdepimlibs;
     inherit automoc4 phonon;
   };
-<<<<<<< HEAD
-=======
 
 #### EXTRA GEAR
 
@@ -204,5 +202,4 @@
     inherit kdelibs kdepimlibs kdebase_workspace;
     inherit automoc4 phonon qca2;
   };
->>>>>>> 871717cd
 }