{ lib, stdenv
, gettext
, fetchurl
, pkg-config
, itstool
, libxml2
, libxslt
, gnome3
}:

stdenv.mkDerivation rec {
  pname = "yelp-xsl";
  version = "3.38.1";

  src = fetchurl {
    url = "mirror://gnome/sources/yelp-xsl/${lib.versions.majorMinor version}/${pname}-${version}.tar.xz";
    sha256 = "0ryzvkcgxp7xi0icmpdl2rinjn904s8imbxdi6wshzxblqymc8dk";
  };

  nativeBuildInputs = [
    pkg-config
    gettext
    itstool
    libxml2
    libxslt
  ];

  doCheck = true;

  passthru = {
    updateScript = gnome3.updateScript {
      packageName = pname;
      attrPath = "gnome3.${pname}";
    };
  };

  meta = with lib; {
    homepage = "https://wiki.gnome.org/Apps/Yelp";
    description = "Yelp's universal stylesheets for Mallard and DocBook";
    maintainers = teams.gnome.members;
<<<<<<< HEAD
    license = [licenses.gpl2 licenses.lgpl2];
    platforms = platforms.linux;
=======
    license = with licenses; [
      # See https://gitlab.gnome.org/GNOME/yelp-xsl/blob/master/COPYING
      # Stylesheets
      lgpl2Plus
      # Icons, unclear: https://gitlab.gnome.org/GNOME/yelp-xsl/issues/25
      gpl2
      # highlight.js
      bsd3
    ];
    platforms = platforms.unix;
>>>>>>> 211be6af
  };
}<|MERGE_RESOLUTION|>--- conflicted
+++ resolved
@@ -38,10 +38,6 @@
     homepage = "https://wiki.gnome.org/Apps/Yelp";
     description = "Yelp's universal stylesheets for Mallard and DocBook";
     maintainers = teams.gnome.members;
-<<<<<<< HEAD
-    license = [licenses.gpl2 licenses.lgpl2];
-    platforms = platforms.linux;
-=======
     license = with licenses; [
       # See https://gitlab.gnome.org/GNOME/yelp-xsl/blob/master/COPYING
       # Stylesheets
@@ -52,6 +48,5 @@
       bsd3
     ];
     platforms = platforms.unix;
->>>>>>> 211be6af
   };
 }