--- conflicted
+++ resolved
@@ -57,11 +57,6 @@
   <itemizedlist>
    <listitem>
     <para>
-<<<<<<< HEAD
-      The NetworkManager systemd unit was renamed back from network-manager.service to
-      NetworkManager.service for better compatibility with other applications expecting this name.
-      The same applies to ModemManager where modem-manager.service is now called ModemManager.service again.
-=======
      Buildbot no longer supports Python 2, as support was dropped upstream in
      version 2.0.0. Configurations may need to be modified to make them
      compatible with Python 3.
@@ -75,7 +70,13 @@
      if you run an application like eg. Nextcloud, where you need to use
      the Unix socket path as the database host name, you need to change it
      accordingly.
->>>>>>> 18aa59b0
+    </para>
+   </listitem>
+   <listitem>
+    <para>
+      The NetworkManager systemd unit was renamed back from network-manager.service to
+      NetworkManager.service for better compatibility with other applications expecting this name.
+      The same applies to ModemManager where modem-manager.service is now called ModemManager.service again.
     </para>
    </listitem>
   </itemizedlist>
