--- conflicted
+++ resolved
@@ -306,10 +306,8 @@
 
 - Nginx will use the value of `sslTrustedCertificate` if provided for a virtual host, even if `enableACME` is set. This is useful for providers not using the same certificate to sign OCSP responses and server certificates.
 
-<<<<<<< HEAD
+- `lib.formats.yaml`'s `generate` will not generate JSON anymore, but instead use more of the YAML-specific syntax.
+
 - MariaDB was upgraded from 10.5.x to 10.6.x. Please read the [upstream release notes](https://mariadb.com/kb/en/changes-improvements-in-mariadb-106/) for changes and upgrade instructions.
 
-- The MariaDB C client library, also known as libmysqlclient or mariadb-connector-c, was upgraded from 3.1.x to 3.2.x. While this should hopefully not have any impact, this upgrade comes with some changes to default behavior, so you might want to review the [upstream release notes](https://mariadb.com/kb/en/changes-and-improvements-in-mariadb-connector-c-32/).
-=======
-- `lib.formats.yaml`'s `generate` will not generate JSON anymore, but instead use more of the YAML-specific syntax.
->>>>>>> 4ffe91a2
+- The MariaDB C client library, also known as libmysqlclient or mariadb-connector-c, was upgraded from 3.1.x to 3.2.x. While this should hopefully not have any impact, this upgrade comes with some changes to default behavior, so you might want to review the [upstream release notes](https://mariadb.com/kb/en/changes-and-improvements-in-mariadb-connector-c-32/).