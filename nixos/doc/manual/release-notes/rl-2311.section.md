# Release 23.11 (“Tapir”, 2023.11/??) {#sec-release-23.11}

## Highlights {#sec-release-23.11-highlights}

- FoundationDB now defaults to major version 7.

## New Services {#sec-release-23.11-new-services}

- Create the first release note entry in this section!

- [acme-dns](https://github.com/joohoi/acme-dns), a limited DNS server to handle ACME DNS challenges easily and securely. Available as [services.acme-dns](#opt-services.acme-dns.enable).

<!-- To avoid merge conflicts, consider adding your item at an arbitrary place in the list instead. -->

- [river](https://github.com/riverwm/river), A dynamic tiling wayland compositor. Available as [programs.river](#opt-programs.river.enable).

- [GoToSocial](https://gotosocial.org/), an ActivityPub social network server, written in Golang. Available as [services.gotosocial](#opt-services.gotosocial.enable).

- [sitespeed-io](https://sitespeed.io), a tool that can generate metrics (timings, diagnostics) for websites. Available as [services.sitespeed-io](#opt-services.sitespeed-io.enable).

## Backward Incompatibilities {#sec-release-23.11-incompatibilities}

- `writeTextFile` now requires `executable` to be boolean, values like `null` or `""` will now fail to evaluate.

- The latest version of `clonehero` now stores custom content in `~/.clonehero`. See the [migration instructions](https://clonehero.net/2022/11/29/v23-to-v1-migration-instructions.html). Typically, these content files would exist along side the binary, but the previous build used a wrapper script that would store them in `~/.config/unity3d/srylain Inc_/Clone Hero`.

- `python3.pkgs.fetchPypi` (and `python3Packages.fetchPypi`) has been deprecated in favor of top-level `fetchPypi`.

- `mariadb` now defaults to `mariadb_1011` instead of `mariadb_106`, meaning the default version was upgraded from 10.6.x to 10.11.x. See the [upgrade notes](https://mariadb.com/kb/en/upgrading-from-mariadb-10-6-to-mariadb-10-11/) for potential issues.

- `etcd` has been updated to 3.5, you will want to read the [3.3 to 3.4](https://etcd.io/docs/v3.5/upgrades/upgrade_3_4/) and [3.4 to 3.5](https://etcd.io/docs/v3.5/upgrades/upgrade_3_5/) upgrade guides

- `himalaya` has been updated to `0.8.0`, which drops the native TLS support (in favor of Rustls) and add OAuth 2.0 support. See the [release note](https://github.com/soywod/himalaya/releases/tag/v0.8.0) for more details.

- The [services.caddy.acmeCA](#opt-services.caddy.acmeCA) option now defaults to `null` instead of `"https://acme-v02.api.letsencrypt.org/directory"`, to use all of Caddy's default ACME CAs and enable Caddy's automatic issuer fallback feature by default, as recommended by upstream.

- `util-linux` is now supported on Darwin and is no longer an alias to `unixtools`. Use the `unixtools.util-linux` package for access to the Apple variants of the utilities.

- The `vlock` program from the `kbd` package has been moved into its own package output and should now be referenced explicitly as `kbd.vlock` or replaced with an alternative such as the standalone `vlock` package or `physlock`.

- `fileSystems.<name>.autoFormat` now uses `systemd-makefs`, which does not accept formatting options. Therefore, `fileSystems.<name>.formatOptions` has been removed.

- `fileSystems.<name>.autoResize` now uses `systemd-growfs` to resize the file system online in stage 2. This means that `f2fs` and `ext2` can no longer be auto resized, while `xfs` and `btrfs` now can be.

<<<<<<< HEAD
- The following packages in `haskellPackages` have now a separate bin output: `cabal-fmt`, `calligraphy`, `eventlog2html`, `ghc-debug-brick`, `hindent`, `nixfmt`, `releaser`. This means you need to replace e.g. `"${pkgs.haskellPackages.nixfmt}/bin/nixfmt"` with `"${lib.getBin pkgs.haskellPackages.nixfmt}/bin/nixfmt"` or `"${lib.getExe pkgs.haskellPackages.nixfmt}"`. The binaries also won’t be in scope if you rely on them being installed e.g. via `ghcWithPackages`. `environment.packages` picks the `bin` output automatically, so for normal installation no intervention is required. Also, toplevel attributes like `pkgs.nixfmt` are not impacted negatively by this change.

=======
- `services.lemmy.settings.federation` was removed in 0.17.0 and no longer has any effect. To enable federation, the hostname must be set in the configuration file and then federation must be enabled in the admin web UI. See the [release notes](https://github.com/LemmyNet/lemmy/blob/c32585b03429f0f76d1e4ff738786321a0a9df98/RELEASES.md#upgrade-instructions) for more details.
>>>>>>> f982d017

## Other Notable Changes {#sec-release-23.11-notable-changes}

- The Cinnamon module now enables XDG desktop integration by default. If you are experiencing collisions related to xdg-desktop-portal-gtk you can safely remove `xdg.portal.extraPortals = [ pkgs.xdg-desktop-portal-gtk ];` from your NixOS configuration.

- `fontconfig` now defaults to using greyscale antialiasing instead of subpixel antialiasing because of a [recommendation from one of the downstreams](https://gitlab.freedesktop.org/fontconfig/fontconfig/-/issues/337). You can change this value by configuring [](#opt-fonts.fontconfig.subpixel.rgba) accordingly.

- The latest available version of Nextcloud is v27 (available as `pkgs.nextcloud27`). The installation logic is as follows:
  - If [`services.nextcloud.package`](#opt-services.nextcloud.package) is specified explicitly, this package will be installed (**recommended**)
  - If [`system.stateVersion`](#opt-system.stateVersion) is >=23.11, `pkgs.nextcloud27` will be installed by default.
  - If [`system.stateVersion`](#opt-system.stateVersion) is >=23.05, `pkgs.nextcloud26` will be installed by default.
  - Please note that an upgrade from v25 (or older) to v27 directly is not possible. Please upgrade to `nextcloud26` (or earlier) first. Nextcloud prohibits skipping major versions while upgrading. You can upgrade by declaring [`services.nextcloud.package = pkgs.nextcloud26;`](options.html#opt-services.nextcloud.package).

- A new option was added to the virtualisation module that enables specifying explicitly named network interfaces in QEMU VMs. The existing `virtualisation.vlans` is still supported for cases where the name of the network interface is irrelevant.

- DocBook option documentation is no longer supported, all module documentation now uses markdown.

- `services.nginx` gained a `defaultListen` option at server-level with support for PROXY protocol listeners, also `proxyProtocol` is now exposed in `services.nginx.virtualHosts.<name>.listen` option. It is now possible to run PROXY listeners and non-PROXY listeners at a server-level, see [#213510](https://github.com/NixOS/nixpkgs/pull/213510/) for more details.

## Nixpkgs internals {#sec-release-23.11-nixpkgs-internals}

- The `qemu-vm.nix` module by default now identifies block devices via
  persistent names available in `/dev/disk/by-*`. Because the rootDevice is
  identfied by its filesystem label, it needs to be formatted before the VM is
  started. The functionality of automatically formatting the rootDevice in the
  initrd is removed from the QEMU module. However, for tests that depend on
  this functionality, a test utility for the scripted initrd is added
  (`nixos/tests/common/auto-format-root-device.nix`). To use this in a NixOS
  test, import the module, e.g. `imports = [
  ./common/auto-format-root-device.nix ];` When you use the systemd initrd, you
  can automatically format the root device by setting
  `virtualisation.fileSystems."/".autoFormat = true;`.<|MERGE_RESOLUTION|>--- conflicted
+++ resolved
@@ -42,12 +42,9 @@
 
 - `fileSystems.<name>.autoResize` now uses `systemd-growfs` to resize the file system online in stage 2. This means that `f2fs` and `ext2` can no longer be auto resized, while `xfs` and `btrfs` now can be.
 
-<<<<<<< HEAD
+- `services.lemmy.settings.federation` was removed in 0.17.0 and no longer has any effect. To enable federation, the hostname must be set in the configuration file and then federation must be enabled in the admin web UI. See the [release notes](https://github.com/LemmyNet/lemmy/blob/c32585b03429f0f76d1e4ff738786321a0a9df98/RELEASES.md#upgrade-instructions) for more details.
+
 - The following packages in `haskellPackages` have now a separate bin output: `cabal-fmt`, `calligraphy`, `eventlog2html`, `ghc-debug-brick`, `hindent`, `nixfmt`, `releaser`. This means you need to replace e.g. `"${pkgs.haskellPackages.nixfmt}/bin/nixfmt"` with `"${lib.getBin pkgs.haskellPackages.nixfmt}/bin/nixfmt"` or `"${lib.getExe pkgs.haskellPackages.nixfmt}"`. The binaries also won’t be in scope if you rely on them being installed e.g. via `ghcWithPackages`. `environment.packages` picks the `bin` output automatically, so for normal installation no intervention is required. Also, toplevel attributes like `pkgs.nixfmt` are not impacted negatively by this change.
-
-=======
-- `services.lemmy.settings.federation` was removed in 0.17.0 and no longer has any effect. To enable federation, the hostname must be set in the configuration file and then federation must be enabled in the admin web UI. See the [release notes](https://github.com/LemmyNet/lemmy/blob/c32585b03429f0f76d1e4ff738786321a0a9df98/RELEASES.md#upgrade-instructions) for more details.
->>>>>>> f982d017
 
 ## Other Notable Changes {#sec-release-23.11-notable-changes}
 
