--- conflicted
+++ resolved
@@ -171,17 +171,6 @@
       </listitem>
       <listitem>
         <para>
-<<<<<<< HEAD
-          The iputils package, which is installed by default, no longer
-          provides the legacy tools <literal>tftpd</literal> and
-          <literal>traceroute6</literal>. More tools
-          (<literal>ninfod</literal>, <literal>rarpd</literal>, and
-          <literal>rdisc</literal>) are going to be removed in the next
-          release. See
-          <link xlink:href="https://github.com/iputils/iputils/releases/tag/20211215">upstream’s
-          release notes</link> for more details and available
-          replacements.
-=======
           <literal>documentation.man</literal> has been refactored to
           support choosing a man implementation other than GNU’s
           <literal>man-db</literal>. For this,
@@ -192,7 +181,19 @@
           <literal>mandoc</literal>, add
           <literal>documentation.man = { enable = true; man-db.enable = false; mandoc.enable = true; }</literal>
           to your configuration.
->>>>>>> 77da1981
+        </para>
+      </listitem>
+      <listitem>
+        <para>
+          The iputils package, which is installed by default, no longer
+          provides the legacy tools <literal>tftpd</literal> and
+          <literal>traceroute6</literal>. More tools
+          (<literal>ninfod</literal>, <literal>rarpd</literal>, and
+          <literal>rdisc</literal>) are going to be removed in the next
+          release. See
+          <link xlink:href="https://github.com/iputils/iputils/releases/tag/20211215">upstream’s
+          release notes</link> for more details and available
+          replacements.
         </para>
       </listitem>
     </itemizedlist>
