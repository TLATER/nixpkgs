--- conflicted
+++ resolved
@@ -245,9 +245,6 @@
       grsecurity = 121;
       hydra = 122;
       spiped = 123;
-<<<<<<< HEAD
-      tss = 124;
-=======
       teamspeak = 124;
       influxdb = 125;
       nsd = 126;
@@ -257,7 +254,7 @@
       mopidy = 130;
       docker = 131;
       gdm = 132;
->>>>>>> 665b2c82
+      tss = 133;
 
       # When adding a gid, make sure it doesn't match an existing uid. And don't use gids above 399!
 
