--- conflicted
+++ resolved
@@ -170,14 +170,6 @@
         mkdir -m 0770 -p ${cfg.dataDir}
         if [ "$(id -u)" = 0 ]; then chown -R ${cfg.user}:${cfg.group} ${cfg.dataDir}; fi
       '';
-<<<<<<< HEAD
-      postStart = mkBefore ''
-        until ${pkgs.curl.bin}/bin/curl -s -o /dev/null 'http://${cfg.bindAddress}:${toString cfg.apiPort}/'; do
-          sleep 1;
-        done
-      '';
-=======
->>>>>>> b34a6c96
     };
 
     users.extraUsers = optional (cfg.user == "influxdb") {
