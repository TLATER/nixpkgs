--- conflicted
+++ resolved
@@ -173,17 +173,11 @@
     # Provide a default set of `extraPackages`.
     services.deluge.extraPackages = with pkgs; [ unzip gnutar xz p7zip bzip2 ];
 
-<<<<<<< HEAD
-    systemd.tmpfiles.rules = [ "d '${configDir}' 0770 ${cfg.user} ${cfg.group}" ]
-    ++ optional (cfg.config ? download_location)
-=======
     systemd.tmpfiles.rules = [
       "d '${cfg.dataDir}' 0770 ${cfg.user} ${cfg.group}"
       "d '${cfg.dataDir}/.config' 0770 ${cfg.user} ${cfg.group}"
       "d '${cfg.dataDir}/.config/deluge' 0770 ${cfg.user} ${cfg.group}"
     ]
-    ++ optional (cfg.config ? "download_location")
->>>>>>> 12ae0451
       "d '${cfg.config.download_location}' 0770 ${cfg.user} ${cfg.group}"
     ++ optional (cfg.config ? torrentfiles_location)
       "d '${cfg.config.torrentfiles_location}' 0770 ${cfg.user} ${cfg.group}"
