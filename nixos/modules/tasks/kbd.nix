{ config, lib, pkgs, ... }:

with lib;

let

  makeColor = n: value: "COLOR_${toString n}=${value}";
  makeColorCS =
    let positions = [ "0" "1" "2" "3" "4" "5" "6" "7" "8" "9" "A" "B" "C" "D" "E" "F" ];
    in n: value: "\033]P${elemAt position n}${value}";
  colors = concatImapStringsSep "\n" makeColor config.i18n.consoleColors;

  kbdEnv = pkgs.buildEnv {
    name = "kbd-env";
    paths = [ pkgs.kbd ] ++ config.i18n.consolePackages;
    pathsToLink = [ "/share/consolefonts" "/share/consoletrans" "/share/keymaps" "/share/unimaps" ];
  };

  isUnicode = hasSuffix "UTF-8" (toUpper config.i18n.defaultLocale);

  optimizedKeymap = pkgs.runCommand "keymap" {
    nativeBuildInputs = [ pkgs.kbd ];
  } ''
    cd ${kbdEnv}/share/keymaps
    loadkeys -b ${optionalString isUnicode "-u"} "${config.i18n.consoleKeyMap}" > $out
  '';

  # Sadly, systemd-vconsole-setup doesn't support binary keymaps.
  vconsoleConf = pkgs.writeText "vconsole.conf" ''
    KEYMAP=${config.i18n.consoleKeyMap}
    FONT=${config.i18n.consoleFont}
    ${colors}
  '';

  kbdEnv = pkgs.buildEnv {
    name = "kbd-env";
    paths = [ pkgs.kbd ] ++ config.i18n.consolePackages;
    pathsToLink = [ "/share/consolefonts" "/share/consoletrans" "/share/keymaps" "/share/unimaps" ];
  };

  setVconsole = !config.boot.isContainer;
in

{
  ###### interface

  options = {

    # most options are defined in i18n.nix

    # FIXME: still needed?
    boot.extraTTYs = mkOption {
      default = [];
      type = types.listOf types.str;
      example = ["tty8" "tty9"];
      description = ''
        Tty (virtual console) devices, in addition to the consoles on
        which mingetty and syslogd run, that must be initialised.
        Only useful if you have some program that you want to run on
        some fixed console.  For example, the NixOS installation CD
        opens the manual in a web browser on console 7, so it sets
        <option>boot.extraTTYs</option> to <literal>["tty7"]</literal>.
      '';
    };

    boot.earlyVconsoleSetup = mkOption {
      default = false;
      type = types.bool;
      description = ''
        Enable setting font and keymap as early as possible (in initrd).
      '';
    };

  };


  ###### implementation

  config = mkMerge [
    (mkIf (!setVconsole || (setVconsole && config.boot.earlyVconsoleSetup)) {
      systemd.services."systemd-vconsole-setup".enable = false;
    })

<<<<<<< HEAD
    (mkIf setVconsole {
      environment.systemPackages = [ pkgs.kbd ];

      # Let systemd-vconsole-setup.service do the work of setting up the
      # virtual consoles.
      environment.etc."vconsole.conf".source = vconsoleConf;
      # Provide kbd with additional packages.
      environment.etc."kbd".source = "${kbdEnv}/share";

      # This is identical to the systemd-vconsole-setup.service unit
      # shipped with systemd, except that it uses /dev/tty1 instead of
      # /dev/tty0 to prevent putting the X server in non-raw mode, and
      # it has a restart trigger.
      systemd.services."systemd-vconsole-setup" =
        { wantedBy = [ "multi-user.target" ];
          before = [ "display-manager.service" ];
          after = [ "systemd-udev-settle.service" ];
          restartTriggers = [ vconsoleConf kbdEnv ];
        };
    })
=======
    (mkIf setVconsole (mkMerge [
      { environment.systemPackages = [ pkgs.kbd ];

        # Let systemd-vconsole-setup.service do the work of setting up the
        # virtual consoles.
        environment.etc."vconsole.conf".source = vconsoleConf;
      }

      (mkIf (!config.boot.earlyVconsoleSetup) {
        # This is identical to the systemd-vconsole-setup.service unit
        # shipped with systemd, except that it uses /dev/tty1 instead of
        # /dev/tty0 to prevent putting the X server in non-raw mode, and
        # it has a restart trigger.
        systemd.services."systemd-vconsole-setup" =
          { wantedBy = [ "sysinit.target" ];
            before = [ "display-manager.service" ];
            after = [ "systemd-udev-settle.service" ];
            restartTriggers = [ vconsoleConf ];
          };
      })

      (mkIf config.boot.earlyVconsoleSetup {
        boot.initrd.extraUtilsCommands = ''
          mkdir -p $out/share/consolefonts
          ${if substring 0 1 config.i18n.consoleFont == "/" then ''
            font="${config.i18n.consoleFont}"
          '' else ''
            font="$(echo ${kbdEnv}/share/consolefonts/${config.i18n.consoleFont}.*)"
          ''}
          if [[ $font == *.gz ]]; then
            gzip -cd $font > $out/share/consolefonts/font.psf
          else
            cp -L $font $out/share/consolefonts/font.psf
          fi
        '';

        boot.initrd.preLVMCommands = mkBefore ''
          kbd_mode ${if isUnicode then "-u" else "-a"} -C /dev/console
          printf "\033%%${if isUnicode then "G" else "@"}" >> /dev/console
          loadkmap < ${optimizedKeymap}

          setfont -C /dev/console $extraUtils/share/consolefonts/font.psf

          ${concatImapStringsSep "\n" (n: color: ''
            printf "${makeColorCS n color}" >> /dev/console
          '') config.i18n.consoleColors}
        '';
      })
    ]))
>>>>>>> 9e48baa7
  ];

}<|MERGE_RESOLUTION|>--- conflicted
+++ resolved
@@ -9,12 +9,6 @@
     let positions = [ "0" "1" "2" "3" "4" "5" "6" "7" "8" "9" "A" "B" "C" "D" "E" "F" ];
     in n: value: "\033]P${elemAt position n}${value}";
   colors = concatImapStringsSep "\n" makeColor config.i18n.consoleColors;
-
-  kbdEnv = pkgs.buildEnv {
-    name = "kbd-env";
-    paths = [ pkgs.kbd ] ++ config.i18n.consolePackages;
-    pathsToLink = [ "/share/consolefonts" "/share/consoletrans" "/share/keymaps" "/share/unimaps" ];
-  };
 
   isUnicode = hasSuffix "UTF-8" (toUpper config.i18n.defaultLocale);
 
@@ -81,34 +75,14 @@
       systemd.services."systemd-vconsole-setup".enable = false;
     })
 
-<<<<<<< HEAD
-    (mkIf setVconsole {
-      environment.systemPackages = [ pkgs.kbd ];
-
-      # Let systemd-vconsole-setup.service do the work of setting up the
-      # virtual consoles.
-      environment.etc."vconsole.conf".source = vconsoleConf;
-      # Provide kbd with additional packages.
-      environment.etc."kbd".source = "${kbdEnv}/share";
-
-      # This is identical to the systemd-vconsole-setup.service unit
-      # shipped with systemd, except that it uses /dev/tty1 instead of
-      # /dev/tty0 to prevent putting the X server in non-raw mode, and
-      # it has a restart trigger.
-      systemd.services."systemd-vconsole-setup" =
-        { wantedBy = [ "multi-user.target" ];
-          before = [ "display-manager.service" ];
-          after = [ "systemd-udev-settle.service" ];
-          restartTriggers = [ vconsoleConf kbdEnv ];
-        };
-    })
-=======
     (mkIf setVconsole (mkMerge [
       { environment.systemPackages = [ pkgs.kbd ];
 
         # Let systemd-vconsole-setup.service do the work of setting up the
         # virtual consoles.
         environment.etc."vconsole.conf".source = vconsoleConf;
+        # Provide kbd with additional packages.
+        environment.etc."kbd".source = "${kbdEnv}/share";
       }
 
       (mkIf (!config.boot.earlyVconsoleSetup) {
@@ -120,7 +94,7 @@
           { wantedBy = [ "sysinit.target" ];
             before = [ "display-manager.service" ];
             after = [ "systemd-udev-settle.service" ];
-            restartTriggers = [ vconsoleConf ];
+            restartTriggers = [ vconsoleConf kbdEnv ];
           };
       })
 
@@ -152,7 +126,6 @@
         '';
       })
     ]))
->>>>>>> 9e48baa7
   ];
 
 }