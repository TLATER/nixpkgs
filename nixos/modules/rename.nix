--- conflicted
+++ resolved
@@ -262,9 +262,6 @@
     (mkRenamedOptionModule [ "networking" "extraResolvconfConf" ] [ "networking" "resolvconf" "extraConfig" ])
     (mkRenamedOptionModule [ "networking" "resolvconfOptions" ] [ "networking" "resolvconf" "extraOptions" ])
 
-<<<<<<< HEAD
-  ] ++ (forEach [ "blackboxExporter" "collectdExporter" "fritzboxExporter"
-=======
     # Redshift
     (mkChangedOptionModule [ "services" "redshift" "latitude" ] [ "location" "latitude" ]
       (config:
@@ -279,8 +276,7 @@
           throw "services.redshift.longitude is set to null, you can remove this"
           else builtins.fromJSON value))
 
-  ] ++ (flip map [ "blackboxExporter" "collectdExporter" "fritzboxExporter"
->>>>>>> 2ca09a94
+  ] ++ (forEach [ "blackboxExporter" "collectdExporter" "fritzboxExporter"
                    "jsonExporter" "minioExporter" "nginxExporter" "nodeExporter"
                    "snmpExporter" "unifiExporter" "varnishExporter" ]
        (opt: mkRemovedOptionModule [ "services" "prometheus" "${opt}" ] ''
